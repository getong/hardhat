--- conflicted
+++ resolved
@@ -17,29 +17,9 @@
       "@nomicfoundation/hardhat-ignition",
       "@nomicfoundation/hardhat-ignition-ethers",
       "@nomicfoundation/hardhat-ignition-viem",
-<<<<<<< HEAD
-      "@nomicfoundation/hardhat-keystore",
-      "@nomicfoundation/hardhat-ledger",
-      "@nomicfoundation/hardhat-mocha",
-      "@nomicfoundation/hardhat-network-helpers",
-      "@nomicfoundation/hardhat-node-test-reporter",
-      "@nomicfoundation/hardhat-node-test-runner",
-      "@nomicfoundation/hardhat-test-utils",
-      "@nomicfoundation/hardhat-typechain",
-      "@nomicfoundation/hardhat-utils",
-      "@nomicfoundation/hardhat-toolbox-mocha-ethers",
-      "@nomicfoundation/hardhat-verify",
-      "@nomicfoundation/hardhat-viem",
-      "@nomicfoundation/hardhat-viem-assertions",
-      "@nomicfoundation/hardhat-zod-utils"
-    ],
-    ["@nomicfoundation/hardhat-toolbox-viem"],
-    ["@nomicfoundation/hardhat-ethers"]
-=======
       "@nomicfoundation/ignition-core",
       "@nomicfoundation/ignition-ui"
     ]
->>>>>>> 22d14342
   ],
   "___experimentalUnsafeOptions_WILL_CHANGE_IN_PATCH": {
     "onlyUpdatePeerDependentsWhenOutOfRange": true
