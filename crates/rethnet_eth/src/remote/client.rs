--- conflicted
+++ resolved
@@ -15,13 +15,9 @@
 use sha3::{Digest, Sha3_256};
 use tokio::sync::OnceCell;
 
-<<<<<<< HEAD
 use crate::remote::cacheable_method_invocation::{
     CacheKeyForUncheckedBlockNumber, CacheableMethodInvocation, ReadCacheKey, WriteCacheKey,
 };
-=======
-use crate::remote::cacheable_method_invocation::{CacheKey, CacheableMethodInvocation};
->>>>>>> cd2213fd
 use crate::remote::jsonrpc::Id;
 use crate::{log::FilterLog, receipt::BlockReceipt, serde::ZeroXPrefixedBytes};
 
@@ -207,25 +203,15 @@
 
     async fn read_response_from_cache(
         &self,
-<<<<<<< HEAD
         cache_key: &ReadCacheKey,
     ) -> Result<Option<serde_json::Value>, RpcClientError> {
         let path = self.make_cache_path(cache_key.as_ref()).await?;
-=======
-        cache_key: &CacheKey,
-    ) -> Result<Option<serde_json::Value>, RpcClientError> {
-        let path = self.make_cache_path(cache_key).await?;
->>>>>>> cd2213fd
         match tokio::fs::read_to_string(path).await {
             Ok(contents) => match serde_json::from_str(&contents) {
                 Ok(value) => Ok(Some(value)),
                 Err(error) => {
                     log_cache_error(
-<<<<<<< HEAD
                         cache_key.as_ref(),
-=======
-                        cache_key.clone(),
->>>>>>> cd2213fd
                         "failed to deserialize item from RPC response cache",
                         error,
                     );
@@ -237,11 +223,7 @@
                 match error.kind() {
                     io::ErrorKind::NotFound => (),
                     _ => log_cache_error(
-<<<<<<< HEAD
                         cache_key.as_ref(),
-=======
-                        cache_key.clone(),
->>>>>>> cd2213fd
                         "failed to read from RPC response cache",
                         error,
                     ),
@@ -251,22 +233,13 @@
         }
     }
 
-<<<<<<< HEAD
     async fn remove_from_cache(&self, cache_key: &ReadCacheKey) -> Result<(), RpcClientError> {
         let path = self.make_cache_path(cache_key.as_ref()).await?;
-=======
-    async fn remove_from_cache(&self, cache_key: &CacheKey) -> Result<(), RpcClientError> {
-        let path = self.make_cache_path(cache_key).await?;
->>>>>>> cd2213fd
         match tokio::fs::remove_file(path).await {
             Ok(_) => Ok(()),
             Err(error) => {
                 log_cache_error(
-<<<<<<< HEAD
                     cache_key.as_ref(),
-=======
-                    cache_key.clone(),
->>>>>>> cd2213fd
                     "failed to remove from RPC response cache",
                     error,
                 );
@@ -277,11 +250,7 @@
 
     async fn try_from_cache(
         &self,
-<<<<<<< HEAD
         cache_key: Option<&ReadCacheKey>,
-=======
-        cache_key: Option<&CacheKey>,
->>>>>>> cd2213fd
     ) -> Result<Option<serde_json::Value>, RpcClientError> {
         if let Some(cache_key) = cache_key {
             self.read_response_from_cache(cache_key).await
@@ -292,7 +261,6 @@
 
     async fn validate_block_number(
         &self,
-<<<<<<< HEAD
         safety_checker: CacheKeyForUncheckedBlockNumber<'_>,
     ) -> Result<Option<String>, RpcClientError> {
         let chain_id = self.chain_id().await?;
@@ -379,30 +347,6 @@
 
     async fn send_request_body(
         &self,
-=======
-        cache_key: &CacheKey,
-        result: impl Serialize,
-    ) -> Result<(), RpcClientError> {
-        let cache_path = self.make_cache_path(cache_key).await?;
-        let contents = serde_json::to_string(&result).expect(
-            "result serializes successfully as it was just deserialized from a JSON string",
-        );
-        match tokio::fs::write(cache_path, contents).await {
-            Ok(_) => (),
-            Err(error) => {
-                log_cache_error(
-                    cache_key.clone(),
-                    "failed to write to RPC response cache",
-                    error,
-                );
-            }
-        }
-        Ok(())
-    }
-
-    async fn send_request_body(
-        &self,
->>>>>>> cd2213fd
         request_body: &SerializedRequest,
     ) -> Result<String, RpcClientError> {
         self.client
@@ -426,34 +370,22 @@
 
     fn serialize_request(
         &self,
-<<<<<<< HEAD
         input: &MethodInvocation,
-=======
-        input: MethodInvocation,
->>>>>>> cd2213fd
     ) -> Result<SerializedRequest, RpcClientError> {
         let id = Id::Num(self.next_id.fetch_add(1, Ordering::Relaxed));
         Self::serialize_request_with_id(input, id)
     }
 
     fn serialize_request_with_id(
-<<<<<<< HEAD
         method: &MethodInvocation,
         id: Id,
     ) -> Result<SerializedRequest, RpcClientError> {
         let request = serde_json::to_value(Request {
-=======
-        method: MethodInvocation,
-        id: Id,
-    ) -> Result<SerializedRequest, RpcClientError> {
-        let request = serde_json::to_value(&Request {
->>>>>>> cd2213fd
             version: jsonrpc::Version::V2_0,
             id,
             method,
         })
         .map_err(RpcClientError::InvalidJsonRequest)?;
-<<<<<<< HEAD
 
         Ok(SerializedRequest(request))
     }
@@ -471,21 +403,9 @@
         resolve_block_number: impl Fn(&&T) -> Option<U256>,
     ) -> Result<T, RpcClientError> {
         let read_cache_key = CacheableMethodInvocation::try_from(&method_invocation)
-=======
-
-        Ok(SerializedRequest(request))
-    }
-
-    async fn call<T: DeserializeOwned + Serialize>(
-        &self,
-        method_invocation: MethodInvocation,
-    ) -> Result<T, RpcClientError> {
-        let cache_key = CacheableMethodInvocation::try_from(&method_invocation)
->>>>>>> cd2213fd
             .ok()
             .and_then(|v| v.read_cache_key());
 
-<<<<<<< HEAD
         let request = self.serialize_request(&method_invocation)?;
 
         let result =
@@ -502,24 +422,6 @@
 
                 result
             };
-=======
-        let request = self.serialize_request(method_invocation)?;
-
-        let result = if let Some(cached_response) = self.try_from_cache(cache_key.as_ref()).await? {
-            serde_json::from_value(cached_response).expect("cache item matches return type")
-        } else {
-            let result: T = self
-                .send_request_body(&request)
-                .await
-                .and_then(|response| Self::extract_result(request, response))?;
-
-            if let Some(cache_key) = cache_key {
-                self.write_response_to_cache(&cache_key, &result).await?;
-            }
-
-            result
-        };
->>>>>>> cd2213fd
         Ok(result)
     }
 
@@ -529,11 +431,7 @@
         &self,
         method_invocation: MethodInvocation,
     ) -> Result<T, RpcClientError> {
-<<<<<<< HEAD
         let request = self.serialize_request(&method_invocation)?;
-=======
-        let request = self.serialize_request(method_invocation)?;
->>>>>>> cd2213fd
 
         self.send_request_body(&request)
             .await
@@ -552,11 +450,7 @@
             .map(|m| {
                 CacheableMethodInvocation::try_from(m)
                     .ok()
-<<<<<<< HEAD
                     .and_then(|v| v.read_cache_key())
-=======
-                    .and_then(|v| v.cache_key())
->>>>>>> cd2213fd
             })
             .collect::<Vec<_>>();
 
@@ -574,12 +468,7 @@
             izip!(&ids, method_invocations, &results).enumerate()
         {
             if cache_response.is_none() {
-<<<<<<< HEAD
                 let request = Self::serialize_request_with_id(method_invocation, id.clone())?;
-=======
-                let request =
-                    Self::serialize_request_with_id(method_invocation.clone(), id.clone())?;
->>>>>>> cd2213fd
                 requests.push(request);
                 id_to_index.insert(id, index);
             }
@@ -610,15 +499,9 @@
                         request: request_body.to_json_string(),
                     })?;
 
-<<<<<<< HEAD
             // TODO figure out how to extract
             self.handle_response_to_cache(&method_invocations[index], &result, |_| None)
                 .await?;
-=======
-            if let Some(cache_key) = cache_keys[index].as_ref() {
-                self.write_response_to_cache(cache_key, &result).await?;
-            }
->>>>>>> cd2213fd
 
             results[index] = Some(result);
         }
@@ -650,12 +533,8 @@
 
     /// Calls `eth_blockNumber` and returns the block number.
     pub async fn block_number(&self) -> Result<U256, RpcClientError> {
-<<<<<<< HEAD
         self.call_without_cache(MethodInvocation::BlockNumber())
             .await
-=======
-        self.call(MethodInvocation::BlockNumber()).await
->>>>>>> cd2213fd
     }
 
     /// Calls `eth_chainId` and returns the chain ID.
@@ -728,16 +607,11 @@
         &self,
         spec: BlockSpec,
     ) -> Result<eth::Block<B256>, RpcClientError> {
-<<<<<<< HEAD
         self.call_with_resolver(
             MethodInvocation::GetBlockByNumber(spec, false),
             |block: &&eth::Block<B256>| block.number,
         )
         .await
-=======
-        self.call(MethodInvocation::GetBlockByNumber(spec, false))
-            .await
->>>>>>> cd2213fd
     }
 
     /// Calls `eth_getBlockByNumber` and returns the transaction's data.
@@ -745,16 +619,11 @@
         &self,
         spec: BlockSpec,
     ) -> Result<eth::Block<eth::Transaction>, RpcClientError> {
-<<<<<<< HEAD
         self.call_with_resolver(
             MethodInvocation::GetBlockByNumber(spec, true),
             |block: &&eth::Block<eth::Transaction>| block.number,
         )
         .await
-=======
-        self.call(MethodInvocation::GetBlockByNumber(spec, true))
-            .await
->>>>>>> cd2213fd
     }
 
     /// Calls `eth_getLogs`.
@@ -836,11 +705,7 @@
 }
 
 /// Don't fail the request, just log an error if we fail to read/write from cache.
-<<<<<<< HEAD
 fn log_cache_error(cache_key: &str, message: &'static str, error: impl Into<CacheError>) {
-=======
-fn log_cache_error(cache_key: CacheKey, message: &'static str, error: impl Into<CacheError>) {
->>>>>>> cd2213fd
     let cache_error = RpcClientError::CacheError {
         message: message.to_string(),
         cache_key: cache_key.to_string(),
