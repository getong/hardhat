{
  "name": "@nomicfoundation/hardhat-mocha",
  "version": "3.0.0-next.4",
  "description": "A mocha test runner",
  "homepage": "https://github.com/nomicfoundation/hardhat/tree/v-next/v-next/hardhat-mocha",
  "repository": {
    "type": "git",
    "url": "https://github.com/NomicFoundation/hardhat",
    "directory": "v-next/hardhat-mocha"
  },
  "author": "Nomic Foundation",
  "license": "MIT",
  "type": "module",
  "exports": {
    ".": "./dist/src/index.js"
  },
  "keywords": [
    "ethereum",
    "smart-contracts",
    "hardhat"
  ],
  "scripts": {
    "lint": "pnpm prettier --check && pnpm eslint",
    "lint:fix": "pnpm prettier --write && pnpm eslint --fix",
    "eslint": "eslint \"src/**/*.ts\" \"test/**/*.ts\"",
    "prettier": "prettier \"**/*.{ts,js,md,json}\"",
    "test": "node --import tsx/esm --test --test-reporter=@nomicfoundation/hardhat-node-test-reporter \"test/*.ts\" \"test/!(fixture-projects|helpers)/**/*.ts\"",
    "test:only": "node --import tsx/esm --test --test-only --test-reporter=@nomicfoundation/hardhat-node-test-reporter \"test/*.ts\" \"test/!(fixture-projects|helpers)/**/*.ts\"",
    "test:coverage": "c8 --reporter html --reporter text --all --exclude test --exclude \"src/**/{types,type-extensions}.ts\" --src src node --import tsx/esm --test --test-reporter=@nomicfoundation/hardhat-node-test-reporter \"test/*.ts\" \"test/!(fixture-projects|helpers)/**/*.ts\"",
    "pretest": "pnpm build",
    "pretest:only": "pnpm build",
    "build": "tsc --build .",
    "prepublishOnly": "pnpm build",
    "clean": "rimraf dist"
  },
  "files": [
    "dist/src/",
    "src/",
    "CHANGELOG.md",
    "LICENSE",
    "README.md"
  ],
  "devDependencies": {
<<<<<<< HEAD
    "@nomicfoundation/hardhat-node-test-reporter": "workspace:^3.0.0-next.3",
=======
    "@eslint-community/eslint-plugin-eslint-comments": "^4.3.0",
    "@nomicfoundation/hardhat-node-test-reporter": "workspace:^3.0.0-next.4",
>>>>>>> 84752002
    "@nomicfoundation/hardhat-test-utils": "workspace:^",
    "@types/mocha": ">=10.0.10",
    "@types/node": "^20.14.9",
    "c8": "^9.1.0",
    "eslint": "^9.23.0",
    "expect-type": "^0.19.0",
    "prettier": "3.2.5",
    "rimraf": "^5.0.5",
    "typescript": "~5.5.0"
  },
  "dependencies": {
    "hardhat": "workspace:^3.0.0-next.4",
    "@nomicfoundation/hardhat-errors": "workspace:^3.0.0-next.4",
    "@nomicfoundation/hardhat-utils": "workspace:^3.0.0-next.4",
    "@nomicfoundation/hardhat-zod-utils": "workspace:^3.0.0-next.4",
    "mocha": "^11.0.0",
    "tsx": "^4.19.3",
    "zod": "^3.23.8"
  }
}<|MERGE_RESOLUTION|>--- conflicted
+++ resolved
@@ -41,12 +41,8 @@
     "README.md"
   ],
   "devDependencies": {
-<<<<<<< HEAD
-    "@nomicfoundation/hardhat-node-test-reporter": "workspace:^3.0.0-next.3",
-=======
     "@eslint-community/eslint-plugin-eslint-comments": "^4.3.0",
     "@nomicfoundation/hardhat-node-test-reporter": "workspace:^3.0.0-next.4",
->>>>>>> 84752002
     "@nomicfoundation/hardhat-test-utils": "workspace:^",
     "@types/mocha": ">=10.0.10",
     "@types/node": "^20.14.9",
