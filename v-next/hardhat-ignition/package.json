--- conflicted
+++ resolved
@@ -77,18 +77,10 @@
     "viem": "^2.30.0"
   },
   "dependencies": {
-<<<<<<< HEAD
-    "@nomicfoundation/hardhat-errors": "workspace:^3.0.0-next.21",
-    "@nomicfoundation/ignition-core": "workspace:^3.0.0-next.24",
-    "@nomicfoundation/ignition-ui": "workspace:^3.0.0-next.21",
-    "@nomicfoundation/hardhat-utils": "workspace:^3.0.0-next.21",
-    "@nomicfoundation/hardhat-verify": "workspace:^3.0.0-next.21",
-=======
     "@nomicfoundation/hardhat-errors": "workspace:^3.0.0-next.23",
     "@nomicfoundation/ignition-core": "workspace:^3.0.0-next.23",
     "@nomicfoundation/ignition-ui": "workspace:^3.0.0-next.23",
     "@nomicfoundation/hardhat-utils": "workspace:^3.0.0-next.23",
->>>>>>> 63c77230
     "chalk": "^5.3.0",
     "debug": "^4.3.2",
     "prompts": "^2.4.2",
