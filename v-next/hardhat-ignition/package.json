--- conflicted
+++ resolved
@@ -87,11 +87,7 @@
     "json5": "^2.2.3"
   },
   "peerDependencies": {
-<<<<<<< HEAD
-    "hardhat": "workspace:^3.0.0-next.23",
-    "@nomicfoundation/hardhat-verify": "workspace:^3.0.0-next.23"
-=======
-    "hardhat": "workspace:^3.0.0-next.24"
->>>>>>> c9c3e621
+    "hardhat": "workspace:^3.0.0-next.24",
+    "@nomicfoundation/hardhat-verify": "workspace:^3.0.0-next.24"
   }
 }