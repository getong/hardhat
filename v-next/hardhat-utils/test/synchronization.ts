--- conflicted
+++ resolved
@@ -104,7 +104,6 @@
       "Duration should be less than the mutex timeout",
     );
   });
-<<<<<<< HEAD
 
   it(
     "should acquire the mutex lock after the first owner was cancelled due to a process crash",
@@ -164,7 +163,6 @@
       );
     },
   );
-=======
 });
 
 describe("AsyncMutex", () => {
@@ -190,5 +188,4 @@
     assert.equal(maxRunning, 1);
     assert.equal(running, 0);
   });
->>>>>>> 9d37b8be
 });