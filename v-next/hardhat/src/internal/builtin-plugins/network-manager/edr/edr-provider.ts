import type { SolidityStackTrace } from "./stack-traces/solidity-stack-trace.js";
import type { CoverageConfig } from "./types/coverage.js";
import type { LoggerConfig } from "./types/logger.js";
import type {
  ChainDescriptorsConfig,
  EdrNetworkConfig,
  EdrNetworkHDAccountsConfig,
} from "../../../../types/config.js";
import type {
  EthSubscription,
  JsonRpcRequest,
  JsonRpcResponse,
  RequestArguments,
  SuccessfulJsonRpcResponse,
} from "../../../../types/providers.js";
import type { RequireField } from "../../../../types/utils.js";
import type { DefaultHDAccountsConfigParams } from "../accounts/constants.js";
import type { JsonRpcRequestWrapperFunction } from "../network-manager.js";
import type {
  SubscriptionEvent,
  Response,
  Provider,
  ProviderConfig,
  TracingConfigWithBuffers,
} from "@ignored/edr-optimism";

import {
  opGenesisState,
  opHardforkFromString,
  l1GenesisState,
  l1HardforkFromString,
} from "@ignored/edr-optimism";
import {
  assertHardhatInvariant,
  HardhatError,
} from "@nomicfoundation/hardhat-errors";
import { toSeconds } from "@nomicfoundation/hardhat-utils/date";
import { ensureError } from "@nomicfoundation/hardhat-utils/error";
import { numberToHexString } from "@nomicfoundation/hardhat-utils/hex";
import { deepEqual } from "@nomicfoundation/hardhat-utils/lang";
import debug from "debug";

import { EDR_NETWORK_REVERT_SNAPSHOT_EVENT } from "../../../constants.js";
import { DEFAULT_HD_ACCOUNTS_CONFIG_PARAMS } from "../accounts/constants.js";
import { BaseProvider } from "../base-provider.js";
import { getJsonRpcRequest, isFailedJsonRpcResponse } from "../json-rpc.js";
import {
  InvalidArgumentsError,
  ProviderError,
  UnknownError,
} from "../provider-errors.js";

import { getGlobalEdrContext } from "./edr-context.js";
import { createSolidityErrorWithStackTrace } from "./stack-traces/stack-trace-solidity-errors.js";
import {
  isDebugTraceResult,
  isEdrProviderErrorData,
} from "./type-validation.js";
import { clientVersion } from "./utils/client-version.js";
import { ConsoleLogger } from "./utils/console-logger.js";
import {
  edrRpcDebugTraceToHardhat,
  hardhatMiningIntervalToEdrMiningInterval,
  hardhatMempoolOrderToEdrMineOrdering,
  hardhatHardforkToEdrSpecId,
  hardhatAccountsToEdrOwnedAccounts,
  hardhatChainDescriptorsToEdrChains,
  hardhatForkingConfigToEdrForkConfig,
  hardhatChainTypeToEdrChainType,
} from "./utils/convert-to-edr.js";
import { printLine, replaceLastLine } from "./utils/logger.js";

const log = debug("hardhat:core:hardhat-network:provider");

export const EDR_NETWORK_DEFAULT_COINBASE =
  "0xc014ba5ec014ba5ec014ba5ec014ba5ec014ba5e";

interface EdrNetworkDefaultHDAccountsConfigParams
  extends DefaultHDAccountsConfigParams {
  mnemonic: string;
  accountsBalance: bigint;
}

export const EDR_NETWORK_MNEMONIC =
  "test test test test test test test test test test test junk";
export const DEFAULT_EDR_NETWORK_BALANCE = 10000000000000000000000n;
export const DEFAULT_EDR_NETWORK_HD_ACCOUNTS_CONFIG_PARAMS: EdrNetworkDefaultHDAccountsConfigParams =
  {
    ...DEFAULT_HD_ACCOUNTS_CONFIG_PARAMS,
    mnemonic: EDR_NETWORK_MNEMONIC,
    accountsBalance: DEFAULT_EDR_NETWORK_BALANCE,
  };

export async function isDefaultEdrNetworkHDAccountsConfig(
  accounts: EdrNetworkHDAccountsConfig,
): Promise<boolean> {
  return deepEqual(
    {
      ...accounts,
      mnemonic: await accounts.mnemonic.get(),
      passphrase: await accounts.passphrase.get(),
    },
    DEFAULT_EDR_NETWORK_HD_ACCOUNTS_CONFIG_PARAMS,
  );
}

export const EDR_NETWORK_DEFAULT_PRIVATE_KEYS: string[] = [
  "0xac0974bec39a17e36ba4a6b4d238ff944bacb478cbed5efcae784d7bf4f2ff80",
  "0x59c6995e998f97a5a0044966f0945389dc9e86dae88c7a8412f4603b6b78690d",
  "0x5de4111afa1a4b94908f83103eb1f1706367c2e68ca870fc3fb9a804cdab365a",
  "0x7c852118294e51e653712a81e05800f419141751be58f605c371e15141b007a6",
  "0x47e179ec197488593b187f80a00eb0da91f1b9d0b13f8733639f19c30a34926a",
  "0x8b3a350cf5c34c9194ca85829a2df0ec3153be0318b5e2d3348e872092edffba",
  "0x92db14e403b83dfe3df233f83dfa3a0d7096f21ca9b0d6d6b8d88b2b4ec1564e",
  "0x4bbbf85ce3377467afe5d46f804f221813b2bb87f24d81f60f1fcdbf7cbf4356",
  "0xdbda1821b80551c9d65939329250298aa3472ba22feea921c0cf5d620ea67b97",
  "0x2a871d0798f97d79848a013d4936a73bf4cc922c825d33c1cf7073dff6d409c6",
  "0xf214f2b2cd398c806f84e317254e0f0b801d0643303237d97a22a48e01628897",
  "0x701b615bbdfb9de65240bc28bd21bbc0d996645a3dd57e7b12bc2bdf6f192c82",
  "0xa267530f49f8280200edf313ee7af6b827f2a8bce2897751d06a843f644967b1",
  "0x47c99abed3324a2707c28affff1267e45918ec8c3f20b8aa892e8b065d2942dd",
  "0xc526ee95bf44d8fc405a158bb884d9d1238d99f0612e9f33d006bb0789009aaa",
  "0x8166f546bab6da521a8369cab06c5d2b9e46670292d85c875ee9ec20e84ffb61",
  "0xea6c44ac03bff858b476bba40716402b03e41b8e97e276d1baec7c37d42484a0",
  "0x689af8efa8c651a91ad287602527f3af2fe9f6501a7ac4b061667b5a93e037fd",
  "0xde9be858da4a475276426320d5e9262ecfc3ba460bfac56360bfa6c4c28b4ee0",
  "0xdf57089febbacf7ba0bc227dafbffa9fc08a93fdc68e1e42411a14efcf23656e",
];

interface EdrProviderConfig {
  chainDescriptors: ChainDescriptorsConfig;
  networkConfig: RequireField<EdrNetworkConfig, "chainType">;
  loggerConfig?: LoggerConfig;
  tracingConfig?: TracingConfigWithBuffers;
  jsonRpcRequestWrapper?: JsonRpcRequestWrapperFunction;
  coverageConfig?: CoverageConfig;
}

export class EdrProvider extends BaseProvider {
  readonly #jsonRpcRequestWrapper?: JsonRpcRequestWrapperFunction;

  #provider: Provider | undefined;
  #nextRequestId = 1;

  /**
   * Creates a new instance of `EdrProvider`.
   */
  public static async create({
    chainDescriptors,
    networkConfig,
    loggerConfig = { enabled: false },
    tracingConfig = {},
    jsonRpcRequestWrapper,
    coverageConfig,
  }: EdrProviderConfig): Promise<EdrProvider> {
    const printLineFn = loggerConfig.printLineFn ?? printLine;
    const replaceLastLineFn = loggerConfig.replaceLastLineFn ?? replaceLastLine;

    const providerConfig = await getProviderConfig(
      networkConfig,
<<<<<<< HEAD
      coverageConfig,
=======
      chainDescriptors,
>>>>>>> 288b8024
    );

    let edrProvider: EdrProvider;

    // We need to catch errors here, as the provider creation can panic unexpectedly,
    // and we want to make sure such a crash is propagated as a ProviderError.
    try {
      const context = await getGlobalEdrContext();
      const provider = await context.createProvider(
        hardhatChainTypeToEdrChainType(networkConfig.chainType),
        providerConfig,
        {
          enable: loggerConfig.enabled,
          decodeConsoleLogInputsCallback: ConsoleLogger.getDecodedLogs,
          printLineCallback: (message: string, replace: boolean) => {
            if (replace) {
              replaceLastLineFn(message);
            } else {
              printLineFn(message);
            }
          },
        },
        {
          subscriptionCallback: (event: SubscriptionEvent) => {
            edrProvider.onSubscriptionEvent(event);
          },
        },
        tracingConfig,
      );

      edrProvider = new EdrProvider(provider, jsonRpcRequestWrapper);
    } catch (error) {
      ensureError(error);

      // eslint-disable-next-line no-restricted-syntax -- allow throwing UnknownError
      throw new UnknownError(error.message, error);
    }

    return edrProvider;
  }

  /**
   * @private
   *
   * This constructor is intended for internal use only.
   * Use the static method {@link EdrProvider.create} to create an instance of
   * `EdrProvider`.
   */
  private constructor(
    provider: Provider,
    jsonRpcRequestWrapper?: JsonRpcRequestWrapperFunction,
  ) {
    super();

    this.#provider = provider;
    this.#jsonRpcRequestWrapper = jsonRpcRequestWrapper;
  }

  public async request(
    requestArguments: RequestArguments,
  ): Promise<SuccessfulJsonRpcResponse["result"]> {
    if (this.#provider === undefined) {
      throw new HardhatError(HardhatError.ERRORS.CORE.NETWORK.PROVIDER_CLOSED);
    }

    const { method, params } = requestArguments;

    const jsonRpcRequest = getJsonRpcRequest(
      this.#nextRequestId++,
      method,
      params,
    );

    let jsonRpcResponse: JsonRpcResponse;

    if (this.#jsonRpcRequestWrapper !== undefined) {
      jsonRpcResponse = await this.#jsonRpcRequestWrapper(
        jsonRpcRequest,
        this.#handleRequest.bind(this),
      );
    } else {
      jsonRpcResponse = await this.#handleRequest(jsonRpcRequest);
    }

    // this can only happen if a wrapper doesn't call the default
    // behavior as the default throws on FailedJsonRpcResponse
    if (isFailedJsonRpcResponse(jsonRpcResponse)) {
      const error = new ProviderError(
        jsonRpcResponse.error.message,
        jsonRpcResponse.error.code,
      );
      error.data = jsonRpcResponse.error.data;

      // eslint-disable-next-line no-restricted-syntax -- allow throwing ProviderError
      throw error;
    }

    if (jsonRpcRequest.method === "evm_revert") {
      this.emit(EDR_NETWORK_REVERT_SNAPSHOT_EVENT);
    }

    // Override EDR version string with Hardhat version string with EDR backend,
    // e.g. `HardhatNetwork/2.19.0/@ignored/edr-optimism/0.2.0-dev`
    if (jsonRpcRequest.method === "web3_clientVersion") {
      assertHardhatInvariant(
        typeof jsonRpcResponse.result === "string",
        "Invalid client version response",
      );
      return clientVersion(jsonRpcResponse.result);
    } else if (
      jsonRpcRequest.method === "debug_traceTransaction" ||
      jsonRpcRequest.method === "debug_traceCall"
    ) {
      assertHardhatInvariant(
        isDebugTraceResult(jsonRpcResponse.result),
        "Invalid debug trace response",
      );
      return edrRpcDebugTraceToHardhat(jsonRpcResponse.result);
    } else {
      return jsonRpcResponse.result;
    }
  }

  public async close(): Promise<void> {
    // Clear the provider reference to help with garbage collection
    this.#provider = undefined;
  }

  async #handleEdrResponse(
    edrResponse: Response,
  ): Promise<SuccessfulJsonRpcResponse> {
    let jsonRpcResponse: JsonRpcResponse;

    if (typeof edrResponse.data === "string") {
      jsonRpcResponse = JSON.parse(edrResponse.data);
    } else {
      jsonRpcResponse = edrResponse.data;
    }

    if (isFailedJsonRpcResponse(jsonRpcResponse)) {
      const responseError = jsonRpcResponse.error;
      let error;

      let stackTrace: SolidityStackTrace | null = null;
      try {
        stackTrace = edrResponse.stackTrace();
      } catch (e) {
        log("Failed to get stack trace: %O", e);
      }

      if (stackTrace !== null) {
        // If we have a stack trace, we know that the json rpc response data
        // is an object with the data and transactionHash fields
        assertHardhatInvariant(
          isEdrProviderErrorData(responseError.data),
          "Invalid error data",
        );

        error = createSolidityErrorWithStackTrace(
          responseError.message,
          stackTrace,
          responseError.data.data,
          responseError.data.transactionHash,
        );
      } else {
        error =
          responseError.code === InvalidArgumentsError.CODE
            ? new InvalidArgumentsError(responseError.message)
            : new ProviderError(responseError.message, responseError.code);
        error.data = responseError.data;
      }

      /* eslint-disable-next-line no-restricted-syntax -- we may throw
      non-Hardaht errors inside of an EthereumProvider */
      throw error;
    }

    return jsonRpcResponse;
  }

  public onSubscriptionEvent(event: SubscriptionEvent): void {
    const subscription = numberToHexString(event.filterId);
    const results = Array.isArray(event.result) ? event.result : [event.result];
    for (const result of results) {
      this.#emitLegacySubscriptionEvent(subscription, result);
      this.#emitEip1193SubscriptionEvent(subscription, result);
    }
  }

  #emitLegacySubscriptionEvent(subscription: string, result: unknown) {
    this.emit("notification", {
      subscription,
      result,
    });
  }

  #emitEip1193SubscriptionEvent(subscription: string, result: unknown) {
    const message: EthSubscription = {
      type: "eth_subscription",
      data: {
        subscription,
        result,
      },
    };
    this.emit("message", message);
  }

  async #handleRequest(request: JsonRpcRequest): Promise<JsonRpcResponse> {
    assertHardhatInvariant(
      this.#provider !== undefined,
      "The provider is not defined",
    );

    const stringifiedArgs = JSON.stringify(request);

    let edrResponse: Response;

    // We need to catch errors here, as the provider creation can panic unexpectedly,
    // and we want to make sure such a crash is propagated as a ProviderError.
    try {
      edrResponse = await this.#provider.handleRequest(stringifiedArgs);
    } catch (error) {
      ensureError(error);

      // eslint-disable-next-line no-restricted-syntax -- allow throwing UnknownError
      throw new UnknownError(error.message, error);
    }

    return this.#handleEdrResponse(edrResponse);
  }
}

async function getProviderConfig(
  networkConfig: RequireField<EdrNetworkConfig, "chainType">,
<<<<<<< HEAD
  coverageConfig: CoverageConfig | undefined,
=======
  chainDescriptors: ChainDescriptorsConfig,
>>>>>>> 288b8024
): Promise<ProviderConfig> {
  const specId = hardhatHardforkToEdrSpecId(
    networkConfig.hardfork,
    networkConfig.chainType,
  );

  const genesisState =
    networkConfig.forking !== undefined
      ? [] // TODO: Add support for overriding remote fork state when the local fork is different
      : networkConfig.chainType === "optimism"
        ? opGenesisState(opHardforkFromString(specId))
        : l1GenesisState(l1HardforkFromString(specId));

  return {
    allowBlocksWithSameTimestamp: networkConfig.allowBlocksWithSameTimestamp,
    allowUnlimitedContractSize: networkConfig.allowUnlimitedContractSize,
    bailOnCallFailure: networkConfig.throwOnCallFailures,
    bailOnTransactionFailure: networkConfig.throwOnTransactionFailures,
    blockGasLimit: networkConfig.blockGasLimit,
    cacheDir: networkConfig.forking?.cacheDir,
    chainId: BigInt(networkConfig.chainId),
    chains: hardhatChainDescriptorsToEdrChains(
      chainDescriptors,
      networkConfig.chainType,
    ),
    // TODO: remove this cast when EDR updates the interface to accept Uint8Array
    coinbase: Buffer.from(networkConfig.coinbase),
    enableRip7212: networkConfig.enableRip7212,
    fork: await hardhatForkingConfigToEdrForkConfig(networkConfig.forking),
    genesisState,
    hardfork: specId,
    initialBaseFeePerGas: networkConfig.initialBaseFeePerGas,
    initialDate: BigInt(toSeconds(networkConfig.initialDate)),
    minGasPrice: networkConfig.minGasPrice,
    mining: {
      autoMine: networkConfig.mining.auto,
      interval: hardhatMiningIntervalToEdrMiningInterval(
        networkConfig.mining.interval,
      ),
      memPool: {
        order: hardhatMempoolOrderToEdrMineOrdering(
          networkConfig.mining.mempool.order,
        ),
      },
    },
    networkId: BigInt(networkConfig.networkId),
    ownedAccounts: await hardhatAccountsToEdrOwnedAccounts(
      networkConfig.accounts,
    ),
    observability: {
      codeCoverage: coverageConfig,
    },
  };
}<|MERGE_RESOLUTION|>--- conflicted
+++ resolved
@@ -158,11 +158,8 @@
 
     const providerConfig = await getProviderConfig(
       networkConfig,
-<<<<<<< HEAD
       coverageConfig,
-=======
       chainDescriptors,
->>>>>>> 288b8024
     );
 
     let edrProvider: EdrProvider;
@@ -397,11 +394,8 @@
 
 async function getProviderConfig(
   networkConfig: RequireField<EdrNetworkConfig, "chainType">,
-<<<<<<< HEAD
   coverageConfig: CoverageConfig | undefined,
-=======
   chainDescriptors: ChainDescriptorsConfig,
->>>>>>> 288b8024
 ): Promise<ProviderConfig> {
   const specId = hardhatHardforkToEdrSpecId(
     networkConfig.hardfork,
