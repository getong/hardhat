import type { SolidityStackTrace } from "./stack-traces/solidity-stack-trace.js";
import type { CoverageConfig } from "./types/coverage.js";
import type { LoggerConfig } from "./types/logger.js";
import type {
  ChainDescriptorsConfig,
  EdrNetworkConfig,
  EdrNetworkHDAccountsConfig,
} from "../../../../types/config.js";
import type {
  EthSubscription,
  JsonRpcRequest,
  JsonRpcResponse,
  RequestArguments,
  SuccessfulJsonRpcResponse,
} from "../../../../types/providers.js";
import type { RequireField } from "../../../../types/utils.js";
import type { DefaultHDAccountsConfigParams } from "../accounts/constants.js";
import type { JsonRpcRequestWrapperFunction } from "../network-manager.js";
import type {
  SubscriptionEvent,
  Response,
  Provider,
  ProviderConfig,
  TracingConfigWithBuffers,
  AccountOverride,
} from "@ignored/edr-optimism";

import {
  opGenesisState,
  opHardforkFromString,
  l1GenesisState,
  l1HardforkFromString,
  precompileP256Verify,
} from "@ignored/edr-optimism";
import {
  assertHardhatInvariant,
  HardhatError,
} from "@nomicfoundation/hardhat-errors";
import { toSeconds } from "@nomicfoundation/hardhat-utils/date";
import { ensureError } from "@nomicfoundation/hardhat-utils/error";
import { numberToHexString } from "@nomicfoundation/hardhat-utils/hex";
import { deepEqual } from "@nomicfoundation/hardhat-utils/lang";
import debug from "debug";
import { hexToBytes } from "ethereum-cryptography/utils";
import { addr } from "micro-eth-signer";

import { EDR_NETWORK_REVERT_SNAPSHOT_EVENT } from "../../../constants.js";
import { DEFAULT_HD_ACCOUNTS_CONFIG_PARAMS } from "../accounts/constants.js";
import { BaseProvider } from "../base-provider.js";
import { getJsonRpcRequest, isFailedJsonRpcResponse } from "../json-rpc.js";
import {
  InvalidArgumentsError,
  ProviderError,
  UnknownError,
} from "../provider-errors.js";

import { getGlobalEdrContext } from "./edr-context.js";
import { createSolidityErrorWithStackTrace } from "./stack-traces/stack-trace-solidity-errors.js";
import {
  isDebugTraceResult,
  isEdrProviderErrorData,
} from "./type-validation.js";
import { clientVersion } from "./utils/client-version.js";
import { ConsoleLogger } from "./utils/console-logger.js";
import {
  edrRpcDebugTraceToHardhat,
  hardhatMiningIntervalToEdrMiningInterval,
  hardhatMempoolOrderToEdrMineOrdering,
  hardhatHardforkToEdrSpecId,
  hardhatAccountsToEdrOwnedAccounts,
  hardhatForkingConfigToEdrForkConfig,
  hardhatChainTypeToEdrChainType,
} from "./utils/convert-to-edr.js";
import { printLine, replaceLastLine } from "./utils/logger.js";

const log = debug("hardhat:core:hardhat-network:provider");

export const EDR_NETWORK_DEFAULT_COINBASE =
  "0xc014ba5ec014ba5ec014ba5ec014ba5ec014ba5e";

interface EdrNetworkDefaultHDAccountsConfigParams
  extends DefaultHDAccountsConfigParams {
  mnemonic: string;
  accountsBalance: bigint;
}

export const EDR_NETWORK_MNEMONIC =
  "test test test test test test test test test test test junk";
export const DEFAULT_EDR_NETWORK_BALANCE = 10000000000000000000000n;
export const DEFAULT_EDR_NETWORK_HD_ACCOUNTS_CONFIG_PARAMS: EdrNetworkDefaultHDAccountsConfigParams =
  {
    ...DEFAULT_HD_ACCOUNTS_CONFIG_PARAMS,
    mnemonic: EDR_NETWORK_MNEMONIC,
    accountsBalance: DEFAULT_EDR_NETWORK_BALANCE,
  };

export async function isDefaultEdrNetworkHDAccountsConfig(
  accounts: EdrNetworkHDAccountsConfig,
): Promise<boolean> {
  return deepEqual(
    {
      ...accounts,
      mnemonic: await accounts.mnemonic.get(),
      passphrase: await accounts.passphrase.get(),
    },
    DEFAULT_EDR_NETWORK_HD_ACCOUNTS_CONFIG_PARAMS,
  );
}

export const EDR_NETWORK_DEFAULT_PRIVATE_KEYS: string[] = [
  "0xac0974bec39a17e36ba4a6b4d238ff944bacb478cbed5efcae784d7bf4f2ff80",
  "0x59c6995e998f97a5a0044966f0945389dc9e86dae88c7a8412f4603b6b78690d",
  "0x5de4111afa1a4b94908f83103eb1f1706367c2e68ca870fc3fb9a804cdab365a",
  "0x7c852118294e51e653712a81e05800f419141751be58f605c371e15141b007a6",
  "0x47e179ec197488593b187f80a00eb0da91f1b9d0b13f8733639f19c30a34926a",
  "0x8b3a350cf5c34c9194ca85829a2df0ec3153be0318b5e2d3348e872092edffba",
  "0x92db14e403b83dfe3df233f83dfa3a0d7096f21ca9b0d6d6b8d88b2b4ec1564e",
  "0x4bbbf85ce3377467afe5d46f804f221813b2bb87f24d81f60f1fcdbf7cbf4356",
  "0xdbda1821b80551c9d65939329250298aa3472ba22feea921c0cf5d620ea67b97",
  "0x2a871d0798f97d79848a013d4936a73bf4cc922c825d33c1cf7073dff6d409c6",
  "0xf214f2b2cd398c806f84e317254e0f0b801d0643303237d97a22a48e01628897",
  "0x701b615bbdfb9de65240bc28bd21bbc0d996645a3dd57e7b12bc2bdf6f192c82",
  "0xa267530f49f8280200edf313ee7af6b827f2a8bce2897751d06a843f644967b1",
  "0x47c99abed3324a2707c28affff1267e45918ec8c3f20b8aa892e8b065d2942dd",
  "0xc526ee95bf44d8fc405a158bb884d9d1238d99f0612e9f33d006bb0789009aaa",
  "0x8166f546bab6da521a8369cab06c5d2b9e46670292d85c875ee9ec20e84ffb61",
  "0xea6c44ac03bff858b476bba40716402b03e41b8e97e276d1baec7c37d42484a0",
  "0x689af8efa8c651a91ad287602527f3af2fe9f6501a7ac4b061667b5a93e037fd",
  "0xde9be858da4a475276426320d5e9262ecfc3ba460bfac56360bfa6c4c28b4ee0",
  "0xdf57089febbacf7ba0bc227dafbffa9fc08a93fdc68e1e42411a14efcf23656e",
];

interface EdrProviderConfig {
  chainDescriptors: ChainDescriptorsConfig;
  networkConfig: RequireField<EdrNetworkConfig, "chainType">;
  loggerConfig?: LoggerConfig;
  tracingConfig?: TracingConfigWithBuffers;
  jsonRpcRequestWrapper?: JsonRpcRequestWrapperFunction;
  coverageConfig?: CoverageConfig;
}

export class EdrProvider extends BaseProvider {
  readonly #jsonRpcRequestWrapper?: JsonRpcRequestWrapperFunction;

  #provider: Provider | undefined;
  #nextRequestId = 1;

  /**
   * Creates a new instance of `EdrProvider`.
   */
  public static async create({
    chainDescriptors,
    networkConfig,
    loggerConfig = { enabled: false },
    tracingConfig = {},
    jsonRpcRequestWrapper,
    coverageConfig,
  }: EdrProviderConfig): Promise<EdrProvider> {
    const printLineFn = loggerConfig.printLineFn ?? printLine;
    const replaceLastLineFn = loggerConfig.replaceLastLineFn ?? replaceLastLine;

    const providerConfig = await getProviderConfig(
      networkConfig,
      coverageConfig,
      chainDescriptors,
    );

    let edrProvider: EdrProvider;

    // We need to catch errors here, as the provider creation can panic unexpectedly,
    // and we want to make sure such a crash is propagated as a ProviderError.
    try {
      const context = await getGlobalEdrContext();
      const provider = await context.createProvider(
        hardhatChainTypeToEdrChainType(networkConfig.chainType),
        providerConfig,
        {
          enable: loggerConfig.enabled,
          decodeConsoleLogInputsCallback: (inputs: ArrayBuffer[]) => {
            return ConsoleLogger.getDecodedLogs(
              inputs.map((input) => {
                return Buffer.from(input);
              }),
            );
          },
          printLineCallback: (message: string, replace: boolean) => {
            if (replace) {
              replaceLastLineFn(message);
            } else {
              printLineFn(message);
            }
          },
        },
        {
          subscriptionCallback: (event: SubscriptionEvent) => {
            edrProvider.onSubscriptionEvent(event);
          },
        },
        tracingConfig,
      );

      edrProvider = new EdrProvider(provider, jsonRpcRequestWrapper);
    } catch (error) {
      ensureError(error);

      // eslint-disable-next-line no-restricted-syntax -- allow throwing UnknownError
      throw new UnknownError(error.message, error);
    }

    return edrProvider;
  }

  /**
   * @private
   *
   * This constructor is intended for internal use only.
   * Use the static method {@link EdrProvider.create} to create an instance of
   * `EdrProvider`.
   */
  private constructor(
    provider: Provider,
    jsonRpcRequestWrapper?: JsonRpcRequestWrapperFunction,
  ) {
    super();

    this.#provider = provider;
    this.#jsonRpcRequestWrapper = jsonRpcRequestWrapper;
  }

  public async request(
    requestArguments: RequestArguments,
  ): Promise<SuccessfulJsonRpcResponse["result"]> {
    if (this.#provider === undefined) {
      throw new HardhatError(HardhatError.ERRORS.CORE.NETWORK.PROVIDER_CLOSED);
    }

    const { method, params } = requestArguments;

    const jsonRpcRequest = getJsonRpcRequest(
      this.#nextRequestId++,
      method,
      params,
    );

    let jsonRpcResponse: JsonRpcResponse;

    if (this.#jsonRpcRequestWrapper !== undefined) {
      jsonRpcResponse = await this.#jsonRpcRequestWrapper(
        jsonRpcRequest,
        this.#handleRequest.bind(this),
      );
    } else {
      jsonRpcResponse = await this.#handleRequest(jsonRpcRequest);
    }

    // this can only happen if a wrapper doesn't call the default
    // behavior as the default throws on FailedJsonRpcResponse
    if (isFailedJsonRpcResponse(jsonRpcResponse)) {
      const error = new ProviderError(
        jsonRpcResponse.error.message,
        jsonRpcResponse.error.code,
      );
      error.data = jsonRpcResponse.error.data;

      // eslint-disable-next-line no-restricted-syntax -- allow throwing ProviderError
      throw error;
    }

    if (jsonRpcRequest.method === "evm_revert") {
      this.emit(EDR_NETWORK_REVERT_SNAPSHOT_EVENT);
    }

    // Override EDR version string with Hardhat version string with EDR backend,
    // e.g. `HardhatNetwork/2.19.0/@ignored/edr-optimism/0.2.0-dev`
    if (jsonRpcRequest.method === "web3_clientVersion") {
      assertHardhatInvariant(
        typeof jsonRpcResponse.result === "string",
        "Invalid client version response",
      );
      return clientVersion(jsonRpcResponse.result);
    } else if (
      jsonRpcRequest.method === "debug_traceTransaction" ||
      jsonRpcRequest.method === "debug_traceCall"
    ) {
      assertHardhatInvariant(
        isDebugTraceResult(jsonRpcResponse.result),
        "Invalid debug trace response",
      );
      return edrRpcDebugTraceToHardhat(jsonRpcResponse.result);
    } else {
      return jsonRpcResponse.result;
    }
  }

  public async close(): Promise<void> {
    // Clear the provider reference to help with garbage collection
    this.#provider = undefined;
  }

  async #handleEdrResponse(
    edrResponse: Response,
  ): Promise<SuccessfulJsonRpcResponse> {
    let jsonRpcResponse: JsonRpcResponse;

    if (typeof edrResponse.data === "string") {
      jsonRpcResponse = JSON.parse(edrResponse.data);
    } else {
      jsonRpcResponse = edrResponse.data;
    }

    if (isFailedJsonRpcResponse(jsonRpcResponse)) {
      const responseError = jsonRpcResponse.error;
      let error;

      let stackTrace: SolidityStackTrace | null = null;
      try {
        stackTrace = edrResponse.stackTrace();
      } catch (e) {
        log("Failed to get stack trace: %O", e);
      }

      if (stackTrace !== null) {
        // If we have a stack trace, we know that the json rpc response data
        // is an object with the data and transactionHash fields
        assertHardhatInvariant(
          isEdrProviderErrorData(responseError.data),
          "Invalid error data",
        );

        error = createSolidityErrorWithStackTrace(
          responseError.message,
          stackTrace,
          responseError.data.data,
          responseError.data.transactionHash,
        );
      } else {
        error =
          responseError.code === InvalidArgumentsError.CODE
            ? new InvalidArgumentsError(responseError.message)
            : new ProviderError(responseError.message, responseError.code);
        error.data = responseError.data;
      }

      /* eslint-disable-next-line no-restricted-syntax -- we may throw
      non-Hardaht errors inside of an EthereumProvider */
      throw error;
    }

    return jsonRpcResponse;
  }

  public onSubscriptionEvent(event: SubscriptionEvent): void {
    const subscription = numberToHexString(event.filterId);
    const results = Array.isArray(event.result) ? event.result : [event.result];
    for (const result of results) {
      this.#emitLegacySubscriptionEvent(subscription, result);
      this.#emitEip1193SubscriptionEvent(subscription, result);
    }
  }

  #emitLegacySubscriptionEvent(subscription: string, result: unknown) {
    this.emit("notification", {
      subscription,
      result,
    });
  }

  #emitEip1193SubscriptionEvent(subscription: string, result: unknown) {
    const message: EthSubscription = {
      type: "eth_subscription",
      data: {
        subscription,
        result,
      },
    };
    this.emit("message", message);
  }

  async #handleRequest(request: JsonRpcRequest): Promise<JsonRpcResponse> {
    assertHardhatInvariant(
      this.#provider !== undefined,
      "The provider is not defined",
    );

    const stringifiedArgs = JSON.stringify(request);

    let edrResponse: Response;

    // We need to catch errors here, as the provider creation can panic unexpectedly,
    // and we want to make sure such a crash is propagated as a ProviderError.
    try {
      edrResponse = await this.#provider.handleRequest(stringifiedArgs);
    } catch (error) {
      ensureError(error);

      // eslint-disable-next-line no-restricted-syntax -- allow throwing UnknownError
      throw new UnknownError(error.message, error);
    }

    return this.#handleEdrResponse(edrResponse);
  }
}

async function getProviderConfig(
  networkConfig: RequireField<EdrNetworkConfig, "chainType">,
  coverageConfig: CoverageConfig | undefined,
  chainDescriptors: ChainDescriptorsConfig,
): Promise<ProviderConfig> {
  const specId = hardhatHardforkToEdrSpecId(
    networkConfig.hardfork,
    networkConfig.chainType,
  );

  const ownedAccounts = await hardhatAccountsToEdrOwnedAccounts(
    networkConfig.accounts,
  );

  const genesisState: Map<Uint8Array, AccountOverride> = new Map(
    ownedAccounts.map(({ secretKey, balance }) => {
      const address = hexToBytes(addr.fromPrivateKey(secretKey));
      const accountOverride: AccountOverride = {
        address,
        balance: BigInt(balance),
      };

      return [address, accountOverride];
    }),
  );

  const chainGenesisState =
    networkConfig.forking !== undefined
      ? [] // TODO: Add support for overriding remote fork state when the local fork is different
      : networkConfig.chainType === "optimism"
        ? opGenesisState(opHardforkFromString(specId))
        : l1GenesisState(l1HardforkFromString(specId));

  for (const account of chainGenesisState) {
    const existingOverride = genesisState.get(account.address);
    if (existingOverride !== undefined) {
      // Favor the genesis state specified by the user
      account.balance = account.balance ?? existingOverride.balance;
      account.nonce = account.nonce ?? existingOverride.nonce;
      account.code = account.code ?? existingOverride.code;
      account.storage = account.storage ?? existingOverride.storage;
    } else {
      genesisState.set(account.address, account);
    }
  }

  return {
    allowBlocksWithSameTimestamp: networkConfig.allowBlocksWithSameTimestamp,
    allowUnlimitedContractSize: networkConfig.allowUnlimitedContractSize,
    bailOnCallFailure: networkConfig.throwOnCallFailures,
    bailOnTransactionFailure: networkConfig.throwOnTransactionFailures,
    blockGasLimit: networkConfig.blockGasLimit,
    chainId: BigInt(networkConfig.chainId),
    coinbase: networkConfig.coinbase,
    fork: await hardhatForkingConfigToEdrForkConfig(
      networkConfig.forking,
      chainDescriptors,
      networkConfig.chainType,
    ),
    genesisState: Array.from(genesisState.values()),
    hardfork: specId,
    initialBaseFeePerGas: networkConfig.initialBaseFeePerGas,
    initialDate: BigInt(toSeconds(networkConfig.initialDate)),
    minGasPrice: networkConfig.minGasPrice,
    mining: {
      autoMine: networkConfig.mining.auto,
      interval: hardhatMiningIntervalToEdrMiningInterval(
        networkConfig.mining.interval,
      ),
      memPool: {
        order: hardhatMempoolOrderToEdrMineOrdering(
          networkConfig.mining.mempool.order,
        ),
      },
    },
    networkId: BigInt(networkConfig.networkId),
<<<<<<< HEAD
    ownedAccounts: await hardhatAccountsToEdrOwnedAccounts(
      networkConfig.accounts,
    ),
    observability: {
      codeCoverage: coverageConfig,
    },
=======
    observability: {
      // TODO: add configuration of code coverage
      codeCoverage: undefined,
    },
    ownedAccounts: ownedAccounts.map((account) => account.secretKey),
    precompileOverrides: networkConfig.enableRip7212
      ? [precompileP256Verify()]
      : [],
>>>>>>> 7e4ce406
  };
}<|MERGE_RESOLUTION|>--- conflicted
+++ resolved
@@ -477,22 +477,12 @@
       },
     },
     networkId: BigInt(networkConfig.networkId),
-<<<<<<< HEAD
-    ownedAccounts: await hardhatAccountsToEdrOwnedAccounts(
-      networkConfig.accounts,
-    ),
     observability: {
       codeCoverage: coverageConfig,
-    },
-=======
-    observability: {
-      // TODO: add configuration of code coverage
-      codeCoverage: undefined,
     },
     ownedAccounts: ownedAccounts.map((account) => account.secretKey),
     precompileOverrides: networkConfig.enableRip7212
       ? [precompileP256Verify()]
       : [],
->>>>>>> 7e4ce406
   };
 }