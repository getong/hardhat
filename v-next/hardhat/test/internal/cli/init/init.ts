--- conflicted
+++ resolved
@@ -310,7 +310,6 @@
   const templates = await getTemplates();
 
   for (const template of templates) {
-<<<<<<< HEAD
     // NOTE: This test uses network to access the npm registry
     it(
       `should initialize the project using the ${template.name} template in an empty folder`,
@@ -325,29 +324,14 @@
           install: false,
         });
         assert.ok(await exists("package.json"), "package.json should exist");
-        for (const file of template.files) {
+        const workspaceFiles = template.files.map(
+          relativeTemplateToWorkspacePath,
+        );
+        for (const file of workspaceFiles) {
           const pathToFile = path.join(process.cwd(), file);
           assert.ok(await exists(pathToFile), `File ${file} should exist`);
         }
       },
     );
-=======
-    it(`should initialize the project using the ${template.name} template in an empty folder`, async () => {
-      await initHardhat({
-        template: template.name,
-        workspace: process.cwd(),
-        force: false,
-        install: false,
-      });
-      assert.ok(await exists("package.json"), "package.json should exist");
-      const workspaceFiles = template.files.map(
-        relativeTemplateToWorkspacePath,
-      );
-      for (const file of workspaceFiles) {
-        const pathToFile = path.join(process.cwd(), file);
-        assert.ok(await exists(pathToFile), `File ${file} should exist`);
-      }
-    });
->>>>>>> 704e1407
   }
 });