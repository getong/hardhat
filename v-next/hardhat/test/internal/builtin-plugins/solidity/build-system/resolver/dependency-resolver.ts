--- conflicted
+++ resolved
@@ -348,17 +348,6 @@
               "hardhat/console.sol",
             );
 
-<<<<<<< HEAD
-            assert.deepEqual(
-              consoleSol.type,
-              ResolvedFileType.NPM_PACKAGE_FILE,
-            );
-            assert.deepEqual(consoleSol.package, {
-              name: "@ignored/hardhat-vnext",
-              version: "local", // The test considers it part of the monorepo, because it's the same package
-              rootSourceName: "npm/@ignored/hardhat-vnext@local/",
-              rootFsPath: await getRealPath(
-=======
             assert.equal(consoleSol.type, ResolvedFileType.NPM_PACKAGE_FILE);
             assert.equal(consoleSol.package.name, "@ignored/hardhat-vnext");
             assert.equal(consoleSol.package.version, "local");
@@ -369,7 +358,6 @@
             assert.equal(
               consoleSol.package.rootFsPath,
               await getRealPath(
->>>>>>> f195b004
                 path.join(import.meta.dirname, "../../../../../.."),
               ),
             );
