--- conflicted
+++ resolved
@@ -53,11 +53,8 @@
     buildProfile = {
       compilers: [],
       overrides: {},
-<<<<<<< HEAD
       isolated: false,
-=======
       preferWasm: false,
->>>>>>> 51249922
     };
     root = createProjectResolvedFile("root.sol", ["^0.8.0"]);
     dependencyGraph = new DependencyGraphImplementation();
@@ -365,11 +362,8 @@
         {
           compilers: [{ version: "0.8.0", settings: {} }],
           overrides: {},
-<<<<<<< HEAD
           isolated: false,
-=======
           preferWasm: false,
->>>>>>> 51249922
         },
         dependencyGraph,
       );
