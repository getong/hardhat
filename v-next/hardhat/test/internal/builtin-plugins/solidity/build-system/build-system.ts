import type { SolidityConfig } from "../../../../../src/types/config.js";
import type { HookContext } from "../../../../../src/types/hooks.js";
import type {
  SolidityBuildInfoOutput,
  SolidityBuildSystem,
} from "../../../../../src/types/solidity.js";

import assert from "node:assert/strict";
import path from "node:path";
import { before, beforeEach, describe, it, mock } from "node:test";

import { HardhatError } from "@nomicfoundation/hardhat-errors";
import {
  assertRejectsWithHardhatError,
  getTmpDir,
  useFixtureProject,
} from "@nomicfoundation/hardhat-test-utils";
import {
  exists,
  getAllFilesMatching,
  readJsonFile,
  remove,
} from "@nomicfoundation/hardhat-utils/fs";

import { SolidityBuildSystemImplementation } from "../../../../../src/internal/builtin-plugins/solidity/build-system/build-system.js";
import { HookManagerImplementation } from "../../../../../src/internal/core/hook-manager.js";

async function emitArtifacts(solidity: SolidityBuildSystem): Promise<void> {
  const rootFilePaths = await solidity.getRootFilePaths();
  const compilationJobsResult = await solidity.getCompilationJobs(
    rootFilePaths,
    {
      isolated: false,
      quiet: true,
    },
  );

  assert.ok(
    !("reason" in compilationJobsResult),
    "getCompilationJobs should not error",
  );

  const compilationJobs = compilationJobsResult.compilationJobsPerFile;

  assert.ok(compilationJobs instanceof Map, "compilationJobs should be a Map");

  const artifactsPath = path.join(process.cwd(), "artifacts");

  const buildIds = new Set<string>();
  for (const compilationJob of compilationJobs.values()) {
    const buildId = await compilationJob.getBuildId();
    if (!buildIds.has(buildId)) {
      buildIds.add(buildId);
      const buildInfoOutput = await readJsonFile<SolidityBuildInfoOutput>(
        path.join(artifactsPath, "build-info", `${buildId}.output.json`),
      );
      await solidity.emitArtifacts(compilationJob, buildInfoOutput.output);
    }
  }
}

// NOTE: This test is slow because solidity compilers are downloaded.
describe(
  "SolidityBuildSystemImplementation",
  {
    skip: process.env.HARDHAT_DISABLE_SLOW_TESTS === "true",
  },
  () => {
    let actualArtifactsPath: string;
    let actualCachePath: string;
    let expectedArtifactsPath: string;
    let expectedCachePath: string;
    let solidity: SolidityBuildSystemImplementation;

    useFixtureProject("solidity/example-project");

    const solidityConfig: SolidityConfig = {
      profiles: {
        default: {
          compilers: [
            {
              version: "0.8.22",
              settings: {},
            },
            {
              version: "0.7.1",
              settings: {},
            },
          ],
          overrides: {},
<<<<<<< HEAD
          isolated: false,
=======
          preferWasm: false,
>>>>>>> 51249922
        },
      },
      npmFilesToBuild: [],
    };

    before(async () => {
      expectedArtifactsPath = path.join(process.cwd(), "artifacts");
      expectedCachePath = path.join(process.cwd(), "cache");
      await remove(expectedArtifactsPath);
      await remove(expectedCachePath);
      const hooks = new HookManagerImplementation(process.cwd(), []);
      // eslint-disable-next-line @typescript-eslint/consistent-type-assertions -- We don't care about hooks in this context
      hooks.setContext({} as HookContext);
      solidity = new SolidityBuildSystemImplementation(hooks, {
        solidityConfig,
        projectRoot: process.cwd(),
        soliditySourcesPaths: [path.join(process.cwd(), "contracts")],
        artifactsPath: expectedArtifactsPath,
        cachePath: expectedCachePath,
        solidityTestsPath: path.join(process.cwd(), "tests"),
      });
      const rootFilePaths = await solidity.getRootFilePaths();
      await solidity.build(rootFilePaths, {
        force: true,
        isolated: false,
        quiet: true,
      });
    });

    beforeEach(async () => {
      const tmpDir = await getTmpDir("solidity-build-system-implementation");
      actualArtifactsPath = path.join(tmpDir, "artifacts");
      actualCachePath = path.join(tmpDir, "cache");
      const hooks = new HookManagerImplementation(process.cwd(), []);
      // eslint-disable-next-line @typescript-eslint/consistent-type-assertions -- We don't care about hooks in this context
      hooks.setContext({} as HookContext);
      solidity = new SolidityBuildSystemImplementation(hooks, {
        solidityConfig,
        projectRoot: process.cwd(),
        soliditySourcesPaths: [path.join(process.cwd(), "contracts")],
        artifactsPath: actualArtifactsPath,
        cachePath: actualCachePath,
        solidityTestsPath: path.join(process.cwd(), "tests"),
      });
    });

    describe("emitArtifacts", () => {
      it("should successfully emit the artifacts", async () => {
        await emitArtifacts(solidity);

        const expectedArtifactPaths = await getAllFilesMatching(
          expectedArtifactsPath,
          (f) => f.endsWith(".json"),
        );

        for (const expectedArtifactPath of expectedArtifactPaths) {
          const relativeArtifactPath = path.relative(
            expectedArtifactsPath,
            expectedArtifactPath,
          );
          const actualArtifactPath = path.join(
            actualArtifactsPath,
            relativeArtifactPath,
          );
          assert.ok(
            await exists(actualArtifactPath),
            `Artifact file ${relativeArtifactPath} should exist`,
          );
          const expectedArtifact = await readJsonFile(expectedArtifactPath);
          const actualArtifact = await readJsonFile(actualArtifactPath);
          assert.deepEqual(
            actualArtifact,
            expectedArtifact,
            `Artifact file ${relativeArtifactPath} should be the same`,
          );
        }
      });
    });

    describe("cleanupArtifacts", () => {
      let actualArtifactPathsBefore: string[];
      let duplicatedContractNamesDeclarationFilePath: string;

      beforeEach(async () => {
        await emitArtifacts(solidity);
        actualArtifactPathsBefore =
          await getAllFilesMatching(actualArtifactsPath);
        duplicatedContractNamesDeclarationFilePath = path.join(
          actualArtifactsPath,
          "artifacts.d.ts",
        );
      });

      it("should clean up no artifacts when given all root file paths", async () => {
        await solidity.cleanupArtifacts(await solidity.getRootFilePaths());

        const actualArtifactPathsAfter = await getAllFilesMatching(
          actualArtifactsPath,
          (f) => f !== duplicatedContractNamesDeclarationFilePath,
        );

        assert.deepEqual(
          actualArtifactPathsAfter,
          actualArtifactPathsBefore,
          "No artifacts should be cleaned up",
        );
      });

      it("should not clean up some of the artifacts when given a subset of all root file paths", async () => {
        const rootFilePaths = await solidity.getRootFilePaths();
        const rootFilePathsToCleanUp = rootFilePaths.slice(
          0,
          rootFilePaths.length - 1,
        );

        await solidity.cleanupArtifacts(rootFilePathsToCleanUp);

        const actualArtifactPathsAfter = await getAllFilesMatching(
          actualArtifactsPath,
          (f) => f !== duplicatedContractNamesDeclarationFilePath,
        );

        assert.ok(
          actualArtifactPathsBefore.length > actualArtifactPathsAfter.length,
          "Some artifacts should be cleaned up",
        );
      });

      it("should clean up all the artifacts when given no root file paths", async () => {
        await solidity.cleanupArtifacts([]);

        const actualArtifactPathsAfter = await getAllFilesMatching(
          actualArtifactsPath,
          (f) => f !== duplicatedContractNamesDeclarationFilePath,
        );

        assert.ok(
          actualArtifactPathsBefore.length > 0,
          "There should be some artifacts to clean up",
        );
        assert.deepEqual(
          actualArtifactPathsAfter,
          [],
          "All artifacts should be cleaned up",
        );
      });
    });

    describe("build", () => {
      let expectedArtifactPaths: string[];
      let expectedCachePaths: string[];

      before(async () => {
        expectedArtifactPaths = (
          await getAllFilesMatching(expectedArtifactsPath)
        ).map((f) => path.relative(expectedArtifactsPath, f));
        expectedCachePaths = (await getAllFilesMatching(expectedCachePath)).map(
          (f) => path.relative(expectedCachePath, f),
        );
      });

      it("should build the project deterministically", async () => {
        const rootFilePaths = await solidity.getRootFilePaths();
        await solidity.build(rootFilePaths, {
          force: true,
          isolated: false,
          quiet: true,
        });

        const actualArtifactPaths = (
          await getAllFilesMatching(actualArtifactsPath)
        ).map((f) => path.relative(actualArtifactsPath, f));
        const actualCachePaths = (
          await getAllFilesMatching(actualCachePath)
        ).map((f) => path.relative(actualCachePath, f));

        assert.deepEqual(
          actualArtifactPaths,
          expectedArtifactPaths,
          "Artifacts should be the same",
        );
        assert.deepEqual(
          actualCachePaths,
          expectedCachePaths,
          "Cache should be the same",
        );
      });

      it("should recompile the project when given the same input as in the previous call but the force flag is set", async () => {
        const rootFilePaths = await solidity.getRootFilePaths();
        await solidity.build(rootFilePaths, {
          force: true,
          isolated: false,
          quiet: true,
        });

        const runCompilationJobSpy = mock.method(solidity, "runCompilationJob");

        await solidity.build(rootFilePaths, {
          force: true,
          isolated: false,
          quiet: true,
        });

        assert.equal(runCompilationJobSpy.mock.callCount(), 2);
      });

      it("should throw when given a build profile that is not defined", async () => {
        const rootFilePaths = await solidity.getRootFilePaths();

        await assertRejectsWithHardhatError(
          solidity.build(rootFilePaths, {
            force: false,
            isolated: false,
            quiet: true,
            buildProfile: "not-defined",
          }),
          HardhatError.ERRORS.CORE.SOLIDITY.BUILD_PROFILE_NOT_FOUND,
          {
            buildProfileName: "not-defined",
          },
        );
      });
    });
  },
);<|MERGE_RESOLUTION|>--- conflicted
+++ resolved
@@ -88,11 +88,8 @@
             },
           ],
           overrides: {},
-<<<<<<< HEAD
           isolated: false,
-=======
           preferWasm: false,
->>>>>>> 51249922
         },
       },
       npmFilesToBuild: [],
