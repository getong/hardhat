--- conflicted
+++ resolved
@@ -1,28 +1,3 @@
-name: hardhat-truffle5 CI
-
-on:
-  push:
-    branches: [$default-branch]
-    paths:
-      - "packages/hardhat-truffle5/**"
-      - "packages/hardhat-web3/**"
-      - "packages/hardhat-core/**"
-      - "packages/hardhat-common/**"
-      - "config/**"
-  pull_request:
-    branches:
-      - "**"
-    paths:
-      - "packages/hardhat-truffle5/**"
-      - "packages/hardhat-web3/**"
-      - "packages/hardhat-core/**"
-      - "packages/hardhat-common/**"
-      - "config/**"
-
-defaults:
-  run:
-    working-directory: packages/hardhat-truffle5
-
 concurrency:
   group: ${{github.workflow}}-${{github.ref}}
   cancel-in-progress: true
@@ -35,7 +10,7 @@
       - uses: actions/checkout@v2
       - uses: actions/setup-node@v2
         with:
-          node-version: 18
+          node-version: 18.15
           cache: yarn
       - name: Install
         run: yarn --frozen-lockfile
@@ -53,7 +28,7 @@
       - uses: actions/checkout@v2
       - uses: actions/setup-node@v2
         with:
-          node-version: 18
+          node-version: 18.15
           cache: yarn
       - name: Install
         run: yarn --frozen-lockfile
@@ -67,11 +42,7 @@
     runs-on: ubuntu-latest
     strategy:
       matrix:
-<<<<<<< HEAD
-        node: [18]
-=======
-        node: [14, 16, 18.15]
->>>>>>> 41068621
+        node: [18.15]
     steps:
       - uses: actions/checkout@v2
       - uses: actions/setup-node@v2
