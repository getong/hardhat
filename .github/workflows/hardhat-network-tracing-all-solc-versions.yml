name: Hardhat Network Tracing Capabilities, scheduled runs for all solc versions

on:
  schedule:
    - cron: "0 0 * * *" # every day at midnight
  workflow_dispatch:

defaults:
  run:
    working-directory: packages/hardhat-core

concurrency:
  group: ${{github.workflow}}-${{github.ref}}
  cancel-in-progress: true

jobs:
  test_tracing:
    name: Test tracing capabilities on Ubuntu with Node ${{ matrix.node }}
    runs-on: ubuntu-latest
    strategy:
      matrix:
<<<<<<< HEAD
        node: [16, 18, 20]
=======
        node: [18.15]
>>>>>>> e822bd0e
    steps:
      - uses: actions/checkout@v2
      - uses: actions/setup-node@v2
        with:
          node-version: ${{ matrix.node }}
          cache: yarn
      - name: Install
        run: yarn --frozen-lockfile
      - name: Build
        run: yarn build
      - name: Cache artifacts
        uses: actions/cache@v2
        with:
          path: |
            packages/hardhat-core/test/internal/hardhat-network/stack-traces/test-files/artifacts
          key: hardhat-network-stack-traces-tests-${{ hashFiles('yarn.lock') }}-${{ hashFiles('packages/hardhat-core/test/internal/hardhat-network/stack-traces/test-files/**/*.sol') }}-${{ hashFiles('packages/hardhat-core/test/internal/hardhat-network/stack-traces/test-files/**/test.json') }}-${{ hashFiles('packages/hardhat-core/test/internal/hardhat-network/stack-traces/**/*.ts') }}
      - name: Run tests
        env:
          DO_NOT_SET_THIS_ENV_VAR____IS_HARDHAT_CI: true
          FORCE_COLOR: 3
          NODE_OPTIONS: "--max-old-space-size=4096"
          HARDHAT_TESTS_ALL_SOLC_VERSIONS: true
        run: yarn test:tracing<|MERGE_RESOLUTION|>--- conflicted
+++ resolved
@@ -1,17 +1,3 @@
-name: Hardhat Network Tracing Capabilities, scheduled runs for all solc versions
-
-on:
-  schedule:
-    - cron: "0 0 * * *" # every day at midnight
-  workflow_dispatch:
-
-defaults:
-  run:
-    working-directory: packages/hardhat-core
-
-concurrency:
-  group: ${{github.workflow}}-${{github.ref}}
-  cancel-in-progress: true
 
 jobs:
   test_tracing:
@@ -19,11 +5,7 @@
     runs-on: ubuntu-latest
     strategy:
       matrix:
-<<<<<<< HEAD
-        node: [16, 18, 20]
-=======
-        node: [18.15]
->>>>>>> e822bd0e
+        node: [18, 20]
     steps:
       - uses: actions/checkout@v2
       - uses: actions/setup-node@v2
