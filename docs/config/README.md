# Configuration

When Hardhat is run, it searches for the closest `hardhat.config.js` file starting from the Current Working Directory. This file normally lives in the root of your project. An empty `hardhat.config.js` is enough for Hardhat to work.

The entirety of your Hardhat setup (i.e. your config, plugins and custom tasks) is contained in this file.

## Available config options

To set up your config, you have to export an object from `hardhat.config.js`.

This object can have entries like `defaultNetwork`, [`networks`](#networks-configuration), [`solidity`](#solidity-configuration), [`paths`](#path-configuration) and [`mocha`](#mocha-configuration). For example:

```js
module.exports = {
  defaultNetwork: "rinkeby",
  networks: {
    hardhat: {
    },
    rinkeby: {
      url: "https://eth-mainnet.alchemyapi.io/v2/123abc123abc123abc123abc123abcde",
      accounts: [privateKey1, privateKey2, ...]
    }
  },
  solidity: {
    version: "0.5.15",
    settings: {
      optimizer: {
        enabled: true,
        runs: 200
      }
    }
  },
  paths: {
    sources: "./contracts",
    tests: "./test",
    cache: "./cache",
    artifacts: "./artifacts"
  },
  mocha: {
    timeout: 20000
  }
}
```

## Networks configuration

The `networks` config field is an optional object where network names map to their configuration.

There are two kinds of networks in Hardhat: [JSON-RPC](https://eth.wiki/json-rpc/API) based networks, and the built-in Hardhat Network.

You can customize which network is used by default when running Hardhat by setting the config's `defaultNetwork` field. If you omit this config, its default value is `"hardhat"`.

### Hardhat Network

Hardhat comes built-in with a special network called `hardhat`. When using this network, an instance of the [Hardhat Network](../hardhat-network/README.md) will be automatically created when you run a task, script or test your smart contracts

<<<<<<< HEAD
Hardhat Network has first-class support of Solidity. It always knows which
smart contracts are being run and exactly what they do and why
they fail. Learn more about it [here](../hardhat-network/README.md).
=======
Hardhat Network has first-class support of Solidity. It always knows which smart contracts are being run and knows exactly what they do and why they fail. Learn more about it [here](../hardhat-network/README.md).
>>>>>>> ee4969a0

You can set the following fields on the `hardhat` config:

- `chainId`: The chain ID number used by Hardhat Network's blockchain. Default value: `31337`.

- `from`: The address to use as default sender. If not present the first account of the Hardhat Network is used.

- `gas`: Its value should be `"auto"` or a number. If a number is used, it will be the gas limit used by default in every transaction. If `"auto"` is used, the gas limit will be automatically estimated. Default value: the same value as `blockGasLimit`.

- `gasPrice`: Its value should be `"auto"` or a number. This parameter behaves like `gas`. Default value: `8000000000`.

- `gasMultiplier`: A number used to multiply the results of gas estimation to give it some slack due to the uncertainty of the estimation process. Default value: `1`.

- `accounts`: This field can be configured as one of these:

  - An object describing an [HD wallet](#hd-wallet-config). This is the default. It can have any of the following fields:
    - `mnemonic`: a 12 or 24 word mnemonic phrase as defined by BIP39. Default value: `"test test test test test test test test test test test junk"`
    - `initialIndex`: The initial index to derive. Default value: `0`.
    - `path`: The HD parent of all the derived keys. Default value: `"m/44'/60'/0'/0"`.
    - `count`: The number of accounts to derive. Default value: `20`.
    - `accountsBalance`: string with the balance (in wei) assigned to every account derived. Default value: `"10000000000000000000000"` (10000 ETH).
  - An array of the initial accounts that the Hardhat Network will create. Each of them must be an object with `privateKey` and `balance` fields.

- `blockGasLimit`: The block gas limit to use in Hardhat Network's blockchain. Default value: `12450000`

- `minGasPrice`: The minimum gas price accepted by the Hardhat Network. Transactions with a lower gas price are accepted but not mined. Default value: `0`

- `hardfork`: This setting changes how Hardhat Network works, to mimic Ethereum's mainnet at a given hardfork. It must be one of `"byzantium"`, `"constantinople"`, `"petersburg"`, `"istanbul"`, `"muirGlacier"`, and `"berlin"`. Default value: `"berlin"`

- `throwOnTransactionFailures`: A boolean that controls if Hardhat Network throws on transaction failures. If this value is `true`, Hardhat Network will throw [combined JavaScript and Solidity stack traces](../hardhat-network/README.md#solidity-stack-traces) on transaction failures. If it is `false`, it will return the failing transaction hash. In both cases the transactions are added into the blockchain. Default value: `true`
- `throwOnCallFailures`: A boolean that controls if Hardhat Network throws on call failures. If this value is `true`, Hardhat Network will throw [combined JavaScript and Solidity stack traces](../hardhat-network/README.md#solidity-stack-traces) when a call fails. If it is `false`, it will return the call's `return data`, which can contain a revert reason. Default value: `true`

- `loggingEnabled`: A boolean that controls if Hardhat Network logs every request or not. Default value: `false` for the in-process Hardhat Network provider, `true` for the Hardhat Network backed JSON-RPC server (i.e. the `node` task).

- `initialDate`: An optional string setting the date of the blockchain. Valid values are [Javascript's date time strings](https://developer.mozilla.org/en-US/docs/Web/JavaScript/Reference/Global_Objects/Date/parse#Date_Time_String_Format). Default value: the current date and time.

- `allowUnlimitedContractSize`: An optional boolean that disables the contract size limit imposed by the [EIP 170](https://eips.ethereum.org/EIPS/eip-170). Default value: `false`

- `forking`: An object that describes the [forking configuration](../hardhat-network/README.md#mainnet-forking) that can have the following fields:
  - `url`: a URL that points to a JSON-RPC node with state that you want to fork off. There's no default value for this field. It must be provided for the fork to work.
  - `blockNumber`: an optional number to pin which block to fork from. If no value is provided, the latest block is used.
  - `enabled`: an optional boolean to switch on or off the fork functionality. Default value: `true` if `url` is set, `false` otherwise.

### JSON-RPC based networks

These are networks that connect to an external node. Nodes can be running in your computer, like Ganache, or remotely, like Alchemy or Infura.

This kind of network is configured with objects with the following fields:

- `url`: The url of the node. This argument is required for custom networks.

- `chainId`: An optional number, used to validate the network Hardhat connects to. If not present, this validation is omitted.

- `from`: The address to use as default sender. If not present the first account of the node is used.

- `gas`: Its value should be `"auto"` or a number. If a number is used, it will be the gas limit used by default in every transaction. If `"auto"` is used, the gas limit will be automatically estimated. Default value: `"auto"`.

- `gasPrice`: Its value should be `"auto"` or a number. This parameter behaves like `gas`. Default value: `"auto"`.

- `gasMultiplier`: A number used to multiply the results of gas estimation to give it some slack due to the uncertainty of the estimation process. Default value: `1`.

- `accounts`: This field controls which accounts Hardhat uses. It can use the node's accounts (by setting it to `"remote"`), a list of local accounts (by setting it to an array of hex-encoded private keys), or use an [HD Wallet](#hd-wallet-config). Default value: `"remote"`.

- `httpHeaders`: You can use this field to set extra HTTP Headers to be used when making JSON-RPC requests. It accepts a JavaScript object which maps header names to their values. Default value: `undefined`.

- `timeout`: Timeout in ms for requests sent to the JSON-RPC server. If the request takes longer than this, it will be cancelled. Default value: `20000`.

### HD Wallet config

To use an HD Wallet with Hardhat you should set your network's `accounts` field to an object with the following fields:

- `mnemonic`: A required string with the mnemonic phrase of the wallet.

- `path`: The HD parent of all the derived keys. Default value: `"m/44'/60'/0'/0"`.

- `initialIndex`: The initial index to derive. Default value: `0`.

- `count`: The number of accounts to derive. Default value: `20`.

### Default networks object

```js
{
    localhost: {
      url: "http://127.0.0.1:8545"
    },
    hardhat: {
      // See its defaults
    }
}
```

## Solidity configuration

The `solidity` config is an optional field that can be one of the following:

- A solc version to use, e.g. `"0.7.3"`.

- An object which describes the configuration for a single compiler. It contains the following keys:

  - `version`: The solc version to use.

  - `settings`: An object with the same schema as the `settings` entry in the [Input JSON](https://solidity.readthedocs.io/en/v0.7.4/using-the-compiler.html#input-description).

- An object which describes multiple compilers and their respective configurations. It contains the following:

  - `compilers`: A list of compiler configuration objects like the one above.

  - `overrides`: An optional map of compiler configuration override objects. This maps file names to compiler configuration objects. Take a look at the [compilation guide](../guides/compile-contracts.md) to learn more.

## Path configuration

You can customize the different paths that Hardhat uses by providing an object to the `paths` field with the following keys:

- `root`: The root of the Hardhat project. This path is resolved from `hardhat.config.js`'s directory. Default value: the directory containing the config file.
- `sources`: The directory where your contract are stored. This path is resolved from the project's root. Default value: `'./contracts'`.
- `tests`: The directory where your tests are located. This path is resolved from the project's root. Default value: `'./test'`.

- `cache`: The directory used by Hardhat to cache its internal stuff. This path is resolved from the project's root. Default value: `'./cache'`.
- `artifacts`: The directory where the compilation artifacts are stored. This path is resolved from the project's root. Default value: `'./artifacts'`.

## Mocha configuration

You can configure how your tests are run using the `mocha` entry, which accepts the same options as [Mocha](https://mochajs.org/).

## Quickly integrating other tools from Hardhat's config

Hardhat's config file will always run before any task, so you can use it to integrate with other tools, like importing `@babel/register`.<|MERGE_RESOLUTION|>--- conflicted
+++ resolved
@@ -52,15 +52,12 @@
 
 ### Hardhat Network
 
-Hardhat comes built-in with a special network called `hardhat`. When using this network, an instance of the [Hardhat Network](../hardhat-network/README.md) will be automatically created when you run a task, script or test your smart contracts
+Hardhat comes built-in with a special network called `hardhat`. When using this network,
+an instance of the [Hardhat Network](../hardhat-network/README.md) will be automatically created when you run a task, script or test your smart contracts
 
-<<<<<<< HEAD
 Hardhat Network has first-class support of Solidity. It always knows which
 smart contracts are being run and exactly what they do and why
 they fail. Learn more about it [here](../hardhat-network/README.md).
-=======
-Hardhat Network has first-class support of Solidity. It always knows which smart contracts are being run and knows exactly what they do and why they fail. Learn more about it [here](../hardhat-network/README.md).
->>>>>>> ee4969a0
 
 You can set the following fields on the `hardhat` config:
 
