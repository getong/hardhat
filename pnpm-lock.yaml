lockfileVersion: '9.0'

settings:
  autoInstallPeers: true
  excludeLinksFromLockfile: false

importers:

  .:
    devDependencies:
      '@changesets/cli':
        specifier: ^2.16.0
        version: 2.27.7
      hardhat:
        specifier: workspace:*
        version: link:packages/hardhat-core
      prettier:
        specifier: 2.4.1
        version: 2.4.1
      shelljs:
        specifier: ^0.8.5
        version: 0.8.5
      typescript:
        specifier: ~5.5.0
        version: 5.5.4

  packages/common:
    devDependencies:
      detect-port:
        specifier: ^1.3.0
        version: 1.6.1
      prettier:
        specifier: 2.4.1
        version: 2.4.1

  packages/eslint-plugin-hardhat-internal-rules:
    dependencies:
      '@typescript-eslint/utils':
        specifier: ^5.61.0
        version: 5.62.0(eslint@8.57.0)(typescript@5.5.4)
      requireindex:
        specifier: ^1.2.0
        version: 1.2.0
    devDependencies:
      eslint:
        specifier: ^8.44.0
        version: 8.57.0
      eslint-config-prettier:
        specifier: 8.3.0
        version: 8.3.0(eslint@8.57.0)
      eslint-doc-generator:
        specifier: ^1.0.0
        version: 1.7.1(eslint@8.57.0)(typescript@5.5.4)
      eslint-plugin-eslint-plugin:
        specifier: ^5.0.0
        version: 5.5.1(eslint@8.57.0)
      eslint-plugin-n:
        specifier: ^16.6.2
        version: 16.6.2(eslint@8.57.0)
      eslint-plugin-prettier:
        specifier: 3.4.0
        version: 3.4.0(eslint-config-prettier@8.3.0(eslint@8.57.0))(eslint@8.57.0)(prettier@2.4.1)
      mocha:
        specifier: ^10.0.0
        version: 10.7.3
      prettier:
        specifier: 2.4.1
        version: 2.4.1

  packages/eslint-plugin-slow-imports:
    dependencies:
      eslint-module-utils:
        specifier: ^2.8.0
        version: 2.8.2(@typescript-eslint/parser@7.18.0(eslint@8.57.0)(typescript@5.5.4))(eslint-import-resolver-node@0.3.9)(eslint-import-resolver-typescript@3.6.3(@typescript-eslint/parser@7.18.0(eslint@8.57.0)(typescript@5.5.4))(eslint-plugin-import@2.29.1)(eslint@8.57.0))(eslint@8.57.0)
      requireindex:
        specifier: ^1.2.0
        version: 1.2.0
    devDependencies:
      eslint:
        specifier: ^8.44.0
        version: 8.57.0
      eslint-config-prettier:
        specifier: 8.3.0
        version: 8.3.0(eslint@8.57.0)
      eslint-doc-generator:
        specifier: ^1.0.0
        version: 1.7.1(eslint@8.57.0)(typescript@5.5.4)
      eslint-plugin-eslint-plugin:
        specifier: ^5.0.0
        version: 5.5.1(eslint@8.57.0)
      eslint-plugin-n:
        specifier: ^16.6.2
        version: 16.6.2(eslint@8.57.0)
      eslint-plugin-prettier:
        specifier: 3.4.0
        version: 3.4.0(eslint-config-prettier@8.3.0(eslint@8.57.0))(eslint@8.57.0)(prettier@2.4.1)
      mocha:
        specifier: ^10.0.0
        version: 10.7.3
      prettier:
        specifier: 2.4.1
        version: 2.4.1

  packages/hardhat-chai-matchers:
    dependencies:
      '@types/chai-as-promised':
        specifier: ^7.1.3
        version: 7.1.8
      chai-as-promised:
        specifier: ^7.1.1
        version: 7.1.2(chai@4.5.0)
      deep-eql:
        specifier: ^4.0.1
        version: 4.1.4
      ordinal:
        specifier: ^1.0.3
        version: 1.0.3
    devDependencies:
      '@nomicfoundation/eslint-plugin-hardhat-internal-rules':
        specifier: workspace:^
        version: link:../eslint-plugin-hardhat-internal-rules
      '@nomicfoundation/eslint-plugin-slow-imports':
        specifier: workspace:^
        version: link:../eslint-plugin-slow-imports
      '@nomicfoundation/hardhat-chai-matchers':
        specifier: workspace:*
        version: 'link:'
      '@nomicfoundation/hardhat-ethers':
        specifier: workspace:^3.0.0
        version: link:../hardhat-ethers
      '@types/bn.js':
        specifier: ^5.1.0
        version: 5.1.5
      '@types/chai':
        specifier: ^4.2.0
        version: 4.3.18
      '@types/mocha':
        specifier: '>=9.1.0'
        version: 10.0.7
      '@types/node':
        specifier: ^18.0.0
        version: 18.19.46
      '@typescript-eslint/eslint-plugin':
        specifier: 5.61.0
        version: 5.61.0(@typescript-eslint/parser@5.61.0(eslint@8.57.0)(typescript@5.0.4))(eslint@8.57.0)(typescript@5.0.4)
      '@typescript-eslint/parser':
        specifier: 5.61.0
        version: 5.61.0(eslint@8.57.0)(typescript@5.0.4)
      bignumber.js:
        specifier: ^9.0.2
        version: 9.1.2
      bn.js:
        specifier: ^5.1.0
        version: 5.2.1
      chai:
        specifier: ^4.2.0
        version: 4.5.0
      eslint:
        specifier: ^8.44.0
        version: 8.57.0
      eslint-config-prettier:
        specifier: 8.3.0
        version: 8.3.0(eslint@8.57.0)
      eslint-plugin-import:
        specifier: 2.27.5
        version: 2.27.5(@typescript-eslint/parser@5.61.0(eslint@8.57.0)(typescript@5.0.4))(eslint@8.57.0)
      eslint-plugin-mocha:
        specifier: 10.4.1
        version: 10.4.1(eslint@8.57.0)
      eslint-plugin-prettier:
        specifier: 3.4.0
        version: 3.4.0(eslint-config-prettier@8.3.0(eslint@8.57.0))(eslint@8.57.0)(prettier@2.4.1)
      ethers:
        specifier: ^6.1.0
        version: 6.13.2
      get-port:
        specifier: ^5.1.1
        version: 5.1.1
      hardhat:
        specifier: workspace:^2.9.4
        version: link:../hardhat-core
      mocha:
        specifier: ^10.0.0
        version: 10.7.3
      prettier:
        specifier: 2.4.1
        version: 2.4.1
      rimraf:
        specifier: ^3.0.2
        version: 3.0.2
      ts-node:
        specifier: ^10.8.0
        version: 10.9.2(@types/node@18.19.46)(typescript@5.0.4)
      typescript:
        specifier: ~5.0.0
        version: 5.0.4

  packages/hardhat-core:
    dependencies:
      '@ethersproject/abi':
        specifier: ^5.1.2
        version: 5.7.0
      '@metamask/eth-sig-util':
        specifier: ^4.0.0
        version: 4.0.1
      '@nomicfoundation/edr':
        specifier: ^0.5.0
        version: 0.5.2
      '@nomicfoundation/ethereumjs-common':
        specifier: 4.0.4
        version: 4.0.4
      '@nomicfoundation/ethereumjs-tx':
        specifier: 5.0.4
        version: 5.0.4
      '@nomicfoundation/ethereumjs-util':
        specifier: 9.0.4
        version: 9.0.4
      '@nomicfoundation/solidity-analyzer':
        specifier: ^0.1.0
        version: 0.1.2
      '@sentry/node':
        specifier: ^5.18.1
        version: 5.30.0
      '@types/bn.js':
        specifier: ^5.1.0
        version: 5.1.5
      '@types/lru-cache':
        specifier: ^5.1.0
        version: 5.1.1
      adm-zip:
        specifier: ^0.4.16
        version: 0.4.16
      aggregate-error:
        specifier: ^3.0.0
        version: 3.1.0
      ansi-escapes:
        specifier: ^4.3.0
        version: 4.3.2
      boxen:
        specifier: ^5.1.2
        version: 5.1.2
      chalk:
        specifier: ^2.4.2
        version: 2.4.2
      chokidar:
        specifier: ^3.4.0
        version: 3.6.0
      ci-info:
        specifier: ^2.0.0
        version: 2.0.0
      debug:
        specifier: ^4.1.1
        version: 4.3.6(supports-color@8.1.1)
      enquirer:
        specifier: ^2.3.0
        version: 2.4.1
      env-paths:
        specifier: ^2.2.0
        version: 2.2.1
      ethereum-cryptography:
        specifier: ^1.0.3
        version: 1.1.1
      ethereumjs-abi:
        specifier: ^0.6.8
        version: 0.6.8
      find-up:
        specifier: ^2.1.0
        version: 2.1.0
      fp-ts:
        specifier: 1.19.3
        version: 1.19.3
      fs-extra:
        specifier: ^7.0.1
        version: 7.0.1
      glob:
        specifier: 7.2.0
        version: 7.2.0
      immutable:
        specifier: ^4.0.0-rc.12
        version: 4.3.7
      io-ts:
        specifier: 1.10.4
        version: 1.10.4
      keccak:
        specifier: ^3.0.2
        version: 3.0.4
      lodash:
        specifier: ^4.17.11
        version: 4.17.21
      mnemonist:
        specifier: ^0.38.0
        version: 0.38.5
      mocha:
        specifier: ^10.0.0
        version: 10.7.3
      p-map:
        specifier: ^4.0.0
        version: 4.0.0
      raw-body:
        specifier: ^2.4.1
        version: 2.5.2
      resolve:
        specifier: 1.17.0
        version: 1.17.0
      semver:
        specifier: ^6.3.0
        version: 6.3.1
      solc:
        specifier: 0.8.26
        version: 0.8.26(debug@4.3.6)
      source-map-support:
        specifier: ^0.5.13
        version: 0.5.21
      stacktrace-parser:
        specifier: ^0.1.10
        version: 0.1.10
      tsort:
        specifier: 0.0.1
        version: 0.0.1
      undici:
        specifier: ^5.14.0
        version: 5.28.4
      uuid:
        specifier: ^8.3.2
        version: 8.3.2
      ws:
        specifier: ^7.4.6
        version: 7.5.10
    devDependencies:
      '@nomicfoundation/eslint-plugin-hardhat-internal-rules':
        specifier: workspace:^
        version: link:../eslint-plugin-hardhat-internal-rules
      '@nomicfoundation/eslint-plugin-slow-imports':
        specifier: workspace:^
        version: link:../eslint-plugin-slow-imports
      '@nomicfoundation/ethereumjs-block':
        specifier: 5.0.4
        version: 5.0.4
      '@types/async-eventemitter':
        specifier: ^0.2.1
        version: 0.2.4
      '@types/chai':
        specifier: ^4.2.0
        version: 4.3.18
      '@types/chai-as-promised':
        specifier: ^7.1.3
        version: 7.1.8
      '@types/ci-info':
        specifier: ^2.0.0
        version: 2.0.0
      '@types/debug':
        specifier: ^4.1.4
        version: 4.1.12
      '@types/find-up':
        specifier: ^2.1.1
        version: 2.1.1
      '@types/fs-extra':
        specifier: ^5.1.0
        version: 5.1.0
      '@types/glob':
        specifier: ^7.1.1
        version: 7.2.0
      '@types/keccak':
        specifier: ^3.0.1
        version: 3.0.4
      '@types/lodash':
        specifier: ^4.14.123
        version: 4.17.7
      '@types/mocha':
        specifier: '>=9.1.0'
        version: 10.0.7
      '@types/node':
        specifier: ^18.0.0
        version: 18.19.46
      '@types/resolve':
        specifier: ^1.17.1
        version: 1.20.6
      '@types/semver':
        specifier: ^6.0.2
        version: 6.2.7
      '@types/sinon':
        specifier: ^9.0.8
        version: 9.0.11
      '@types/uuid':
        specifier: ^8.3.1
        version: 8.3.4
      '@types/ws':
        specifier: ^7.2.1
        version: 7.4.7
      '@typescript-eslint/eslint-plugin':
        specifier: 5.61.0
        version: 5.61.0(@typescript-eslint/parser@5.61.0(eslint@8.57.0)(typescript@5.0.4))(eslint@8.57.0)(typescript@5.0.4)
      '@typescript-eslint/parser':
        specifier: 5.61.0
        version: 5.61.0(eslint@8.57.0)(typescript@5.0.4)
      bignumber.js:
        specifier: ^9.0.2
        version: 9.1.2
      bn.js:
        specifier: ^5.1.0
        version: 5.2.1
      chai:
        specifier: ^4.2.0
        version: 4.5.0
      chai-as-promised:
        specifier: ^7.1.1
        version: 7.1.2(chai@4.5.0)
      eslint:
        specifier: ^8.44.0
        version: 8.57.0
      eslint-config-prettier:
        specifier: 8.3.0
        version: 8.3.0(eslint@8.57.0)
      eslint-plugin-import:
        specifier: 2.27.5
        version: 2.27.5(@typescript-eslint/parser@5.61.0(eslint@8.57.0)(typescript@5.0.4))(eslint@8.57.0)
      eslint-plugin-mocha:
        specifier: 10.4.1
        version: 10.4.1(eslint@8.57.0)
      eslint-plugin-prettier:
        specifier: 3.4.0
        version: 3.4.0(eslint-config-prettier@8.3.0(eslint@8.57.0))(eslint@8.57.0)(prettier@2.4.1)
      ethers:
        specifier: ^6.1.0
        version: 6.13.2
      ethers-v5:
        specifier: npm:ethers@5
        version: ethers@5.7.2
      prettier:
        specifier: 2.4.1
        version: 2.4.1
      rimraf:
        specifier: ^3.0.2
        version: 3.0.2
      sinon:
        specifier: ^9.0.0
        version: 9.2.4
      time-require:
        specifier: ^0.1.2
        version: 0.1.2
      ts-node:
        specifier: ^10.8.0
        version: 10.9.2(@types/node@18.19.46)(typescript@5.0.4)
      typescript:
        specifier: ~5.0.0
        version: 5.0.4

  packages/hardhat-ethers:
    dependencies:
      debug:
        specifier: ^4.1.1
        version: 4.3.6(supports-color@8.1.1)
      lodash.isequal:
        specifier: ^4.5.0
        version: 4.5.0
    devDependencies:
      '@nomicfoundation/eslint-plugin-hardhat-internal-rules':
        specifier: workspace:^
        version: link:../eslint-plugin-hardhat-internal-rules
      '@nomicfoundation/eslint-plugin-slow-imports':
        specifier: workspace:^
        version: link:../eslint-plugin-slow-imports
      '@types/chai':
        specifier: ^4.2.0
        version: 4.3.18
      '@types/chai-as-promised':
        specifier: ^7.1.3
        version: 7.1.8
      '@types/debug':
        specifier: ^4.1.4
        version: 4.1.12
      '@types/lodash.isequal':
        specifier: ^4.5.6
        version: 4.5.8
      '@types/mocha':
        specifier: '>=9.1.0'
        version: 10.0.7
      '@types/node':
        specifier: ^18.0.0
        version: 18.19.46
      '@types/sinon':
        specifier: ^9.0.8
        version: 9.0.11
      '@typescript-eslint/eslint-plugin':
        specifier: 5.61.0
        version: 5.61.0(@typescript-eslint/parser@5.61.0(eslint@8.57.0)(typescript@5.0.4))(eslint@8.57.0)(typescript@5.0.4)
      '@typescript-eslint/parser':
        specifier: 5.61.0
        version: 5.61.0(eslint@8.57.0)(typescript@5.0.4)
      chai:
        specifier: ^4.2.0
        version: 4.5.0
      chai-as-promised:
        specifier: ^7.1.1
        version: 7.1.2(chai@4.5.0)
      chalk:
        specifier: ^2.4.2
        version: 2.4.2
      eslint:
        specifier: ^8.44.0
        version: 8.57.0
      eslint-config-prettier:
        specifier: 8.3.0
        version: 8.3.0(eslint@8.57.0)
      eslint-plugin-import:
        specifier: 2.27.5
        version: 2.27.5(@typescript-eslint/parser@5.61.0(eslint@8.57.0)(typescript@5.0.4))(eslint@8.57.0)
      eslint-plugin-mocha:
        specifier: 10.4.1
        version: 10.4.1(eslint@8.57.0)
      eslint-plugin-prettier:
        specifier: 3.4.0
        version: 3.4.0(eslint-config-prettier@8.3.0(eslint@8.57.0))(eslint@8.57.0)(prettier@2.4.1)
      ethers:
        specifier: ^6.1.0
        version: 6.13.2
      hardhat:
        specifier: workspace:^2.0.0
        version: link:../hardhat-core
      mocha:
        specifier: ^10.0.0
        version: 10.7.3
      prettier:
        specifier: 2.4.1
        version: 2.4.1
      rimraf:
        specifier: ^3.0.2
        version: 3.0.2
      sinon:
        specifier: ^9.0.0
        version: 9.2.4
      ts-node:
        specifier: ^10.8.0
        version: 10.9.2(@types/node@18.19.46)(typescript@5.0.4)
      typescript:
        specifier: ~5.0.0
        version: 5.0.4

  packages/hardhat-foundry:
    dependencies:
      chalk:
        specifier: ^2.4.2
        version: 2.4.2
    devDependencies:
      '@nomicfoundation/eslint-plugin-hardhat-internal-rules':
        specifier: workspace:^
        version: link:../eslint-plugin-hardhat-internal-rules
      '@nomicfoundation/eslint-plugin-slow-imports':
        specifier: workspace:^
        version: link:../eslint-plugin-slow-imports
      '@types/chai':
        specifier: ^4.2.0
        version: 4.3.18
      '@types/mocha':
        specifier: '>=9.1.0'
        version: 10.0.7
      '@types/node':
        specifier: ^18.0.0
        version: 18.19.46
      '@typescript-eslint/eslint-plugin':
        specifier: 5.61.0
        version: 5.61.0(@typescript-eslint/parser@5.61.0(eslint@8.57.0)(typescript@5.0.4))(eslint@8.57.0)(typescript@5.0.4)
      '@typescript-eslint/parser':
        specifier: 5.61.0
        version: 5.61.0(eslint@8.57.0)(typescript@5.0.4)
      chai:
        specifier: ^4.2.0
        version: 4.5.0
      eslint:
        specifier: ^8.44.0
        version: 8.57.0
      eslint-config-prettier:
        specifier: 8.3.0
        version: 8.3.0(eslint@8.57.0)
      eslint-plugin-import:
        specifier: 2.27.5
        version: 2.27.5(@typescript-eslint/parser@5.61.0(eslint@8.57.0)(typescript@5.0.4))(eslint@8.57.0)
      eslint-plugin-mocha:
        specifier: 10.4.1
        version: 10.4.1(eslint@8.57.0)
      eslint-plugin-prettier:
        specifier: 3.4.0
        version: 3.4.0(eslint-config-prettier@8.3.0(eslint@8.57.0))(eslint@8.57.0)(prettier@2.4.1)
      hardhat:
        specifier: workspace:^2.17.2
        version: link:../hardhat-core
      mocha:
        specifier: ^10.0.0
        version: 10.7.3
      prettier:
        specifier: 2.4.1
        version: 2.4.1
      rimraf:
        specifier: ^3.0.2
        version: 3.0.2
      ts-node:
        specifier: ^10.8.0
        version: 10.9.2(@types/node@18.19.46)(typescript@5.0.4)
      typescript:
        specifier: ~5.0.0
        version: 5.0.4

  packages/hardhat-ledger:
    dependencies:
      '@ledgerhq/errors':
        specifier: ^6.12.6
        version: 6.18.0
      '@ledgerhq/hw-app-eth':
        specifier: 6.33.6
        version: 6.33.6(debug@4.3.6)
      '@ledgerhq/hw-transport':
        specifier: ^6.28.4
        version: 6.31.2
      '@ledgerhq/hw-transport-node-hid':
        specifier: ^6.27.13
        version: 6.29.3
      '@nomicfoundation/ethereumjs-util':
        specifier: 9.0.4
        version: 9.0.4
      chalk:
        specifier: ^2.4.2
        version: 2.4.2
      debug:
        specifier: ^4.1.1
        version: 4.3.6(supports-color@8.1.1)
      env-paths:
        specifier: ^2.2.0
        version: 2.2.1
      ethers:
        specifier: ^6.1.0
        version: 6.13.2
      fs-extra:
        specifier: ^7.0.1
        version: 7.0.1
      io-ts:
        specifier: 1.10.4
        version: 1.10.4
      ora:
        specifier: ^5.4.1
        version: 5.4.1
    devDependencies:
      '@nomicfoundation/eslint-plugin-hardhat-internal-rules':
        specifier: workspace:^
        version: link:../eslint-plugin-hardhat-internal-rules
      '@nomicfoundation/eslint-plugin-slow-imports':
        specifier: workspace:^
        version: link:../eslint-plugin-slow-imports
      '@types/chai':
        specifier: ^4.2.0
        version: 4.3.18
      '@types/fs-extra':
        specifier: ^5.1.0
        version: 5.1.0
      '@types/mocha':
        specifier: '>=9.1.0'
        version: 10.0.7
      '@types/node':
        specifier: ^18.0.0
        version: 18.19.46
      '@types/sinon':
        specifier: ^9.0.8
        version: 9.0.11
      '@typescript-eslint/eslint-plugin':
        specifier: 5.61.0
        version: 5.61.0(@typescript-eslint/parser@5.61.0(eslint@8.57.0)(typescript@5.0.4))(eslint@8.57.0)(typescript@5.0.4)
      '@typescript-eslint/parser':
        specifier: 5.61.0
        version: 5.61.0(eslint@8.57.0)(typescript@5.0.4)
      chai:
        specifier: ^4.2.0
        version: 4.5.0
      eslint:
        specifier: ^8.44.0
        version: 8.57.0
      eslint-config-prettier:
        specifier: 8.3.0
        version: 8.3.0(eslint@8.57.0)
      eslint-plugin-import:
        specifier: 2.27.5
        version: 2.27.5(@typescript-eslint/parser@5.61.0(eslint@8.57.0)(typescript@5.0.4))(eslint@8.57.0)
      eslint-plugin-mocha:
        specifier: 10.4.1
        version: 10.4.1(eslint@8.57.0)
      eslint-plugin-prettier:
        specifier: 3.4.0
        version: 3.4.0(eslint-config-prettier@8.3.0(eslint@8.57.0))(eslint@8.57.0)(prettier@2.4.1)
      hardhat:
        specifier: workspace:^2.16.0
        version: link:../hardhat-core
      mocha:
        specifier: ^10.0.0
        version: 10.7.3
      nyc:
        specifier: ^15.1.0
        version: 15.1.0
      prettier:
        specifier: 2.4.1
        version: 2.4.1
      rimraf:
        specifier: ^3.0.2
        version: 3.0.2
      sinon:
        specifier: ^9.0.0
        version: 9.2.4
      ts-node:
        specifier: ^10.8.0
        version: 10.9.2(@types/node@18.19.46)(typescript@5.0.4)
      typescript:
        specifier: ~5.0.0
        version: 5.0.4

  packages/hardhat-network-helpers:
    dependencies:
      ethereumjs-util:
        specifier: ^7.1.4
        version: 7.1.5
    devDependencies:
      '@nomicfoundation/eslint-plugin-hardhat-internal-rules':
        specifier: workspace:^
        version: link:../eslint-plugin-hardhat-internal-rules
      '@nomicfoundation/eslint-plugin-slow-imports':
        specifier: workspace:^
        version: link:../eslint-plugin-slow-imports
      '@types/chai':
        specifier: ^4.2.0
        version: 4.3.18
      '@types/chai-as-promised':
        specifier: ^7.1.3
        version: 7.1.8
      '@types/mocha':
        specifier: '>=9.1.0'
        version: 10.0.7
      '@types/node':
        specifier: ^18.0.0
        version: 18.19.46
      '@typescript-eslint/eslint-plugin':
        specifier: 5.61.0
        version: 5.61.0(@typescript-eslint/parser@5.61.0(eslint@8.57.0)(typescript@5.0.4))(eslint@8.57.0)(typescript@5.0.4)
      '@typescript-eslint/parser':
        specifier: 5.61.0
        version: 5.61.0(eslint@8.57.0)(typescript@5.0.4)
      chai:
        specifier: ^4.2.0
        version: 4.5.0
      chai-as-promised:
        specifier: ^7.1.1
        version: 7.1.2(chai@4.5.0)
      eslint:
        specifier: ^8.44.0
        version: 8.57.0
      eslint-config-prettier:
        specifier: 8.3.0
        version: 8.3.0(eslint@8.57.0)
      eslint-plugin-import:
        specifier: 2.27.5
        version: 2.27.5(@typescript-eslint/parser@5.61.0(eslint@8.57.0)(typescript@5.0.4))(eslint@8.57.0)
      eslint-plugin-mocha:
        specifier: 10.4.1
        version: 10.4.1(eslint@8.57.0)
      eslint-plugin-prettier:
        specifier: 3.4.0
        version: 3.4.0(eslint-config-prettier@8.3.0(eslint@8.57.0))(eslint@8.57.0)(prettier@2.4.1)
      ethers-v5:
        specifier: npm:ethers@5
        version: ethers@5.7.2
      hardhat:
        specifier: workspace:^2.9.5
        version: link:../hardhat-core
      mocha:
        specifier: ^10.0.0
        version: 10.7.3
      prettier:
        specifier: 2.4.1
        version: 2.4.1
      rimraf:
        specifier: ^3.0.2
        version: 3.0.2
      ts-node:
        specifier: ^10.8.0
        version: 10.9.2(@types/node@18.19.46)(typescript@5.0.4)
      typescript:
        specifier: ~5.0.0
        version: 5.0.4

  packages/hardhat-shorthand:
    dependencies:
      '@fvictorio/tabtab':
        specifier: ^0.0.3
        version: 0.0.3
      debug:
        specifier: ^4.1.1
        version: 4.3.6(supports-color@8.1.1)
      semver:
        specifier: ^6.3.0
        version: 6.3.1
    devDependencies:
      '@nomicfoundation/eslint-plugin-hardhat-internal-rules':
        specifier: workspace:^
        version: link:../eslint-plugin-hardhat-internal-rules
      '@nomicfoundation/eslint-plugin-slow-imports':
        specifier: workspace:^
        version: link:../eslint-plugin-slow-imports
      '@types/chai':
        specifier: ^4.2.0
        version: 4.3.18
      '@types/debug':
        specifier: ^4.1.4
        version: 4.1.12
      '@types/fs-extra':
        specifier: ^5.1.0
        version: 5.1.0
      '@types/mocha':
        specifier: '>=9.1.0'
        version: 10.0.7
      '@types/node':
        specifier: ^18.0.0
        version: 18.19.46
      '@types/semver':
        specifier: ^6.0.2
        version: 6.2.7
      '@typescript-eslint/eslint-plugin':
        specifier: 5.61.0
        version: 5.61.0(@typescript-eslint/parser@5.61.0(eslint@8.57.0)(typescript@5.0.4))(eslint@8.57.0)(typescript@5.0.4)
      '@typescript-eslint/parser':
        specifier: 5.61.0
        version: 5.61.0(eslint@8.57.0)(typescript@5.0.4)
      chai:
        specifier: ^4.2.0
        version: 4.5.0
      eslint:
        specifier: ^8.44.0
        version: 8.57.0
      eslint-config-prettier:
        specifier: 8.3.0
        version: 8.3.0(eslint@8.57.0)
      eslint-plugin-import:
        specifier: 2.27.5
        version: 2.27.5(@typescript-eslint/parser@5.61.0(eslint@8.57.0)(typescript@5.0.4))(eslint@8.57.0)
      eslint-plugin-mocha:
        specifier: 10.4.1
        version: 10.4.1(eslint@8.57.0)
      eslint-plugin-prettier:
        specifier: 3.4.0
        version: 3.4.0(eslint-config-prettier@8.3.0(eslint@8.57.0))(eslint@8.57.0)(prettier@2.4.1)
      hardhat:
        specifier: workspace:^2.0.0
        version: link:../hardhat-core
      mocha:
        specifier: ^10.0.0
        version: 10.7.3
      prettier:
        specifier: 2.4.1
        version: 2.4.1
      rimraf:
        specifier: ^3.0.2
        version: 3.0.2
      ts-node:
        specifier: ^10.8.0
        version: 10.9.2(@types/node@18.19.46)(typescript@5.0.4)
      typescript:
        specifier: ~5.0.0
        version: 5.0.4

  packages/hardhat-toolbox:
    devDependencies:
      '@nomicfoundation/eslint-plugin-hardhat-internal-rules':
        specifier: workspace:^
        version: link:../eslint-plugin-hardhat-internal-rules
      '@nomicfoundation/eslint-plugin-slow-imports':
        specifier: workspace:^
        version: link:../eslint-plugin-slow-imports
      '@nomicfoundation/hardhat-chai-matchers':
        specifier: workspace:^2.0.0
        version: link:../hardhat-chai-matchers
      '@nomicfoundation/hardhat-ethers':
        specifier: workspace:^3.0.0
        version: link:../hardhat-ethers
      '@nomicfoundation/hardhat-ignition-ethers':
        specifier: ^0.15.0
        version: 0.15.5(@nomicfoundation/hardhat-ethers@packages+hardhat-ethers)(@nomicfoundation/hardhat-ignition@0.15.5(@nomicfoundation/hardhat-verify@packages+hardhat-verify)(hardhat@packages+hardhat-core))(@nomicfoundation/ignition-core@0.15.5)(ethers@6.13.2)(hardhat@packages+hardhat-core)
      '@nomicfoundation/hardhat-network-helpers':
        specifier: workspace:^1.0.0
        version: link:../hardhat-network-helpers
      '@nomicfoundation/hardhat-verify':
        specifier: workspace:^2.0.0
        version: link:../hardhat-verify
      '@typechain/ethers-v6':
        specifier: ^0.5.0
        version: 0.5.1(ethers@6.13.2)(typechain@8.3.2(typescript@5.0.4))(typescript@5.0.4)
      '@typechain/hardhat':
        specifier: ^9.0.0
        version: 9.1.0(@typechain/ethers-v6@0.5.1(ethers@6.13.2)(typechain@8.3.2(typescript@5.0.4))(typescript@5.0.4))(ethers@6.13.2)(hardhat@packages+hardhat-core)(typechain@8.3.2(typescript@5.0.4))
      '@types/chai':
        specifier: ^4.2.0
        version: 4.3.18
      '@types/mocha':
        specifier: '>=9.1.0'
        version: 10.0.7
      '@types/node':
        specifier: ^18.0.0
        version: 18.19.46
      '@typescript-eslint/eslint-plugin':
        specifier: 5.61.0
        version: 5.61.0(@typescript-eslint/parser@5.61.0(eslint@8.57.0)(typescript@5.0.4))(eslint@8.57.0)(typescript@5.0.4)
      '@typescript-eslint/parser':
        specifier: 5.61.0
        version: 5.61.0(eslint@8.57.0)(typescript@5.0.4)
      chai:
        specifier: ^4.4.1
        version: 4.5.0
      eslint:
        specifier: ^8.44.0
        version: 8.57.0
      eslint-config-prettier:
        specifier: 8.3.0
        version: 8.3.0(eslint@8.57.0)
      eslint-plugin-import:
        specifier: 2.27.5
        version: 2.27.5(@typescript-eslint/parser@5.61.0(eslint@8.57.0)(typescript@5.0.4))(eslint@8.57.0)
      eslint-plugin-mocha:
        specifier: 10.4.1
        version: 10.4.1(eslint@8.57.0)
      eslint-plugin-prettier:
        specifier: 3.4.0
        version: 3.4.0(eslint-config-prettier@8.3.0(eslint@8.57.0))(eslint@8.57.0)(prettier@2.4.1)
      ethers:
        specifier: ^6.4.0
        version: 6.13.2
      hardhat:
        specifier: workspace:^2.11.0
        version: link:../hardhat-core
      hardhat-gas-reporter:
        specifier: ^1.0.8
        version: 1.0.10(hardhat@packages+hardhat-core)
      mocha:
        specifier: ^10.0.0
        version: 10.7.3
      prettier:
        specifier: 2.4.1
        version: 2.4.1
      rimraf:
        specifier: ^3.0.2
        version: 3.0.2
      solidity-coverage:
        specifier: ^0.8.1
        version: 0.8.12(hardhat@packages+hardhat-core)
      ts-node:
        specifier: ^10.8.0
        version: 10.9.2(@types/node@18.19.46)(typescript@5.0.4)
      typechain:
        specifier: ^8.3.1
        version: 8.3.2(typescript@5.0.4)
      typescript:
        specifier: ~5.0.0
        version: 5.0.4

  packages/hardhat-toolbox-viem:
    dependencies:
      chai-as-promised:
        specifier: ^7.1.1
        version: 7.1.2(chai@4.5.0)
    devDependencies:
      '@nomicfoundation/eslint-plugin-hardhat-internal-rules':
        specifier: workspace:^
        version: link:../eslint-plugin-hardhat-internal-rules
      '@nomicfoundation/eslint-plugin-slow-imports':
        specifier: workspace:^
        version: link:../eslint-plugin-slow-imports
      '@nomicfoundation/hardhat-ignition-viem':
        specifier: ^0.15.0
        version: 0.15.5(@nomicfoundation/hardhat-ignition@0.15.5(@nomicfoundation/hardhat-verify@packages+hardhat-verify)(hardhat@packages+hardhat-core))(@nomicfoundation/hardhat-viem@packages+hardhat-viem)(@nomicfoundation/ignition-core@0.15.5)(hardhat@packages+hardhat-core)(viem@2.20.0(typescript@5.0.4)(zod@3.23.8))
      '@nomicfoundation/hardhat-network-helpers':
        specifier: workspace:^1.0.0
        version: link:../hardhat-network-helpers
      '@nomicfoundation/hardhat-verify':
        specifier: workspace:^2.0.0
        version: link:../hardhat-verify
      '@nomicfoundation/hardhat-viem':
        specifier: workspace:^2.0.0
        version: link:../hardhat-viem
      '@types/chai':
        specifier: ^4.2.0
        version: 4.3.18
      '@types/chai-as-promised':
        specifier: ^7.1.6
        version: 7.1.8
      '@types/mocha':
        specifier: '>=9.1.0'
        version: 10.0.7
      '@types/node':
        specifier: ^18.0.0
        version: 18.19.46
      '@typescript-eslint/eslint-plugin':
        specifier: 5.61.0
        version: 5.61.0(@typescript-eslint/parser@5.61.0(eslint@8.57.0)(typescript@5.0.4))(eslint@8.57.0)(typescript@5.0.4)
      '@typescript-eslint/parser':
        specifier: 5.61.0
        version: 5.61.0(eslint@8.57.0)(typescript@5.0.4)
      chai:
        specifier: ^4.2.0
        version: 4.5.0
      eslint:
        specifier: ^8.44.0
        version: 8.57.0
      eslint-config-prettier:
        specifier: 8.3.0
        version: 8.3.0(eslint@8.57.0)
      eslint-plugin-import:
        specifier: 2.27.5
        version: 2.27.5(@typescript-eslint/parser@5.61.0(eslint@8.57.0)(typescript@5.0.4))(eslint@8.57.0)
      eslint-plugin-mocha:
        specifier: 10.4.1
        version: 10.4.1(eslint@8.57.0)
      eslint-plugin-prettier:
        specifier: 3.4.0
        version: 3.4.0(eslint-config-prettier@8.3.0(eslint@8.57.0))(eslint@8.57.0)(prettier@2.4.1)
      hardhat:
        specifier: workspace:^2.11.0
        version: link:../hardhat-core
      hardhat-gas-reporter:
        specifier: ^1.0.8
        version: 1.0.10(hardhat@packages+hardhat-core)
      mocha:
        specifier: ^10.0.0
        version: 10.7.3
      prettier:
        specifier: 2.4.1
        version: 2.4.1
      rimraf:
        specifier: ^3.0.2
        version: 3.0.2
      solidity-coverage:
        specifier: ^0.8.1
        version: 0.8.12(hardhat@packages+hardhat-core)
      ts-node:
        specifier: ^10.8.0
        version: 10.9.2(@types/node@18.19.46)(typescript@5.0.4)
      typescript:
        specifier: ~5.0.4
        version: 5.0.4
      viem:
        specifier: ^2.7.6
        version: 2.20.0(typescript@5.0.4)(zod@3.23.8)

  packages/hardhat-verify:
    dependencies:
      '@ethersproject/abi':
        specifier: ^5.1.2
        version: 5.7.0
      '@ethersproject/address':
        specifier: ^5.0.2
        version: 5.7.0
      cbor:
        specifier: ^8.1.0
        version: 8.1.0
      chalk:
        specifier: ^2.4.2
        version: 2.4.2
      debug:
        specifier: ^4.1.1
        version: 4.3.6(supports-color@8.1.1)
      lodash.clonedeep:
        specifier: ^4.5.0
        version: 4.5.0
      semver:
        specifier: ^6.3.0
        version: 6.3.1
      table:
        specifier: ^6.8.0
        version: 6.8.2
      undici:
        specifier: ^5.14.0
        version: 5.28.4
    devDependencies:
      '@nomicfoundation/eslint-plugin-hardhat-internal-rules':
        specifier: workspace:^
        version: link:../eslint-plugin-hardhat-internal-rules
      '@nomicfoundation/eslint-plugin-slow-imports':
        specifier: workspace:^
        version: link:../eslint-plugin-slow-imports
      '@nomicfoundation/hardhat-ethers':
        specifier: workspace:^3.0.0
        version: link:../hardhat-ethers
      '@types/chai':
        specifier: ^4.2.0
        version: 4.3.18
      '@types/chai-as-promised':
        specifier: ^7.1.3
        version: 7.1.8
      '@types/debug':
        specifier: ^4.1.4
        version: 4.1.12
      '@types/lodash.clonedeep':
        specifier: ^4.5.7
        version: 4.5.9
      '@types/mocha':
        specifier: '>=9.1.0'
        version: 10.0.7
      '@types/node':
        specifier: ^18.0.0
        version: 18.19.46
      '@types/semver':
        specifier: ^6.0.2
        version: 6.2.7
      '@types/sinon':
        specifier: ^9.0.8
        version: 9.0.11
      '@types/sinon-chai':
        specifier: ^3.2.9
        version: 3.2.12
      '@typescript-eslint/eslint-plugin':
        specifier: 5.61.0
        version: 5.61.0(@typescript-eslint/parser@5.61.0(eslint@8.57.0)(typescript@5.0.4))(eslint@8.57.0)(typescript@5.0.4)
      '@typescript-eslint/parser':
        specifier: 5.61.0
        version: 5.61.0(eslint@8.57.0)(typescript@5.0.4)
      chai:
        specifier: ^4.2.0
        version: 4.5.0
      chai-as-promised:
        specifier: ^7.1.1
        version: 7.1.2(chai@4.5.0)
      eslint:
        specifier: ^8.44.0
        version: 8.57.0
      eslint-config-prettier:
        specifier: 8.3.0
        version: 8.3.0(eslint@8.57.0)
      eslint-plugin-import:
        specifier: 2.27.5
        version: 2.27.5(@typescript-eslint/parser@5.61.0(eslint@8.57.0)(typescript@5.0.4))(eslint@8.57.0)
      eslint-plugin-mocha:
        specifier: 10.4.1
        version: 10.4.1(eslint@8.57.0)
      eslint-plugin-prettier:
        specifier: 3.4.0
        version: 3.4.0(eslint-config-prettier@8.3.0(eslint@8.57.0))(eslint@8.57.0)(prettier@2.4.1)
      ethers:
        specifier: ^5.0.0
        version: 5.7.2
      hardhat:
        specifier: workspace:^2.0.4
        version: link:../hardhat-core
      mocha:
        specifier: ^10.0.0
        version: 10.7.3
      nyc:
        specifier: ^15.1.0
        version: 15.1.0
      prettier:
        specifier: 2.4.1
        version: 2.4.1
      rimraf:
        specifier: ^3.0.2
        version: 3.0.2
      sinon:
        specifier: ^9.0.0
        version: 9.2.4
      sinon-chai:
        specifier: ^3.7.0
        version: 3.7.0(chai@4.5.0)(sinon@9.2.4)
      ts-node:
        specifier: ^10.8.0
        version: 10.9.2(@types/node@18.19.46)(typescript@5.0.4)
      typescript:
        specifier: ~5.0.0
        version: 5.0.4

  packages/hardhat-viem:
    dependencies:
      abitype:
        specifier: ^0.9.8
        version: 0.9.10(typescript@5.0.4)(zod@3.23.8)
      lodash.memoize:
        specifier: ^4.1.2
        version: 4.1.2
    devDependencies:
      '@nomicfoundation/eslint-plugin-hardhat-internal-rules':
        specifier: workspace:^
        version: link:../eslint-plugin-hardhat-internal-rules
      '@nomicfoundation/eslint-plugin-slow-imports':
        specifier: workspace:^
        version: link:../eslint-plugin-slow-imports
      '@types/chai':
        specifier: ^4.2.0
        version: 4.3.18
      '@types/chai-as-promised':
        specifier: ^7.1.3
        version: 7.1.8
      '@types/lodash':
        specifier: ^4.14.123
        version: 4.17.7
      '@types/lodash.memoize':
        specifier: ^4.1.7
        version: 4.1.9
      '@types/mocha':
        specifier: '>=9.1.0'
        version: 10.0.7
      '@types/node':
        specifier: ^18.0.0
        version: 18.19.46
      '@types/sinon':
        specifier: ^9.0.8
        version: 9.0.11
      '@typescript-eslint/eslint-plugin':
        specifier: 5.61.0
        version: 5.61.0(@typescript-eslint/parser@5.61.0(eslint@8.57.0)(typescript@5.0.4))(eslint@8.57.0)(typescript@5.0.4)
      '@typescript-eslint/parser':
        specifier: 5.61.0
        version: 5.61.0(eslint@8.57.0)(typescript@5.0.4)
      chai:
        specifier: ^4.2.0
        version: 4.5.0
      chai-as-promised:
        specifier: ^7.1.1
        version: 7.1.2(chai@4.5.0)
      eslint:
        specifier: ^8.44.0
        version: 8.57.0
      eslint-config-prettier:
        specifier: 8.3.0
        version: 8.3.0(eslint@8.57.0)
      eslint-plugin-import:
        specifier: 2.27.5
        version: 2.27.5(@typescript-eslint/parser@5.61.0(eslint@8.57.0)(typescript@5.0.4))(eslint@8.57.0)
      eslint-plugin-mocha:
        specifier: 10.4.1
        version: 10.4.1(eslint@8.57.0)
      eslint-plugin-prettier:
        specifier: 3.4.0
        version: 3.4.0(eslint-config-prettier@8.3.0(eslint@8.57.0))(eslint@8.57.0)(prettier@2.4.1)
      hardhat:
        specifier: workspace:^2.17.0
        version: link:../hardhat-core
      jest-diff:
        specifier: ^29.7.0
        version: 29.7.0
      mocha:
        specifier: ^10.0.0
        version: 10.7.3
      nyc:
        specifier: ^15.1.0
        version: 15.1.0
      prettier:
        specifier: 2.4.1
        version: 2.4.1
      rimraf:
        specifier: ^3.0.2
        version: 3.0.2
      sinon:
        specifier: ^9.0.0
        version: 9.2.4
      ts-node:
        specifier: ^10.8.0
        version: 10.9.2(@types/node@18.19.46)(typescript@5.0.4)
      typescript:
        specifier: ~5.0.0
        version: 5.0.4
      viem:
        specifier: ^2.7.6
        version: 2.20.0(typescript@5.0.4)(zod@3.23.8)

  packages/hardhat-vyper:
    dependencies:
      debug:
        specifier: ^4.1.1
        version: 4.3.6(supports-color@8.1.1)
      fs-extra:
        specifier: ^7.0.1
        version: 7.0.1
      io-ts:
        specifier: 1.10.4
        version: 1.10.4
      lodash:
        specifier: ^4.17.11
        version: 4.17.21
      semver:
        specifier: ^6.3.0
        version: 6.3.1
    devDependencies:
      '@nomicfoundation/eslint-plugin-hardhat-internal-rules':
        specifier: workspace:^
        version: link:../eslint-plugin-hardhat-internal-rules
      '@nomicfoundation/eslint-plugin-slow-imports':
        specifier: workspace:^
        version: link:../eslint-plugin-slow-imports
      '@types/chai':
        specifier: ^4.2.0
        version: 4.3.18
      '@types/chai-as-promised':
        specifier: ^7.1.3
        version: 7.1.8
      '@types/debug':
        specifier: ^4.1.4
        version: 4.1.12
      '@types/fs-extra':
        specifier: ^5.1.0
        version: 5.1.0
      '@types/lodash':
        specifier: ^4.14.123
        version: 4.17.7
      '@types/mocha':
        specifier: '>=9.1.0'
        version: 10.0.7
      '@types/node':
        specifier: ^18.0.0
        version: 18.19.46
      '@types/semver':
        specifier: ^6.0.2
        version: 6.2.7
      '@typescript-eslint/eslint-plugin':
        specifier: 5.61.0
        version: 5.61.0(@typescript-eslint/parser@5.61.0(eslint@8.57.0)(typescript@5.0.4))(eslint@8.57.0)(typescript@5.0.4)
      '@typescript-eslint/parser':
        specifier: 5.61.0
        version: 5.61.0(eslint@8.57.0)(typescript@5.0.4)
      chai:
        specifier: ^4.2.0
        version: 4.5.0
      chai-as-promised:
        specifier: ^7.1.1
        version: 7.1.2(chai@4.5.0)
      eslint:
        specifier: ^8.44.0
        version: 8.57.0
      eslint-config-prettier:
        specifier: 8.3.0
        version: 8.3.0(eslint@8.57.0)
      eslint-plugin-import:
        specifier: 2.27.5
        version: 2.27.5(@typescript-eslint/parser@5.61.0(eslint@8.57.0)(typescript@5.0.4))(eslint@8.57.0)
      eslint-plugin-mocha:
        specifier: 10.4.1
        version: 10.4.1(eslint@8.57.0)
      eslint-plugin-prettier:
        specifier: 3.4.0
        version: 3.4.0(eslint-config-prettier@8.3.0(eslint@8.57.0))(eslint@8.57.0)(prettier@2.4.1)
      hardhat:
        specifier: workspace:^2.8.3
        version: link:../hardhat-core
      mocha:
        specifier: ^10.0.0
        version: 10.7.3
      prettier:
        specifier: 2.4.1
        version: 2.4.1
      rimraf:
        specifier: ^3.0.2
        version: 3.0.2
      ts-node:
        specifier: ^10.8.0
        version: 10.9.2(@types/node@18.19.46)(typescript@5.0.4)
      typescript:
        specifier: ~5.0.0
        version: 5.0.4

  packages/hardhat-web3-v4:
    devDependencies:
      '@nomicfoundation/eslint-plugin-hardhat-internal-rules':
        specifier: workspace:^
        version: link:../eslint-plugin-hardhat-internal-rules
      '@nomicfoundation/eslint-plugin-slow-imports':
        specifier: workspace:^
        version: link:../eslint-plugin-slow-imports
      '@types/chai':
        specifier: ^4.2.0
        version: 4.3.18
      '@types/chai-as-promised':
        specifier: ^7.1.3
        version: 7.1.8
      '@types/mocha':
        specifier: '>=9.1.0'
        version: 10.0.7
      '@types/node':
        specifier: ^18.0.0
        version: 18.19.46
      '@typescript-eslint/eslint-plugin':
        specifier: 5.61.0
        version: 5.61.0(@typescript-eslint/parser@5.61.0(eslint@8.57.0)(typescript@5.0.4))(eslint@8.57.0)(typescript@5.0.4)
      '@typescript-eslint/parser':
        specifier: 5.61.0
        version: 5.61.0(eslint@8.57.0)(typescript@5.0.4)
      chai:
        specifier: ^4.2.0
        version: 4.5.0
      chai-as-promised:
        specifier: ^7.1.1
        version: 7.1.2(chai@4.5.0)
      eslint:
        specifier: ^8.44.0
        version: 8.57.0
      eslint-config-prettier:
        specifier: 8.3.0
        version: 8.3.0(eslint@8.57.0)
      eslint-plugin-import:
        specifier: 2.27.5
        version: 2.27.5(@typescript-eslint/parser@5.61.0(eslint@8.57.0)(typescript@5.0.4))(eslint@8.57.0)
      eslint-plugin-mocha:
        specifier: 10.4.1
        version: 10.4.1(eslint@8.57.0)
      eslint-plugin-prettier:
        specifier: 3.4.0
        version: 3.4.0(eslint-config-prettier@8.3.0(eslint@8.57.0))(eslint@8.57.0)(prettier@2.4.1)
      hardhat:
        specifier: workspace:^2.0.0
        version: link:../hardhat-core
      mocha:
        specifier: ^10.0.0
        version: 10.7.3
      prettier:
        specifier: 2.4.1
        version: 2.4.1
      rimraf:
        specifier: ^3.0.2
        version: 3.0.2
      ts-node:
        specifier: ^10.8.0
        version: 10.9.2(@types/node@18.19.46)(typescript@5.0.4)
      typescript:
        specifier: ~5.0.0
        version: 5.0.4
      web3:
        specifier: ^4.0.1
        version: 4.12.1(typescript@5.0.4)(zod@3.23.8)

  v-next/example-project:
    devDependencies:
      '@ignored/hardhat-vnext':
        specifier: workspace:^3.0.0-next.3
        version: link:../hardhat
      '@ignored/hardhat-vnext-keystore':
        specifier: workspace:^3.0.0-next.2
        version: link:../hardhat-keystore
      '@ignored/hardhat-vnext-mocha-test-runner':
        specifier: workspace:^3.0.0-next.2
        version: link:../hardhat-mocha-test-runner
      '@ignored/hardhat-vnext-node-test-runner':
        specifier: workspace:^3.0.0-next.2
        version: link:../hardhat-node-test-runner
      '@types/mocha':
        specifier: '>=9.1.0'
        version: 10.0.7
      '@types/node':
        specifier: ^20.14.9
        version: 20.16.1
      mocha:
        specifier: ^10.0.0
        version: 10.7.3
      prettier:
        specifier: 3.2.5
        version: 3.2.5
      typescript:
        specifier: ~5.5.0
        version: 5.5.4
      viem:
        specifier: ^2.7.6
        version: 2.18.8(typescript@5.5.4)(zod@3.23.8)

  v-next/hardhat:
    dependencies:
      '@ignored/hardhat-vnext-errors':
        specifier: workspace:^3.0.0-next.2
        version: link:../hardhat-errors
      '@ignored/hardhat-vnext-utils':
        specifier: workspace:^3.0.0-next.2
        version: link:../hardhat-utils
      '@ignored/hardhat-vnext-zod-utils':
        specifier: workspace:^3.0.0-next.2
        version: link:../hardhat-zod-utils
      '@sentry/node':
        specifier: ^5.18.1
        version: 5.30.0
      chalk:
        specifier: ^5.3.0
        version: 5.3.0
      debug:
        specifier: ^4.1.1
        version: 4.3.6(supports-color@8.1.1)
      enquirer:
        specifier: ^2.3.0
        version: 2.4.1
      env-paths:
        specifier: ^2.2.0
        version: 2.2.1
      ethereum-cryptography:
        specifier: ^2.2.1
        version: 2.2.1
      semver:
        specifier: ^7.6.3
        version: 7.6.3
      tsx:
        specifier: ^4.11.0
        version: 4.18.0
      zod:
        specifier: ^3.23.8
        version: 3.23.8
    devDependencies:
      '@eslint-community/eslint-plugin-eslint-comments':
        specifier: ^4.3.0
        version: 4.4.0(eslint@8.57.0)
      '@ignored/hardhat-vnext-node-test-reporter':
        specifier: workspace:^3.0.0-next.2
        version: link:../hardhat-node-test-reporter
      '@nomicfoundation/hardhat-test-utils':
        specifier: workspace:^
        version: link:../hardhat-test-utils
      '@types/debug':
        specifier: ^4.1.4
        version: 4.1.12
      '@types/node':
        specifier: ^20.14.9
        version: 20.16.1
      '@types/semver':
        specifier: ^7.5.8
        version: 7.5.8
      '@typescript-eslint/eslint-plugin':
        specifier: ^7.7.1
        version: 7.18.0(@typescript-eslint/parser@7.18.0(eslint@8.57.0)(typescript@5.5.4))(eslint@8.57.0)(typescript@5.5.4)
      '@typescript-eslint/parser':
        specifier: ^7.7.1
        version: 7.18.0(eslint@8.57.0)(typescript@5.5.4)
      eslint:
        specifier: 8.57.0
        version: 8.57.0
      eslint-config-prettier:
        specifier: 9.1.0
        version: 9.1.0(eslint@8.57.0)
      eslint-import-resolver-typescript:
        specifier: ^3.6.1
        version: 3.6.3(@typescript-eslint/parser@7.18.0(eslint@8.57.0)(typescript@5.5.4))(eslint-plugin-import@2.29.1)(eslint@8.57.0)
      eslint-plugin-import:
        specifier: 2.29.1
        version: 2.29.1(@typescript-eslint/parser@7.18.0(eslint@8.57.0)(typescript@5.5.4))(eslint-import-resolver-typescript@3.6.3)(eslint@8.57.0)
      eslint-plugin-no-only-tests:
        specifier: 3.1.0
        version: 3.1.0
      expect-type:
        specifier: ^0.19.0
        version: 0.19.0
      prettier:
        specifier: 3.2.5
        version: 3.2.5
      rimraf:
        specifier: ^5.0.5
        version: 5.0.10
      typescript:
        specifier: ~5.5.0
        version: 5.5.4
      typescript-eslint:
        specifier: 7.7.1
        version: 7.7.1(eslint@8.57.0)(typescript@5.5.4)

  v-next/hardhat-build-system:
    dependencies:
      '@ignored/hardhat-vnext-errors':
        specifier: workspace:^3.0.0-next.0
        version: link:../hardhat-errors
      '@ignored/hardhat-vnext-utils':
        specifier: workspace:^3.0.0-next.0
        version: link:../hardhat-utils
      '@nomicfoundation/ethereumjs-util':
        specifier: 9.0.4
        version: 9.0.4
      '@nomicfoundation/solidity-analyzer':
        specifier: ^0.1.0
        version: 0.1.2
      adm-zip:
        specifier: ^0.4.16
        version: 0.4.16
      aggregate-error:
        specifier: ^3.0.0
        version: 3.1.0
      chalk:
        specifier: ^5.3.0
        version: 5.3.0
      debug:
        specifier: ^4.1.1
        version: 4.3.6(supports-color@8.1.1)
      env-paths:
        specifier: ^2.2.0
        version: 2.2.1
      fast-equals:
        specifier: ^5.0.1
        version: 5.0.1
      find-up:
        specifier: ^2.1.0
        version: 2.1.0
      fs-extra:
        specifier: ^7.0.1
        version: 7.0.1
      io-ts:
        specifier: 1.10.4
        version: 1.10.4
      lodash:
        specifier: ^4.17.11
        version: 4.17.21
      p-map:
        specifier: ^4.0.0
        version: 4.0.0
      resolve:
        specifier: 1.17.0
        version: 1.17.0
      semver:
        specifier: ^7.6.3
        version: 7.6.3
      solc:
        specifier: 0.7.3
        version: 0.7.3(debug@4.3.6)
      undici:
        specifier: ^6.16.1
        version: 6.19.8
    devDependencies:
      '@eslint-community/eslint-plugin-eslint-comments':
        specifier: ^4.3.0
        version: 4.4.0(eslint@8.57.0)
      '@ignored/hardhat-vnext-node-test-reporter':
        specifier: workspace:^3.0.0-next.0
        version: link:../hardhat-node-test-reporter
      '@nomicfoundation/hardhat-test-utils':
        specifier: workspace:^
        version: link:../hardhat-test-utils
      '@types/ci-info':
        specifier: ^2.0.0
        version: 2.0.0
      '@types/debug':
        specifier: ^4.1.4
        version: 4.1.12
      '@types/find-up':
        specifier: ^2.1.1
        version: 2.1.1
      '@types/fs-extra':
        specifier: ^5.1.0
        version: 5.1.0
      '@types/lodash':
        specifier: ^4.14.123
        version: 4.17.7
      '@types/node':
        specifier: ^20.14.9
        version: 20.16.1
      '@types/resolve':
        specifier: ^1.17.1
        version: 1.20.6
      '@types/semver':
        specifier: ^7.5.8
        version: 7.5.8
      '@types/sinon':
        specifier: ^9.0.8
        version: 9.0.11
      '@typescript-eslint/eslint-plugin':
        specifier: ^7.7.1
        version: 7.18.0(@typescript-eslint/parser@7.18.0(eslint@8.57.0)(typescript@5.5.4))(eslint@8.57.0)(typescript@5.5.4)
      '@typescript-eslint/parser':
        specifier: ^7.7.1
        version: 7.18.0(eslint@8.57.0)(typescript@5.5.4)
      ci-info:
        specifier: ^2.0.0
        version: 2.0.0
      eslint:
        specifier: 8.57.0
        version: 8.57.0
      eslint-config-prettier:
        specifier: 9.1.0
        version: 9.1.0(eslint@8.57.0)
      eslint-import-resolver-typescript:
        specifier: ^3.6.1
        version: 3.6.3(@typescript-eslint/parser@7.18.0(eslint@8.57.0)(typescript@5.5.4))(eslint-plugin-import@2.29.1)(eslint@8.57.0)
      eslint-plugin-import:
        specifier: 2.29.1
        version: 2.29.1(@typescript-eslint/parser@7.18.0(eslint@8.57.0)(typescript@5.5.4))(eslint-import-resolver-typescript@3.6.3)(eslint@8.57.0)
      eslint-plugin-no-only-tests:
        specifier: 3.1.0
        version: 3.1.0
      expect-type:
        specifier: ^0.19.0
        version: 0.19.0
      prettier:
        specifier: 3.2.5
        version: 3.2.5
      rimraf:
        specifier: ^5.0.5
        version: 5.0.10
      sinon:
        specifier: ^9.0.0
        version: 9.2.4
      tsx:
        specifier: ^4.11.0
        version: 4.18.0
      typescript:
        specifier: ~5.5.0
        version: 5.5.4
      typescript-eslint:
        specifier: 7.7.1
        version: 7.7.1(eslint@8.57.0)(typescript@5.5.4)

  v-next/hardhat-errors:
    dependencies:
      '@ignored/hardhat-vnext-utils':
        specifier: workspace:^3.0.0-next.2
        version: link:../hardhat-utils
    devDependencies:
      '@eslint-community/eslint-plugin-eslint-comments':
        specifier: ^4.3.0
        version: 4.4.0(eslint@8.57.0)
      '@ignored/hardhat-vnext-node-test-reporter':
        specifier: workspace:^3.0.0-next.2
        version: link:../hardhat-node-test-reporter
      '@types/node':
        specifier: ^20.14.9
        version: 20.16.1
      '@typescript-eslint/eslint-plugin':
        specifier: ^7.7.1
        version: 7.18.0(@typescript-eslint/parser@7.18.0(eslint@8.57.0)(typescript@5.5.4))(eslint@8.57.0)(typescript@5.5.4)
      '@typescript-eslint/parser':
        specifier: ^7.7.1
        version: 7.18.0(eslint@8.57.0)(typescript@5.5.4)
      eslint:
        specifier: 8.57.0
        version: 8.57.0
      eslint-config-prettier:
        specifier: 9.1.0
        version: 9.1.0(eslint@8.57.0)
      eslint-import-resolver-typescript:
        specifier: ^3.6.1
        version: 3.6.3(@typescript-eslint/parser@7.18.0(eslint@8.57.0)(typescript@5.5.4))(eslint-plugin-import@2.29.1)(eslint@8.57.0)
      eslint-plugin-import:
        specifier: 2.29.1
        version: 2.29.1(@typescript-eslint/parser@7.18.0(eslint@8.57.0)(typescript@5.5.4))(eslint-import-resolver-typescript@3.6.3)(eslint@8.57.0)
      eslint-plugin-no-only-tests:
        specifier: 3.1.0
        version: 3.1.0
      expect-type:
        specifier: ^0.19.0
        version: 0.19.0
      prettier:
        specifier: 3.2.5
        version: 3.2.5
      rimraf:
        specifier: ^5.0.5
        version: 5.0.10
      tsx:
        specifier: ^4.11.0
        version: 4.18.0
      typescript:
        specifier: ~5.5.0
        version: 5.5.4
      typescript-eslint:
        specifier: 7.7.1
        version: 7.7.1(eslint@8.57.0)(typescript@5.5.4)

  v-next/hardhat-keystore:
    dependencies:
      '@ignored/hardhat-vnext':
        specifier: workspace:^3.0.0-next.2
        version: link:../hardhat
      '@ignored/hardhat-vnext-errors':
        specifier: workspace:^3.0.0-next.2
        version: link:../hardhat-errors
      '@ignored/hardhat-vnext-utils':
        specifier: workspace:^3.0.0-next.2
        version: link:../hardhat-utils
      '@ignored/hardhat-vnext-zod-utils':
        specifier: workspace:^3.0.0-next.2
        version: link:../hardhat-zod-utils
      chalk:
        specifier: ^5.3.0
        version: 5.3.0
      env-paths:
        specifier: ^2.2.0
        version: 2.2.1
      zod:
        specifier: ^3.23.8
        version: 3.23.8
    devDependencies:
      '@eslint-community/eslint-plugin-eslint-comments':
        specifier: ^4.3.0
        version: 4.4.0(eslint@8.57.0)
      '@ignored/hardhat-vnext-node-test-reporter':
        specifier: workspace:^3.0.0-next.2
        version: link:../hardhat-node-test-reporter
      '@nomicfoundation/hardhat-test-utils':
        specifier: workspace:^
        version: link:../hardhat-test-utils
      '@types/node':
        specifier: ^20.14.9
        version: 20.16.1
      '@typescript-eslint/eslint-plugin':
        specifier: ^7.7.1
        version: 7.18.0(@typescript-eslint/parser@7.18.0(eslint@8.57.0)(typescript@5.5.4))(eslint@8.57.0)(typescript@5.5.4)
      '@typescript-eslint/parser':
        specifier: ^7.7.1
        version: 7.18.0(eslint@8.57.0)(typescript@5.5.4)
      c8:
        specifier: ^9.1.0
        version: 9.1.0
      eslint:
        specifier: 8.57.0
        version: 8.57.0
      eslint-config-prettier:
        specifier: 9.1.0
        version: 9.1.0(eslint@8.57.0)
      eslint-import-resolver-typescript:
        specifier: ^3.6.1
        version: 3.6.3(@typescript-eslint/parser@7.18.0(eslint@8.57.0)(typescript@5.5.4))(eslint-plugin-import@2.29.1)(eslint@8.57.0)
      eslint-plugin-import:
        specifier: 2.29.1
        version: 2.29.1(@typescript-eslint/parser@7.18.0(eslint@8.57.0)(typescript@5.5.4))(eslint-import-resolver-typescript@3.6.3)(eslint@8.57.0)
      eslint-plugin-no-only-tests:
        specifier: 3.1.0
        version: 3.1.0
      expect-type:
        specifier: ^0.19.0
        version: 0.19.0
      prettier:
        specifier: 3.2.5
        version: 3.2.5
      rimraf:
        specifier: ^5.0.5
        version: 5.0.10
      tsx:
        specifier: ^4.11.0
        version: 4.18.0
      typescript:
        specifier: ~5.5.0
        version: 5.5.4
      typescript-eslint:
        specifier: 7.7.1
        version: 7.7.1(eslint@8.57.0)(typescript@5.5.4)

  v-next/hardhat-mocha-test-runner:
    dependencies:
      '@ignored/hardhat-vnext':
        specifier: workspace:^3.0.0-next.2
        version: link:../hardhat
      '@ignored/hardhat-vnext-errors':
        specifier: workspace:^3.0.0-next.2
        version: link:../hardhat-errors
      '@ignored/hardhat-vnext-utils':
        specifier: workspace:^3.0.0-next.2
        version: link:../hardhat-utils
      '@ignored/hardhat-vnext-zod-utils':
        specifier: workspace:^3.0.0-next.2
        version: link:../hardhat-zod-utils
      mocha:
        specifier: ^10.0.0
        version: 10.7.3
      tsx:
        specifier: ^4.11.0
        version: 4.18.0
      zod:
        specifier: ^3.23.8
        version: 3.23.8
    devDependencies:
      '@eslint-community/eslint-plugin-eslint-comments':
        specifier: ^4.3.0
        version: 4.4.0(eslint@8.57.0)
      '@ignored/hardhat-vnext-node-test-reporter':
        specifier: workspace:^3.0.0-next.2
        version: link:../hardhat-node-test-reporter
      '@nomicfoundation/hardhat-test-utils':
        specifier: workspace:^
        version: link:../hardhat-test-utils
      '@types/mocha':
        specifier: '>=9.1.0'
        version: 10.0.7
      '@types/node':
        specifier: ^20.14.9
        version: 20.16.1
      '@typescript-eslint/eslint-plugin':
        specifier: ^7.7.1
        version: 7.18.0(@typescript-eslint/parser@7.18.0(eslint@8.57.0)(typescript@5.5.4))(eslint@8.57.0)(typescript@5.5.4)
      '@typescript-eslint/parser':
        specifier: ^7.7.1
        version: 7.18.0(eslint@8.57.0)(typescript@5.5.4)
      eslint:
        specifier: 8.57.0
        version: 8.57.0
      eslint-config-prettier:
        specifier: 9.1.0
        version: 9.1.0(eslint@8.57.0)
      eslint-import-resolver-typescript:
        specifier: ^3.6.1
        version: 3.6.3(@typescript-eslint/parser@7.18.0(eslint@8.57.0)(typescript@5.5.4))(eslint-plugin-import@2.29.1)(eslint@8.57.0)
      eslint-plugin-import:
        specifier: 2.29.1
        version: 2.29.1(@typescript-eslint/parser@7.18.0(eslint@8.57.0)(typescript@5.5.4))(eslint-import-resolver-typescript@3.6.3)(eslint@8.57.0)
      eslint-plugin-no-only-tests:
        specifier: 3.1.0
        version: 3.1.0
      expect-type:
        specifier: ^0.19.0
        version: 0.19.0
      prettier:
        specifier: 3.2.5
        version: 3.2.5
      rimraf:
        specifier: ^5.0.5
        version: 5.0.10
      typescript:
        specifier: ~5.5.0
        version: 5.5.4
      typescript-eslint:
        specifier: 7.7.1
        version: 7.7.1(eslint@8.57.0)(typescript@5.5.4)

  v-next/hardhat-node-test-reporter:
    dependencies:
      '@actions/core':
        specifier: ^1.10.1
        version: 1.10.1
      chalk:
        specifier: ^5.3.0
        version: 5.3.0
      jest-diff:
        specifier: ^29.7.0
        version: 29.7.0
    devDependencies:
      '@types/node':
        specifier: ^20.14.9
        version: 20.16.1
      '@typescript-eslint/eslint-plugin':
        specifier: ^7.7.1
        version: 7.18.0(@typescript-eslint/parser@7.18.0(eslint@8.57.0)(typescript@5.5.4))(eslint@8.57.0)(typescript@5.5.4)
      '@typescript-eslint/parser':
        specifier: ^7.7.1
        version: 7.18.0(eslint@8.57.0)(typescript@5.5.4)
      eslint:
        specifier: 8.57.0
        version: 8.57.0
      eslint-config-prettier:
        specifier: 9.1.0
        version: 9.1.0(eslint@8.57.0)
      eslint-import-resolver-typescript:
        specifier: ^3.6.1
        version: 3.6.3(@typescript-eslint/parser@7.18.0(eslint@8.57.0)(typescript@5.5.4))(eslint-plugin-import@2.29.1)(eslint@8.57.0)
      eslint-plugin-import:
        specifier: 2.29.1
        version: 2.29.1(@typescript-eslint/parser@7.18.0(eslint@8.57.0)(typescript@5.5.4))(eslint-import-resolver-typescript@3.6.3)(eslint@8.57.0)
      eslint-plugin-no-only-tests:
        specifier: 3.1.0
        version: 3.1.0
      expect-type:
        specifier: ^0.19.0
        version: 0.19.0
      prettier:
        specifier: 3.2.5
        version: 3.2.5
      rimraf:
        specifier: ^5.0.5
        version: 5.0.10
      tsx:
        specifier: ^4.11.0
        version: 4.18.0
      typescript:
        specifier: ~5.5.0
        version: 5.5.4
      typescript-eslint:
        specifier: 7.7.1
        version: 7.7.1(eslint@8.57.0)(typescript@5.5.4)

  v-next/hardhat-node-test-runner:
    dependencies:
      '@ignored/hardhat-vnext':
        specifier: workspace:^3.0.0-next.2
        version: link:../hardhat
      '@ignored/hardhat-vnext-errors':
        specifier: workspace:^3.0.0-next.2
        version: link:../hardhat-errors
      '@ignored/hardhat-vnext-node-test-reporter':
        specifier: workspace:^3.0.0-next.2
        version: link:../hardhat-node-test-reporter
      '@ignored/hardhat-vnext-utils':
        specifier: workspace:^3.0.0-next.2
        version: link:../hardhat-utils
      tsx:
        specifier: ^4.11.0
        version: 4.18.0
    devDependencies:
      '@eslint-community/eslint-plugin-eslint-comments':
        specifier: ^4.3.0
        version: 4.4.0(eslint@8.57.0)
      '@nomicfoundation/hardhat-test-utils':
        specifier: workspace:^
        version: link:../hardhat-test-utils
      '@types/node':
        specifier: ^20.14.9
        version: 20.16.1
      '@typescript-eslint/eslint-plugin':
        specifier: ^7.7.1
        version: 7.18.0(@typescript-eslint/parser@7.18.0(eslint@8.57.0)(typescript@5.5.4))(eslint@8.57.0)(typescript@5.5.4)
      '@typescript-eslint/parser':
        specifier: ^7.7.1
        version: 7.18.0(eslint@8.57.0)(typescript@5.5.4)
      eslint:
        specifier: 8.57.0
        version: 8.57.0
      eslint-config-prettier:
        specifier: 9.1.0
        version: 9.1.0(eslint@8.57.0)
      eslint-import-resolver-typescript:
        specifier: ^3.6.1
        version: 3.6.3(@typescript-eslint/parser@7.18.0(eslint@8.57.0)(typescript@5.5.4))(eslint-plugin-import@2.29.1)(eslint@8.57.0)
      eslint-plugin-import:
        specifier: 2.29.1
        version: 2.29.1(@typescript-eslint/parser@7.18.0(eslint@8.57.0)(typescript@5.5.4))(eslint-import-resolver-typescript@3.6.3)(eslint@8.57.0)
      eslint-plugin-no-only-tests:
        specifier: 3.1.0
        version: 3.1.0
      expect-type:
        specifier: ^0.19.0
        version: 0.19.0
      prettier:
        specifier: 3.2.5
        version: 3.2.5
      rimraf:
        specifier: ^5.0.5
        version: 5.0.10
      typescript:
        specifier: ~5.5.0
        version: 5.5.4
      typescript-eslint:
        specifier: 7.7.1
        version: 7.7.1(eslint@8.57.0)(typescript@5.5.4)

  v-next/hardhat-test-utils:
    dependencies:
      '@ignored/hardhat-vnext-errors':
        specifier: workspace:^3.0.0-next.2
        version: link:../hardhat-errors
      '@ignored/hardhat-vnext-utils':
        specifier: workspace:^3.0.0-next.2
        version: link:../hardhat-utils
    devDependencies:
      '@eslint-community/eslint-plugin-eslint-comments':
        specifier: ^4.3.0
        version: 4.4.0(eslint@8.57.0)
      '@ignored/hardhat-vnext-node-test-reporter':
        specifier: workspace:^3.0.0-next.2
        version: link:../hardhat-node-test-reporter
      '@types/node':
        specifier: ^20.14.9
        version: 20.16.1
      '@typescript-eslint/eslint-plugin':
        specifier: ^7.7.1
        version: 7.18.0(@typescript-eslint/parser@7.18.0(eslint@8.57.0)(typescript@5.5.4))(eslint@8.57.0)(typescript@5.5.4)
      '@typescript-eslint/parser':
        specifier: ^7.7.1
        version: 7.18.0(eslint@8.57.0)(typescript@5.5.4)
      eslint:
        specifier: 8.57.0
        version: 8.57.0
      eslint-config-prettier:
        specifier: 9.1.0
        version: 9.1.0(eslint@8.57.0)
      eslint-import-resolver-typescript:
        specifier: ^3.6.1
        version: 3.6.3(@typescript-eslint/parser@7.18.0(eslint@8.57.0)(typescript@5.5.4))(eslint-plugin-import@2.29.1)(eslint@8.57.0)
      eslint-plugin-import:
        specifier: 2.29.1
        version: 2.29.1(@typescript-eslint/parser@7.18.0(eslint@8.57.0)(typescript@5.5.4))(eslint-import-resolver-typescript@3.6.3)(eslint@8.57.0)
      eslint-plugin-no-only-tests:
        specifier: 3.1.0
        version: 3.1.0
      expect-type:
        specifier: ^0.19.0
        version: 0.19.0
      prettier:
        specifier: 3.2.5
        version: 3.2.5
      rimraf:
        specifier: ^5.0.5
        version: 5.0.10
      tsx:
        specifier: ^4.11.0
        version: 4.18.0
      typescript:
        specifier: ~5.5.0
        version: 5.5.4
      typescript-eslint:
        specifier: 7.7.1
        version: 7.7.1(eslint@8.57.0)(typescript@5.5.4)

  v-next/hardhat-utils:
    dependencies:
      debug:
        specifier: ^4.1.1
        version: 4.3.6(supports-color@8.1.1)
      ethereum-cryptography:
        specifier: ^2.2.1
        version: 2.2.1
      fast-equals:
        specifier: ^5.0.1
        version: 5.0.1
      rfdc:
        specifier: ^1.3.1
        version: 1.4.1
      undici:
        specifier: ^6.16.1
        version: 6.19.8
    devDependencies:
      '@eslint-community/eslint-plugin-eslint-comments':
        specifier: ^4.3.0
        version: 4.4.0(eslint@8.57.0)
      '@ignored/hardhat-vnext-node-test-reporter':
        specifier: workspace:^3.0.0-next.2
        version: link:../hardhat-node-test-reporter
      '@types/bn.js':
        specifier: ^5.1.5
        version: 5.1.5
      '@types/debug':
        specifier: ^4.1.4
        version: 4.1.12
      '@types/node':
        specifier: ^20.14.9
        version: 20.16.1
      '@typescript-eslint/eslint-plugin':
        specifier: ^7.7.1
        version: 7.18.0(@typescript-eslint/parser@7.18.0(eslint@8.57.0)(typescript@5.5.4))(eslint@8.57.0)(typescript@5.5.4)
      '@typescript-eslint/parser':
        specifier: ^7.7.1
        version: 7.18.0(eslint@8.57.0)(typescript@5.5.4)
      eslint:
        specifier: 8.57.0
        version: 8.57.0
      eslint-config-prettier:
        specifier: 9.1.0
        version: 9.1.0(eslint@8.57.0)
      eslint-import-resolver-typescript:
        specifier: ^3.6.1
        version: 3.6.3(@typescript-eslint/parser@7.18.0(eslint@8.57.0)(typescript@5.5.4))(eslint-plugin-import@2.29.1)(eslint@8.57.0)
      eslint-plugin-import:
        specifier: 2.29.1
        version: 2.29.1(@typescript-eslint/parser@7.18.0(eslint@8.57.0)(typescript@5.5.4))(eslint-import-resolver-typescript@3.6.3)(eslint@8.57.0)
      eslint-plugin-no-only-tests:
        specifier: 3.1.0
        version: 3.1.0
      expect-type:
        specifier: ^0.19.0
        version: 0.19.0
      prettier:
        specifier: 3.2.5
        version: 3.2.5
      rimraf:
        specifier: ^5.0.5
        version: 5.0.10
      tsx:
        specifier: ^4.11.0
        version: 4.18.0
      typescript:
        specifier: ~5.5.0
        version: 5.5.4
      typescript-eslint:
        specifier: 7.7.1
        version: 7.7.1(eslint@8.57.0)(typescript@5.5.4)

  v-next/hardhat-zod-utils:
    devDependencies:
      '@eslint-community/eslint-plugin-eslint-comments':
        specifier: ^4.3.0
        version: 4.4.0(eslint@8.57.0)
      '@ignored/hardhat-vnext-node-test-reporter':
        specifier: workspace:^3.0.0-next.2
        version: link:../hardhat-node-test-reporter
      '@nomicfoundation/hardhat-test-utils':
        specifier: workspace:^
        version: link:../hardhat-test-utils
      '@types/node':
        specifier: ^20.14.9
        version: 20.16.1
      '@typescript-eslint/eslint-plugin':
        specifier: ^7.7.1
        version: 7.18.0(@typescript-eslint/parser@7.18.0(eslint@8.57.0)(typescript@5.5.4))(eslint@8.57.0)(typescript@5.5.4)
      '@typescript-eslint/parser':
        specifier: ^7.7.1
        version: 7.18.0(eslint@8.57.0)(typescript@5.5.4)
      eslint:
        specifier: 8.57.0
        version: 8.57.0
      eslint-config-prettier:
        specifier: 9.1.0
        version: 9.1.0(eslint@8.57.0)
      eslint-import-resolver-typescript:
        specifier: ^3.6.1
        version: 3.6.3(@typescript-eslint/parser@7.18.0(eslint@8.57.0)(typescript@5.5.4))(eslint-plugin-import@2.29.1)(eslint@8.57.0)
      eslint-plugin-import:
        specifier: 2.29.1
        version: 2.29.1(@typescript-eslint/parser@7.18.0(eslint@8.57.0)(typescript@5.5.4))(eslint-import-resolver-typescript@3.6.3)(eslint@8.57.0)
      eslint-plugin-no-only-tests:
        specifier: 3.1.0
        version: 3.1.0
      expect-type:
        specifier: ^0.19.0
        version: 0.19.0
      prettier:
        specifier: 3.2.5
        version: 3.2.5
      rimraf:
        specifier: ^5.0.5
        version: 5.0.10
      tsx:
        specifier: ^4.11.0
        version: 4.18.0
      typescript:
        specifier: ~5.5.0
        version: 5.5.4
      typescript-eslint:
        specifier: 7.7.1
        version: 7.7.1(eslint@8.57.0)(typescript@5.5.4)
      zod:
        specifier: ^3.23.8
        version: 3.23.8

  v-next/template-package:
    devDependencies:
      '@eslint-community/eslint-plugin-eslint-comments':
        specifier: ^4.3.0
        version: 4.4.0(eslint@8.57.0)
      '@ignored/hardhat-vnext-node-test-reporter':
        specifier: workspace:^3.0.0-next.2
        version: link:../hardhat-node-test-reporter
      '@nomicfoundation/hardhat-test-utils':
        specifier: workspace:^
        version: link:../hardhat-test-utils
      '@types/node':
        specifier: ^20.14.9
        version: 20.16.1
      '@typescript-eslint/eslint-plugin':
        specifier: ^7.7.1
        version: 7.18.0(@typescript-eslint/parser@7.18.0(eslint@8.57.0)(typescript@5.5.4))(eslint@8.57.0)(typescript@5.5.4)
      '@typescript-eslint/parser':
        specifier: ^7.7.1
        version: 7.18.0(eslint@8.57.0)(typescript@5.5.4)
      eslint:
        specifier: 8.57.0
        version: 8.57.0
      eslint-config-prettier:
        specifier: 9.1.0
        version: 9.1.0(eslint@8.57.0)
      eslint-import-resolver-typescript:
        specifier: ^3.6.1
        version: 3.6.3(@typescript-eslint/parser@7.18.0(eslint@8.57.0)(typescript@5.5.4))(eslint-plugin-import@2.29.1)(eslint@8.57.0)
      eslint-plugin-import:
        specifier: 2.29.1
        version: 2.29.1(@typescript-eslint/parser@7.18.0(eslint@8.57.0)(typescript@5.5.4))(eslint-import-resolver-typescript@3.6.3)(eslint@8.57.0)
      eslint-plugin-no-only-tests:
        specifier: 3.1.0
        version: 3.1.0
      expect-type:
        specifier: ^0.19.0
        version: 0.19.0
      prettier:
        specifier: 3.2.5
        version: 3.2.5
      rimraf:
        specifier: ^5.0.5
        version: 5.0.10
      tsx:
        specifier: ^4.11.0
        version: 4.18.0
      typescript:
        specifier: ~5.5.0
        version: 5.5.4
      typescript-eslint:
        specifier: 7.7.1
        version: 7.7.1(eslint@8.57.0)(typescript@5.5.4)

packages:

  '@actions/core@1.10.1':
    resolution: {integrity: sha512-3lBR9EDAY+iYIpTnTIXmWcNbX3T2kCkAEQGIQx4NVQ0575nk2k3GRZDTPQG+vVtS2izSLmINlxXf0uLtnrTP+g==}

  '@actions/http-client@2.2.3':
    resolution: {integrity: sha512-mx8hyJi/hjFvbPokCg4uRd4ZX78t+YyRPtnKWwIl+RzNaVuFpQHfmlGVfsKEJN8LwTCvL+DfVgAM04XaHkm6bA==}

  '@adraffy/ens-normalize@1.10.0':
    resolution: {integrity: sha512-nA9XHtlAkYfJxY7bce8DcN7eKxWWCWkU+1GR9d+U6MbNpfwQp8TI7vqOsBsMcHoT4mBu2kypKoSKnghEzOOq5Q==}

  '@adraffy/ens-normalize@1.10.1':
    resolution: {integrity: sha512-96Z2IP3mYmF1Xg2cDm8f1gWGf/HUVedQ3FMifV4kG/PQ4yEP51xDtRAEfhVNt5f/uzpNkZHwWQuUcu6D6K+Ekw==}

  '@ampproject/remapping@2.3.0':
    resolution: {integrity: sha512-30iZtAPgz+LTIYoeivqYo853f02jBYSd5uGnGpkFV0M3xOt9aN73erkgYAmZU43x4VfqcnLxW9Kpg3R5LC4YYw==}
    engines: {node: '>=6.0.0'}

  '@babel/code-frame@7.24.7':
    resolution: {integrity: sha512-BcYH1CVJBO9tvyIZ2jVeXgSIMvGZ2FDRvDdOIVQyuklNKSsx+eppDEBq/g47Ayw+RqNFE+URvOShmf+f/qwAlA==}
    engines: {node: '>=6.9.0'}

  '@babel/compat-data@7.25.4':
    resolution: {integrity: sha512-+LGRog6RAsCJrrrg/IO6LGmpphNe5DiK30dGjCoxxeGv49B10/3XYGxPsAwrDlMFcFEvdAUavDT8r9k/hSyQqQ==}
    engines: {node: '>=6.9.0'}

  '@babel/core@7.25.2':
    resolution: {integrity: sha512-BBt3opiCOxUr9euZ5/ro/Xv8/V7yJ5bjYMqG/C1YAo8MIKAnumZalCN+msbci3Pigy4lIQfPUpfMM27HMGaYEA==}
    engines: {node: '>=6.9.0'}

  '@babel/generator@7.25.5':
    resolution: {integrity: sha512-abd43wyLfbWoxC6ahM8xTkqLpGB2iWBVyuKC9/srhFunCd1SDNrV1s72bBpK4hLj8KLzHBBcOblvLQZBNw9r3w==}
    engines: {node: '>=6.9.0'}

  '@babel/helper-compilation-targets@7.25.2':
    resolution: {integrity: sha512-U2U5LsSaZ7TAt3cfaymQ8WHh0pxvdHoEk6HVpaexxixjyEquMh0L0YNJNM6CTGKMXV1iksi0iZkGw4AcFkPaaw==}
    engines: {node: '>=6.9.0'}

  '@babel/helper-module-imports@7.24.7':
    resolution: {integrity: sha512-8AyH3C+74cgCVVXow/myrynrAGv+nTVg5vKu2nZph9x7RcRwzmh0VFallJuFTZ9mx6u4eSdXZfcOzSqTUm0HCA==}
    engines: {node: '>=6.9.0'}

  '@babel/helper-module-transforms@7.25.2':
    resolution: {integrity: sha512-BjyRAbix6j/wv83ftcVJmBt72QtHI56C7JXZoG2xATiLpmoC7dpd8WnkikExHDVPpi/3qCmO6WY1EaXOluiecQ==}
    engines: {node: '>=6.9.0'}
    peerDependencies:
      '@babel/core': ^7.0.0

  '@babel/helper-simple-access@7.24.7':
    resolution: {integrity: sha512-zBAIvbCMh5Ts+b86r/CjU+4XGYIs+R1j951gxI3KmmxBMhCg4oQMsv6ZXQ64XOm/cvzfU1FmoCyt6+owc5QMYg==}
    engines: {node: '>=6.9.0'}

  '@babel/helper-string-parser@7.24.8':
    resolution: {integrity: sha512-pO9KhhRcuUyGnJWwyEgnRJTSIZHiT+vMD0kPeD+so0l7mxkMT19g3pjY9GTnHySck/hDzq+dtW/4VgnMkippsQ==}
    engines: {node: '>=6.9.0'}

  '@babel/helper-validator-identifier@7.24.7':
    resolution: {integrity: sha512-rR+PBcQ1SMQDDyF6X0wxtG8QyLCgUB0eRAGguqRLfkCA87l7yAP7ehq8SNj96OOGTO8OBV70KhuFYcIkHXOg0w==}
    engines: {node: '>=6.9.0'}

  '@babel/helper-validator-option@7.24.8':
    resolution: {integrity: sha512-xb8t9tD1MHLungh/AIoWYN+gVHaB9kwlu8gffXGSt3FFEIT7RjS+xWbc2vUD1UTZdIpKj/ab3rdqJ7ufngyi2Q==}
    engines: {node: '>=6.9.0'}

  '@babel/helpers@7.25.0':
    resolution: {integrity: sha512-MjgLZ42aCm0oGjJj8CtSM3DB8NOOf8h2l7DCTePJs29u+v7yO/RBX9nShlKMgFnRks/Q4tBAe7Hxnov9VkGwLw==}
    engines: {node: '>=6.9.0'}

  '@babel/highlight@7.24.7':
    resolution: {integrity: sha512-EStJpq4OuY8xYfhGVXngigBJRWxftKX9ksiGDnmlY3o7B/V7KIAc9X4oiK87uPJSc/vs5L869bem5fhZa8caZw==}
    engines: {node: '>=6.9.0'}

  '@babel/parser@7.25.4':
    resolution: {integrity: sha512-nq+eWrOgdtu3jG5Os4TQP3x3cLA8hR8TvJNjD8vnPa20WGycimcparWnLK4jJhElTK6SDyuJo1weMKO/5LpmLA==}
    engines: {node: '>=6.0.0'}
    hasBin: true

  '@babel/runtime@7.25.4':
    resolution: {integrity: sha512-DSgLeL/FNcpXuzav5wfYvHCGvynXkJbn3Zvc3823AEe9nPwW9IK4UoCSS5yGymmQzN0pCPvivtgS6/8U2kkm1w==}
    engines: {node: '>=6.9.0'}

  '@babel/template@7.25.0':
    resolution: {integrity: sha512-aOOgh1/5XzKvg1jvVz7AVrx2piJ2XBi227DHmbY6y+bM9H2FlN+IfecYu4Xl0cNiiVejlsCri89LUsbj8vJD9Q==}
    engines: {node: '>=6.9.0'}

  '@babel/traverse@7.25.4':
    resolution: {integrity: sha512-VJ4XsrD+nOvlXyLzmLzUs/0qjFS4sK30te5yEFlvbbUNEgKaVb2BHZUpAL+ttLPQAHNrsI3zZisbfha5Cvr8vg==}
    engines: {node: '>=6.9.0'}

  '@babel/types@7.25.4':
    resolution: {integrity: sha512-zQ1ijeeCXVEh+aNL0RlmkPkG8HUiDcU2pzQQFjtbntgAczRASFzj4H+6+bV+dy1ntKR14I/DypeuRG1uma98iQ==}
    engines: {node: '>=6.9.0'}

  '@bcoe/v8-coverage@0.2.3':
    resolution: {integrity: sha512-0hYQ8SB4Db5zvZB4axdMHGwEaQjkZzFjQiN9LVYvIFB2nSUHW9tYpxWriPrWDASIxiaXax83REcLxuSdnGPZtw==}

  '@changesets/apply-release-plan@7.0.4':
    resolution: {integrity: sha512-HLFwhKWayKinWAul0Vj+76jVx1Pc2v55MGPVjZ924Y/ROeSsBMFutv9heHmCUj48lJyRfOTJG5+ar+29FUky/A==}

  '@changesets/assemble-release-plan@6.0.3':
    resolution: {integrity: sha512-bLNh9/Lgl1VwkjWZTq8JmRqH+hj7/Yzfz0jsQ/zJJ+FTmVqmqPj3szeKOri8O/hEM8JmHW019vh2gTO9iq5Cuw==}

  '@changesets/changelog-git@0.2.0':
    resolution: {integrity: sha512-bHOx97iFI4OClIT35Lok3sJAwM31VbUM++gnMBV16fdbtBhgYu4dxsphBF/0AZZsyAHMrnM0yFcj5gZM1py6uQ==}

  '@changesets/cli@2.27.7':
    resolution: {integrity: sha512-6lr8JltiiXPIjDeYg4iM2MeePP6VN/JkmqBsVA5XRiy01hGS3y629LtSDvKcycj/w/5Eur1rEwby/MjcYS+e2A==}
    hasBin: true

  '@changesets/config@3.0.2':
    resolution: {integrity: sha512-cdEhS4t8woKCX2M8AotcV2BOWnBp09sqICxKapgLHf9m5KdENpWjyrFNMjkLqGJtUys9U+w93OxWT0czorVDfw==}

  '@changesets/errors@0.2.0':
    resolution: {integrity: sha512-6BLOQUscTpZeGljvyQXlWOItQyU71kCdGz7Pi8H8zdw6BI0g3m43iL4xKUVPWtG+qrrL9DTjpdn8eYuCQSRpow==}

  '@changesets/get-dependents-graph@2.1.1':
    resolution: {integrity: sha512-LRFjjvigBSzfnPU2n/AhFsuWR5DK++1x47aq6qZ8dzYsPtS/I5mNhIGAS68IAxh1xjO9BTtz55FwefhANZ+FCA==}

  '@changesets/get-release-plan@4.0.3':
    resolution: {integrity: sha512-6PLgvOIwTSdJPTtpdcr3sLtGatT+Jr22+cQwEBJBy6wP0rjB4yJ9lv583J9fVpn1bfQlBkDa8JxbS2g/n9lIyA==}

  '@changesets/get-version-range-type@0.4.0':
    resolution: {integrity: sha512-hwawtob9DryoGTpixy1D3ZXbGgJu1Rhr+ySH2PvTLHvkZuQ7sRT4oQwMh0hbqZH1weAooedEjRsbrWcGLCeyVQ==}

  '@changesets/git@3.0.0':
    resolution: {integrity: sha512-vvhnZDHe2eiBNRFHEgMiGd2CT+164dfYyrJDhwwxTVD/OW0FUD6G7+4DIx1dNwkwjHyzisxGAU96q0sVNBns0w==}

  '@changesets/logger@0.1.0':
    resolution: {integrity: sha512-pBrJm4CQm9VqFVwWnSqKEfsS2ESnwqwH+xR7jETxIErZcfd1u2zBSqrHbRHR7xjhSgep9x2PSKFKY//FAshA3g==}

  '@changesets/parse@0.4.0':
    resolution: {integrity: sha512-TS/9KG2CdGXS27S+QxbZXgr8uPsP4yNJYb4BC2/NeFUj80Rni3TeD2qwWmabymxmrLo7JEsytXH1FbpKTbvivw==}

  '@changesets/pre@2.0.0':
    resolution: {integrity: sha512-HLTNYX/A4jZxc+Sq8D1AMBsv+1qD6rmmJtjsCJa/9MSRybdxh0mjbTvE6JYZQ/ZiQ0mMlDOlGPXTm9KLTU3jyw==}

  '@changesets/read@0.6.0':
    resolution: {integrity: sha512-ZypqX8+/im1Fm98K4YcZtmLKgjs1kDQ5zHpc2U1qdtNBmZZfo/IBiG162RoP0CUF05tvp2y4IspH11PLnPxuuw==}

  '@changesets/should-skip-package@0.1.0':
    resolution: {integrity: sha512-FxG6Mhjw7yFStlSM7Z0Gmg3RiyQ98d/9VpQAZ3Fzr59dCOM9G6ZdYbjiSAt0XtFr9JR5U2tBaJWPjrkGGc618g==}

  '@changesets/types@4.1.0':
    resolution: {integrity: sha512-LDQvVDv5Kb50ny2s25Fhm3d9QSZimsoUGBsUioj6MC3qbMUCuC8GPIvk/M6IvXx3lYhAs0lwWUQLb+VIEUCECw==}

  '@changesets/types@6.0.0':
    resolution: {integrity: sha512-b1UkfNulgKoWfqyHtzKS5fOZYSJO+77adgL7DLRDr+/7jhChN+QcHnbjiQVOz/U+Ts3PGNySq7diAItzDgugfQ==}

  '@changesets/write@0.3.1':
    resolution: {integrity: sha512-SyGtMXzH3qFqlHKcvFY2eX+6b0NGiFcNav8AFsYwy5l8hejOeoeTDemu5Yjmke2V5jpzY+pBvM0vCCQ3gdZpfw==}

  '@cspotcode/source-map-support@0.8.1':
    resolution: {integrity: sha512-IchNf6dN4tHoMFIn/7OE8LWZ19Y6q/67Bmf6vnGREv8RSbBVb9LPJxEcnwrcwX6ixSvaiGoomAUvu4YSxXrVgw==}
    engines: {node: '>=12'}

  '@esbuild/aix-ppc64@0.23.1':
    resolution: {integrity: sha512-6VhYk1diRqrhBAqpJEdjASR/+WVRtfjpqKuNw11cLiaWpAT/Uu+nokB+UJnevzy/P9C/ty6AOe0dwueMrGh/iQ==}
    engines: {node: '>=18'}
    cpu: [ppc64]
    os: [aix]

  '@esbuild/android-arm64@0.23.1':
    resolution: {integrity: sha512-xw50ipykXcLstLeWH7WRdQuysJqejuAGPd30vd1i5zSyKK3WE+ijzHmLKxdiCMtH1pHz78rOg0BKSYOSB/2Khw==}
    engines: {node: '>=18'}
    cpu: [arm64]
    os: [android]

  '@esbuild/android-arm@0.23.1':
    resolution: {integrity: sha512-uz6/tEy2IFm9RYOyvKl88zdzZfwEfKZmnX9Cj1BHjeSGNuGLuMD1kR8y5bteYmwqKm1tj8m4cb/aKEorr6fHWQ==}
    engines: {node: '>=18'}
    cpu: [arm]
    os: [android]

  '@esbuild/android-x64@0.23.1':
    resolution: {integrity: sha512-nlN9B69St9BwUoB+jkyU090bru8L0NA3yFvAd7k8dNsVH8bi9a8cUAUSEcEEgTp2z3dbEDGJGfP6VUnkQnlReg==}
    engines: {node: '>=18'}
    cpu: [x64]
    os: [android]

  '@esbuild/darwin-arm64@0.23.1':
    resolution: {integrity: sha512-YsS2e3Wtgnw7Wq53XXBLcV6JhRsEq8hkfg91ESVadIrzr9wO6jJDMZnCQbHm1Guc5t/CdDiFSSfWP58FNuvT3Q==}
    engines: {node: '>=18'}
    cpu: [arm64]
    os: [darwin]

  '@esbuild/darwin-x64@0.23.1':
    resolution: {integrity: sha512-aClqdgTDVPSEGgoCS8QDG37Gu8yc9lTHNAQlsztQ6ENetKEO//b8y31MMu2ZaPbn4kVsIABzVLXYLhCGekGDqw==}
    engines: {node: '>=18'}
    cpu: [x64]
    os: [darwin]

  '@esbuild/freebsd-arm64@0.23.1':
    resolution: {integrity: sha512-h1k6yS8/pN/NHlMl5+v4XPfikhJulk4G+tKGFIOwURBSFzE8bixw1ebjluLOjfwtLqY0kewfjLSrO6tN2MgIhA==}
    engines: {node: '>=18'}
    cpu: [arm64]
    os: [freebsd]

  '@esbuild/freebsd-x64@0.23.1':
    resolution: {integrity: sha512-lK1eJeyk1ZX8UklqFd/3A60UuZ/6UVfGT2LuGo3Wp4/z7eRTRYY+0xOu2kpClP+vMTi9wKOfXi2vjUpO1Ro76g==}
    engines: {node: '>=18'}
    cpu: [x64]
    os: [freebsd]

  '@esbuild/linux-arm64@0.23.1':
    resolution: {integrity: sha512-/93bf2yxencYDnItMYV/v116zff6UyTjo4EtEQjUBeGiVpMmffDNUyD9UN2zV+V3LRV3/on4xdZ26NKzn6754g==}
    engines: {node: '>=18'}
    cpu: [arm64]
    os: [linux]

  '@esbuild/linux-arm@0.23.1':
    resolution: {integrity: sha512-CXXkzgn+dXAPs3WBwE+Kvnrf4WECwBdfjfeYHpMeVxWE0EceB6vhWGShs6wi0IYEqMSIzdOF1XjQ/Mkm5d7ZdQ==}
    engines: {node: '>=18'}
    cpu: [arm]
    os: [linux]

  '@esbuild/linux-ia32@0.23.1':
    resolution: {integrity: sha512-VTN4EuOHwXEkXzX5nTvVY4s7E/Krz7COC8xkftbbKRYAl96vPiUssGkeMELQMOnLOJ8k3BY1+ZY52tttZnHcXQ==}
    engines: {node: '>=18'}
    cpu: [ia32]
    os: [linux]

  '@esbuild/linux-loong64@0.23.1':
    resolution: {integrity: sha512-Vx09LzEoBa5zDnieH8LSMRToj7ir/Jeq0Gu6qJ/1GcBq9GkfoEAoXvLiW1U9J1qE/Y/Oyaq33w5p2ZWrNNHNEw==}
    engines: {node: '>=18'}
    cpu: [loong64]
    os: [linux]

  '@esbuild/linux-mips64el@0.23.1':
    resolution: {integrity: sha512-nrFzzMQ7W4WRLNUOU5dlWAqa6yVeI0P78WKGUo7lg2HShq/yx+UYkeNSE0SSfSure0SqgnsxPvmAUu/vu0E+3Q==}
    engines: {node: '>=18'}
    cpu: [mips64el]
    os: [linux]

  '@esbuild/linux-ppc64@0.23.1':
    resolution: {integrity: sha512-dKN8fgVqd0vUIjxuJI6P/9SSSe/mB9rvA98CSH2sJnlZ/OCZWO1DJvxj8jvKTfYUdGfcq2dDxoKaC6bHuTlgcw==}
    engines: {node: '>=18'}
    cpu: [ppc64]
    os: [linux]

  '@esbuild/linux-riscv64@0.23.1':
    resolution: {integrity: sha512-5AV4Pzp80fhHL83JM6LoA6pTQVWgB1HovMBsLQ9OZWLDqVY8MVobBXNSmAJi//Csh6tcY7e7Lny2Hg1tElMjIA==}
    engines: {node: '>=18'}
    cpu: [riscv64]
    os: [linux]

  '@esbuild/linux-s390x@0.23.1':
    resolution: {integrity: sha512-9ygs73tuFCe6f6m/Tb+9LtYxWR4c9yg7zjt2cYkjDbDpV/xVn+68cQxMXCjUpYwEkze2RcU/rMnfIXNRFmSoDw==}
    engines: {node: '>=18'}
    cpu: [s390x]
    os: [linux]

  '@esbuild/linux-x64@0.23.1':
    resolution: {integrity: sha512-EV6+ovTsEXCPAp58g2dD68LxoP/wK5pRvgy0J/HxPGB009omFPv3Yet0HiaqvrIrgPTBuC6wCH1LTOY91EO5hQ==}
    engines: {node: '>=18'}
    cpu: [x64]
    os: [linux]

  '@esbuild/netbsd-x64@0.23.1':
    resolution: {integrity: sha512-aevEkCNu7KlPRpYLjwmdcuNz6bDFiE7Z8XC4CPqExjTvrHugh28QzUXVOZtiYghciKUacNktqxdpymplil1beA==}
    engines: {node: '>=18'}
    cpu: [x64]
    os: [netbsd]

  '@esbuild/openbsd-arm64@0.23.1':
    resolution: {integrity: sha512-3x37szhLexNA4bXhLrCC/LImN/YtWis6WXr1VESlfVtVeoFJBRINPJ3f0a/6LV8zpikqoUg4hyXw0sFBt5Cr+Q==}
    engines: {node: '>=18'}
    cpu: [arm64]
    os: [openbsd]

  '@esbuild/openbsd-x64@0.23.1':
    resolution: {integrity: sha512-aY2gMmKmPhxfU+0EdnN+XNtGbjfQgwZj43k8G3fyrDM/UdZww6xrWxmDkuz2eCZchqVeABjV5BpildOrUbBTqA==}
    engines: {node: '>=18'}
    cpu: [x64]
    os: [openbsd]

  '@esbuild/sunos-x64@0.23.1':
    resolution: {integrity: sha512-RBRT2gqEl0IKQABT4XTj78tpk9v7ehp+mazn2HbUeZl1YMdaGAQqhapjGTCe7uw7y0frDi4gS0uHzhvpFuI1sA==}
    engines: {node: '>=18'}
    cpu: [x64]
    os: [sunos]

  '@esbuild/win32-arm64@0.23.1':
    resolution: {integrity: sha512-4O+gPR5rEBe2FpKOVyiJ7wNDPA8nGzDuJ6gN4okSA1gEOYZ67N8JPk58tkWtdtPeLz7lBnY6I5L3jdsr3S+A6A==}
    engines: {node: '>=18'}
    cpu: [arm64]
    os: [win32]

  '@esbuild/win32-ia32@0.23.1':
    resolution: {integrity: sha512-BcaL0Vn6QwCwre3Y717nVHZbAa4UBEigzFm6VdsVdT/MbZ38xoj1X9HPkZhbmaBGUD1W8vxAfffbDe8bA6AKnQ==}
    engines: {node: '>=18'}
    cpu: [ia32]
    os: [win32]

  '@esbuild/win32-x64@0.23.1':
    resolution: {integrity: sha512-BHpFFeslkWrXWyUPnbKm+xYYVYruCinGcftSBaa8zoF9hZO4BcSCFUvHVTtzpIY6YzUnYtuEhZ+C9iEXjxnasg==}
    engines: {node: '>=18'}
    cpu: [x64]
    os: [win32]

  '@eslint-community/eslint-plugin-eslint-comments@4.4.0':
    resolution: {integrity: sha512-yljsWl5Qv3IkIRmJ38h3NrHXFCm4EUl55M8doGTF6hvzvFF8kRpextgSrg2dwHev9lzBZyafCr9RelGIyQm6fw==}
    engines: {node: ^12.22.0 || ^14.17.0 || >=16.0.0}
    peerDependencies:
      eslint: ^6.0.0 || ^7.0.0 || ^8.0.0 || ^9.0.0

  '@eslint-community/eslint-utils@4.4.0':
    resolution: {integrity: sha512-1/sA4dwrzBAyeUoQ6oxahHKmrZvsnLCg4RfxW3ZFGGmQkSNQPFNLV9CUEFQP1x9EYXHTo5p6xdhZM1Ne9p/AfA==}
    engines: {node: ^12.22.0 || ^14.17.0 || >=16.0.0}
    peerDependencies:
      eslint: ^6.0.0 || ^7.0.0 || >=8.0.0

  '@eslint-community/regexpp@4.11.0':
    resolution: {integrity: sha512-G/M/tIiMrTAxEWRfLfQJMmGNX28IxBg4PBz8XqQhqUHLFI6TL2htpIB1iQCj144V5ee/JaKyT9/WZ0MGZWfA7A==}
    engines: {node: ^12.0.0 || ^14.0.0 || >=16.0.0}

  '@eslint/eslintrc@2.1.4':
    resolution: {integrity: sha512-269Z39MS6wVJtsoUl10L60WdkhJVdPG24Q4eZTH3nnF6lpvSShEK3wQjDX9JRWAUPvPh7COouPpU9IrqaZFvtQ==}
    engines: {node: ^12.22.0 || ^14.17.0 || >=16.0.0}

  '@eslint/js@8.57.0':
    resolution: {integrity: sha512-Ys+3g2TaW7gADOJzPt83SJtCDhMjndcDMFVQ/Tj9iA1BfJzFKD9mAUXT3OenpuPHbI6P/myECxRJrofUsDx/5g==}
    engines: {node: ^12.22.0 || ^14.17.0 || >=16.0.0}

  '@ethereumjs/rlp@4.0.1':
    resolution: {integrity: sha512-tqsQiBQDQdmPWE1xkkBq4rlSW5QZpLOUJ5RJh2/9fug+q9tnUhuZoVLk7s0scUIKTOzEtR72DFBXI4WiZcMpvw==}
    engines: {node: '>=14'}
    hasBin: true

  '@ethereumjs/rlp@5.0.2':
    resolution: {integrity: sha512-DziebCdg4JpGlEqEdGgXmjqcFoJi+JGulUXwEjsZGAscAQ7MyD/7LE/GVCP29vEQxKc7AAwjT3A2ywHp2xfoCA==}
    engines: {node: '>=18'}
    hasBin: true

  '@ethereumjs/util@8.1.0':
    resolution: {integrity: sha512-zQ0IqbdX8FZ9aw11vP+dZkKDkS+kgIvQPHnSAXzP9pLu+Rfu3D3XEeLbicvoXJTYnhZiPmsZUxgdzXwNKxRPbA==}
    engines: {node: '>=14'}

  '@ethersproject/abi@5.7.0':
    resolution: {integrity: sha512-351ktp42TiRcYB3H1OP8yajPeAQstMW/yCFokj/AthP9bLHzQFPlOrxOcwYEDkUAICmOHljvN4K39OMTMUa9RA==}

  '@ethersproject/abstract-provider@5.7.0':
    resolution: {integrity: sha512-R41c9UkchKCpAqStMYUpdunjo3pkEvZC3FAwZn5S5MGbXoMQOHIdHItezTETxAO5bevtMApSyEhn9+CHcDsWBw==}

  '@ethersproject/abstract-signer@5.7.0':
    resolution: {integrity: sha512-a16V8bq1/Cz+TGCkE2OPMTOUDLS3grCpdjoJCYNnVBbdYEMSgKrU0+B90s8b6H+ByYTBZN7a3g76jdIJi7UfKQ==}

  '@ethersproject/address@5.6.1':
    resolution: {integrity: sha512-uOgF0kS5MJv9ZvCz7x6T2EXJSzotiybApn4XlOgoTX0xdtyVIJ7pF+6cGPxiEq/dpBiTfMiw7Yc81JcwhSYA0Q==}

  '@ethersproject/address@5.7.0':
    resolution: {integrity: sha512-9wYhYt7aghVGo758POM5nqcOMaE168Q6aRLJZwUmiqSrAungkG74gSSeKEIR7ukixesdRZGPgVqme6vmxs1fkA==}

  '@ethersproject/base64@5.7.0':
    resolution: {integrity: sha512-Dr8tcHt2mEbsZr/mwTPIQAf3Ai0Bks/7gTw9dSqk1mQvhW3XvRlmDJr/4n+wg1JmCl16NZue17CDh8xb/vZ0sQ==}

  '@ethersproject/basex@5.7.0':
    resolution: {integrity: sha512-ywlh43GwZLv2Voc2gQVTKBoVQ1mti3d8HK5aMxsfu/nRDnMmNqaSJ3r3n85HBByT8OpoY96SXM1FogC533T4zw==}

  '@ethersproject/bignumber@5.7.0':
    resolution: {integrity: sha512-n1CAdIHRWjSucQO3MC1zPSVgV/6dy/fjL9pMrPP9peL+QxEg9wOsVqwD4+818B6LUEtaXzVHQiuivzRoxPxUGw==}

  '@ethersproject/bytes@5.7.0':
    resolution: {integrity: sha512-nsbxwgFXWh9NyYWo+U8atvmMsSdKJprTcICAkvbBffT75qDocbuggBU0SJiVK2MuTrp0q+xvLkTnGMPK1+uA9A==}

  '@ethersproject/constants@5.7.0':
    resolution: {integrity: sha512-DHI+y5dBNvkpYUMiRQyxRBYBefZkJfo70VUkUAsRjcPs47muV9evftfZ0PJVCXYbAiCgght0DtcF9srFQmIgWA==}

  '@ethersproject/contracts@5.7.0':
    resolution: {integrity: sha512-5GJbzEU3X+d33CdfPhcyS+z8MzsTrBGk/sc+G+59+tPa9yFkl6HQ9D6L0QMgNTA9q8dT0XKxxkyp883XsQvbbg==}

  '@ethersproject/hash@5.7.0':
    resolution: {integrity: sha512-qX5WrQfnah1EFnO5zJv1v46a8HW0+E5xuBBDTwMFZLuVTx0tbU2kkx15NqdjxecrLGatQN9FGQKpb1FKdHCt+g==}

  '@ethersproject/hdnode@5.7.0':
    resolution: {integrity: sha512-OmyYo9EENBPPf4ERhR7oj6uAtUAhYGqOnIS+jE5pTXvdKBS99ikzq1E7Iv0ZQZ5V36Lqx1qZLeak0Ra16qpeOg==}

  '@ethersproject/json-wallets@5.7.0':
    resolution: {integrity: sha512-8oee5Xgu6+RKgJTkvEMl2wDgSPSAQ9MB/3JYjFV9jlKvcYHUXZC+cQp0njgmxdHkYWn8s6/IqIZYm0YWCjO/0g==}

  '@ethersproject/keccak256@5.7.0':
    resolution: {integrity: sha512-2UcPboeL/iW+pSg6vZ6ydF8tCnv3Iu/8tUmLLzWWGzxWKFFqOBQFLo6uLUv6BDrLgCDfN28RJ/wtByx+jZ4KBg==}

  '@ethersproject/logger@5.7.0':
    resolution: {integrity: sha512-0odtFdXu/XHtjQXJYA3u9G0G8btm0ND5Cu8M7i5vhEcE8/HmF4Lbdqanwyv4uQTr2tx6b7fQRmgLrsnpQlmnig==}

  '@ethersproject/networks@5.7.1':
    resolution: {integrity: sha512-n/MufjFYv3yFcUyfhnXotyDlNdFb7onmkSy8aQERi2PjNcnWQ66xXxa3XlS8nCcA8aJKJjIIMNJTC7tu80GwpQ==}

  '@ethersproject/pbkdf2@5.7.0':
    resolution: {integrity: sha512-oR/dBRZR6GTyaofd86DehG72hY6NpAjhabkhxgr3X2FpJtJuodEl2auADWBZfhDHgVCbu3/H/Ocq2uC6dpNjjw==}

  '@ethersproject/properties@5.7.0':
    resolution: {integrity: sha512-J87jy8suntrAkIZtecpxEPxY//szqr1mlBaYlQ0r4RCaiD2hjheqF9s1LVE8vVuJCXisjIP+JgtK/Do54ej4Sw==}

  '@ethersproject/providers@5.7.2':
    resolution: {integrity: sha512-g34EWZ1WWAVgr4aptGlVBF8mhl3VWjv+8hoAnzStu8Ah22VHBsuGzP17eb6xDVRzw895G4W7vvx60lFFur/1Rg==}

  '@ethersproject/random@5.7.0':
    resolution: {integrity: sha512-19WjScqRA8IIeWclFme75VMXSBvi4e6InrUNuaR4s5pTF2qNhcGdCUwdxUVGtDDqC00sDLCO93jPQoDUH4HVmQ==}

  '@ethersproject/rlp@5.7.0':
    resolution: {integrity: sha512-rBxzX2vK8mVF7b0Tol44t5Tb8gomOHkj5guL+HhzQ1yBh/ydjGnpw6at+X6Iw0Kp3OzzzkcKp8N9r0W4kYSs9w==}

  '@ethersproject/sha2@5.7.0':
    resolution: {integrity: sha512-gKlH42riwb3KYp0reLsFTokByAKoJdgFCwI+CCiX/k+Jm2mbNs6oOaCjYQSlI1+XBVejwH2KrmCbMAT/GnRDQw==}

  '@ethersproject/signing-key@5.7.0':
    resolution: {integrity: sha512-MZdy2nL3wO0u7gkB4nA/pEf8lu1TlFswPNmy8AiYkfKTdO6eXBJyUdmHO/ehm/htHw9K/qF8ujnTyUAD+Ry54Q==}

  '@ethersproject/solidity@5.7.0':
    resolution: {integrity: sha512-HmabMd2Dt/raavyaGukF4XxizWKhKQ24DoLtdNbBmNKUOPqwjsKQSdV9GQtj9CBEea9DlzETlVER1gYeXXBGaA==}

  '@ethersproject/strings@5.7.0':
    resolution: {integrity: sha512-/9nu+lj0YswRNSH0NXYqrh8775XNyEdUQAuf3f+SmOrnVewcJ5SBNAjF7lpgehKi4abvNNXyf+HX86czCdJ8Mg==}

  '@ethersproject/transactions@5.7.0':
    resolution: {integrity: sha512-kmcNicCp1lp8qanMTC3RIikGgoJ80ztTyvtsFvCYpSCfkjhD0jZ2LOrnbcuxuToLIUYYf+4XwD1rP+B/erDIhQ==}

  '@ethersproject/units@5.7.0':
    resolution: {integrity: sha512-pD3xLMy3SJu9kG5xDGI7+xhTEmGXlEqXU4OfNapmfnxLVY4EMSSRp7j1k7eezutBPH7RBN/7QPnwR7hzNlEFeg==}

  '@ethersproject/wallet@5.7.0':
    resolution: {integrity: sha512-MhmXlJXEJFBFVKrDLB4ZdDzxcBxQ3rLyCkhNqVu3CDYvR97E+8r01UgrI+TI99Le+aYm/in/0vp86guJuM7FCA==}

  '@ethersproject/web@5.7.1':
    resolution: {integrity: sha512-Gueu8lSvyjBWL4cYsWsjh6MtMwM0+H4HvqFPZfB6dV8ctbP9zFAO73VG1cMWae0FLPCtz0peKPpZY8/ugJJX2w==}

  '@ethersproject/wordlists@5.7.0':
    resolution: {integrity: sha512-S2TFNJNfHWVHNE6cNDjbVlZ6MgE17MIxMbMg2zv3wn+3XSJGosL1m9ZVv3GXCf/2ymSsQ+hRI5IzoMJTG6aoVA==}

  '@fastify/busboy@2.1.1':
    resolution: {integrity: sha512-vBZP4NlzfOlerQTnba4aqZoMhE/a9HY7HRqoOPaETQcSQuWEIyZMHGfVu6w9wGtGK5fED5qRs2DteVCjOH60sA==}
    engines: {node: '>=14'}

  '@fvictorio/tabtab@0.0.3':
    resolution: {integrity: sha512-bT/BSy8MJThrTebqTCjXRnGSgZWthHLigZ4k2AvfNtC79vPyBS1myaxw8gRU6RxIcdDD3HBtm7pOsOoyC086Zg==}
    engines: {node: '>=10'}

  '@humanwhocodes/config-array@0.11.14':
    resolution: {integrity: sha512-3T8LkOmg45BV5FICb15QQMsyUSWrQ8AygVfC7ZG32zOalnqrilm018ZVCw0eapXux8FtA33q8PSRSstjee3jSg==}
    engines: {node: '>=10.10.0'}
    deprecated: Use @eslint/config-array instead

  '@humanwhocodes/module-importer@1.0.1':
    resolution: {integrity: sha512-bxveV4V8v5Yb4ncFTT3rPSgZBOpCkjfK0y4oVVVJwIuDVBRMDXrPyXRL988i5ap9m9bnyEEjWfm5WkBmtffLfA==}
    engines: {node: '>=12.22'}

  '@humanwhocodes/object-schema@2.0.3':
    resolution: {integrity: sha512-93zYdMES/c1D69yZiKDBj0V24vqNzB/koF26KPaagAfd3P/4gUlh3Dys5ogAK+Exi9QyzlD8x/08Zt7wIKcDcA==}
    deprecated: Use @eslint/object-schema instead

  '@isaacs/cliui@8.0.2':
    resolution: {integrity: sha512-O8jcjabXaleOG9DQ0+ARXWZBTfnP4WNAqzuiJK7ll44AmxGKv/J2M4TPjxjY3znBCfvBXFzucm1twdyFybFqEA==}
    engines: {node: '>=12'}

  '@istanbuljs/load-nyc-config@1.1.0':
    resolution: {integrity: sha512-VjeHSlIzpv/NyD3N0YuHfXOPDIixcA1q2ZV98wsMqcYlPmv2n3Yb2lYP9XMElnaFVXg5A7YLTeLu6V84uQDjmQ==}
    engines: {node: '>=8'}

  '@istanbuljs/schema@0.1.3':
    resolution: {integrity: sha512-ZXRY4jNvVgSVQ8DL3LTcakaAtXwTVUxE81hslsyD2AtoXW/wVob10HkOJ1X/pAlcI7D+2YoZKg5do8G/w6RYgA==}
    engines: {node: '>=8'}

  '@jest/schemas@29.6.3':
    resolution: {integrity: sha512-mo5j5X+jIZmJQveBKeS/clAueipV7KgiX1vMgCxam1RNYiqE1w62n0/tJJnHtjW8ZHcQco5gY85jA3mi0L+nSA==}
    engines: {node: ^14.15.0 || ^16.10.0 || >=18.0.0}

  '@jridgewell/gen-mapping@0.3.5':
    resolution: {integrity: sha512-IzL8ZoEDIBRWEzlCcRhOaCupYyN5gdIK+Q6fbFdPDg6HqX6jpkItn7DFIpW9LQzXG6Df9sA7+OKnq0qlz/GaQg==}
    engines: {node: '>=6.0.0'}

  '@jridgewell/resolve-uri@3.1.2':
    resolution: {integrity: sha512-bRISgCIjP20/tbWSPWMEi54QVPRZExkuD9lJL+UIxUKtwVJA8wW1Trb1jMs1RFXo1CBTNZ/5hpC9QvmKWdopKw==}
    engines: {node: '>=6.0.0'}

  '@jridgewell/set-array@1.2.1':
    resolution: {integrity: sha512-R8gLRTZeyp03ymzP/6Lil/28tGeGEzhx1q2k703KGWRAI1VdvPIXdG70VJc2pAMw3NA6JKL5hhFu1sJX0Mnn/A==}
    engines: {node: '>=6.0.0'}

  '@jridgewell/sourcemap-codec@1.5.0':
    resolution: {integrity: sha512-gv3ZRaISU3fjPAgNsriBRqGWQL6quFx04YMPW/zD8XMLsU32mhCCbfbO6KZFLjvYpCZ8zyDEgqsgf+PwPaM7GQ==}

  '@jridgewell/trace-mapping@0.3.25':
    resolution: {integrity: sha512-vNk6aEwybGtawWmy/PzwnGDOjCkLWSD2wqvjGGAgOAwCGWySYXfYoxt00IJkTF+8Lb57DwOb3Aa0o9CApepiYQ==}

  '@jridgewell/trace-mapping@0.3.9':
    resolution: {integrity: sha512-3Belt6tdc8bPgAtbcmdtNJlirVoTmEb5e2gC94PnkwEW9jI6CAHUeoG85tjWP5WquqfavoMtMwiG4P926ZKKuQ==}

  '@ledgerhq/cryptoassets@9.13.0':
    resolution: {integrity: sha512-MzGJyc48OGU/FLYGYwEJyfOgbJzlR8XJ9Oo6XpNpNUM1/E5NDqvD72V0D+0uWIJYN3e2NtyqHXShLZDu7P95YA==}

  '@ledgerhq/devices@8.4.2':
    resolution: {integrity: sha512-oWNTp3jCMaEvRHsXNYE/yo+PFMgXAJGFHLOU1UdE4/fYkniHbD9wdxwyZrZvrxr9hNw4/9wHiThyITwPtMzG7g==}

  '@ledgerhq/domain-service@1.2.3':
    resolution: {integrity: sha512-q46q4fxnZgS7Fn+4P+UKJD4ccSZftljq4Jj36J8dNhuj+fdi0JG1B2B1pk4HbfkaWPMcpbNLXx4NyriN7+ncEQ==}

  '@ledgerhq/errors@6.18.0':
    resolution: {integrity: sha512-L3jQWAGyooxRDk/MRlW2v4Ji9+kloBtdmz9wBkHaj2j0n+05rweJSV3GHw9oye1BYMbVFqFffmT4H3hlXlCasw==}

  '@ledgerhq/hw-app-eth@6.33.6':
    resolution: {integrity: sha512-QzYvr5FNEWWd70Vg04A2i8CY0mtPgJrrX7/KePabjXrR8NjDyJ5Ej8qSQPBTp2dkR4TGiz5Y7+HIcWpdgYzjzg==}

  '@ledgerhq/hw-transport-mocker@6.29.2':
    resolution: {integrity: sha512-s+YcMy0Bna6r1Sm6qiawrd8FBE6AJhUTIUqBxP9n7OuzaIGKdf/Y++16PWfNE1rBuzplbzBDRBLAa4XnQ8uCEA==}

  '@ledgerhq/hw-transport-node-hid-noevents@6.30.3':
    resolution: {integrity: sha512-rYnHmWaGFKiQOhdRgr7xm767fLOl2yKv95vG+FNztDjKZBOj8RfH9K0S4eNVilqxGSW7ad3H5XlpfSTzgC5eIQ==}

  '@ledgerhq/hw-transport-node-hid@6.29.3':
    resolution: {integrity: sha512-4ruOXRuZvWI6HijFng9xjg7hT4Y4MY+IThsKXKE6ndZ6oEkHXzCwfTI8gPkQvHwnmCrPmeL/PMOTWMgffjgJvQ==}

  '@ledgerhq/hw-transport@6.31.2':
    resolution: {integrity: sha512-B27UIzMzm2IXPGYnEB95R7eHxpXBkTBHh6MUJJQZVknt8LilEz1tfpTYUdzAKDGQ+Z5MZyYb01Eh3Zqm3kn3uw==}

  '@ledgerhq/logs@6.12.0':
    resolution: {integrity: sha512-ExDoj1QV5eC6TEbMdLUMMk9cfvNKhhv5gXol4SmULRVCx/3iyCPhJ74nsb3S0Vb+/f+XujBEj3vQn5+cwS0fNA==}

  '@ledgerhq/types-live@6.50.0':
    resolution: {integrity: sha512-6+PQ8/vG1inO0z1wauYdtyWZYKClm+rTigdFBrAuUBYkdkvf9j4TRR0Ekn98qXuWYwjq38rTY9M5C/q2L64oZw==}

  '@manypkg/find-root@1.1.0':
    resolution: {integrity: sha512-mki5uBvhHzO8kYYix/WRy2WX8S3B5wdVSc9D6KcU5lQNglP2yt58/VfLuAK49glRXChosY8ap2oJ1qgma3GUVA==}

  '@manypkg/get-packages@1.1.3':
    resolution: {integrity: sha512-fo+QhuU3qE/2TQMQmbVMqaQ6EWbMhi4ABWP+O4AM1NqPBuy0OrApV5LO6BrrgnhtAHS2NH6RrVk9OL181tTi8A==}

  '@metamask/eth-sig-util@4.0.1':
    resolution: {integrity: sha512-tghyZKLHZjcdlDqCA3gNZmLeR0XvOE9U1qoQO9ohyAZT6Pya+H9vkBPcsyXytmYLNgVoin7CKCmweo/R43V+tQ==}
    engines: {node: '>=12.0.0'}

  '@noble/curves@1.2.0':
    resolution: {integrity: sha512-oYclrNgRaM9SsBUBVbb8M6DTV7ZHRTKugureoYEncY5c65HOmRzvSiTE3y5CYaPYJA/GVkrhXEoF0M3Ya9PMnw==}

  '@noble/curves@1.4.0':
    resolution: {integrity: sha512-p+4cb332SFCrReJkCYe8Xzm0OWi4Jji5jVdIZRL/PmacmDkFNw6MrrV+gGpiPxLHbV+zKFRywUWbaseT+tZRXg==}

  '@noble/curves@1.4.2':
    resolution: {integrity: sha512-TavHr8qycMChk8UwMld0ZDRvatedkzWfH8IiaeGCfymOP5i0hSCozz9vHOL0nkwk7HRMlFnAiKpS2jrUmSybcw==}

<<<<<<< HEAD
  '@noble/hashes@1.1.2':
    resolution: {integrity: sha512-KYRCASVTv6aeUi1tsF8/vpyR7zpfs3FUzy2Jqm+MU+LmUKhQ0y2FpfwqkCcxSg2ua4GALJd8k2R76WxwZGbQpA==}
=======
  '@noble/hashes@1.2.0':
    resolution: {integrity: sha512-FZfhjEDbT5GRswV3C6uvLPHMiVD6lQBmpoX5+eSiPaMTXte/IKqI5dykDxzZB/WBeK/CDuQRBWarPdi3FNY2zQ==}
>>>>>>> 5d48c614

  '@noble/hashes@1.3.2':
    resolution: {integrity: sha512-MVC8EAQp7MvEcm30KWENFjgR+Mkmf+D189XJTkFIlwohU5hcBbn1ZkKq7KVTi2Hme3PMGF390DaL52beVrIihQ==}
    engines: {node: '>= 16'}

  '@noble/hashes@1.4.0':
    resolution: {integrity: sha512-V1JJ1WTRUqHHrOSh597hURcMqVKVGL/ea3kv0gSnEdsEZ0/+VyPghM1lMNGc00z7CIQorSvbKpuJkxvuHbvdbg==}
    engines: {node: '>= 16'}

<<<<<<< HEAD
  '@noble/secp256k1@1.6.2':
    resolution: {integrity: sha512-4AmNQqf+ysJx67kw3SMiPQl/JMjGB97dRGvAmwEu7txbY8B8FAHanQ0V9+i2b1ti+uQt5Cs9OByeDrFOaN1kjw==}
=======
  '@noble/secp256k1@1.7.1':
    resolution: {integrity: sha512-hOUk6AyBFmqVrv7k5WAw/LpszxVbj9gGN4JRkIX52fdFAj1UA61KXmZDvqVEm+pOyec3+fIeZB02LYa/pWOArw==}
>>>>>>> 5d48c614

  '@nodelib/fs.scandir@2.1.5':
    resolution: {integrity: sha512-vq24Bq3ym5HEQm2NKCr3yXDwjc7vTsEThRDnkp2DK9p1uqLR+DHurm/NOTo0KG7HYHU7eppKZj3MyqYuMBf62g==}
    engines: {node: '>= 8'}

  '@nodelib/fs.stat@2.0.5':
    resolution: {integrity: sha512-RkhPPp2zrqDAQA/2jNhnztcPAlv64XdhIp7a7454A5ovI7Bukxgt7MX7udwAu3zg1DcpPU0rz3VV1SeaqvY4+A==}
    engines: {node: '>= 8'}

  '@nodelib/fs.walk@1.2.8':
    resolution: {integrity: sha512-oGB+UxlgWcgQkgwo8GcEGwemoTFt3FIO9ababBmaGwXIoBKZ+GTy0pP185beGg7Llih/NSHSV2XAs1lnznocSg==}
    engines: {node: '>= 8'}

  '@nolyfill/is-core-module@1.0.39':
    resolution: {integrity: sha512-nn5ozdjYQpUCZlWGuxcJY/KpxkWQs4DcbMCmKojjyrYDEAGy4Ce19NN4v5MduafTwJlbKc99UA8YhSVqq9yPZA==}
    engines: {node: '>=12.4.0'}

  '@nomicfoundation/edr-darwin-arm64@0.5.2':
    resolution: {integrity: sha512-Gm4wOPKhbDjGTIRyFA2QUAPfCXA1AHxYOKt3yLSGJkQkdy9a5WW+qtqKeEKHc/+4wpJSLtsGQfpzyIzggFfo/A==}
    engines: {node: '>= 18'}

  '@nomicfoundation/edr-darwin-x64@0.5.2':
    resolution: {integrity: sha512-ClyABq2dFCsrYEED3/UIO0c7p4H1/4vvlswFlqUyBpOkJccr75qIYvahOSJRM62WgUFRhbSS0OJXFRwc/PwmVg==}
    engines: {node: '>= 18'}

  '@nomicfoundation/edr-linux-arm64-gnu@0.5.2':
    resolution: {integrity: sha512-HWMTVk1iOabfvU2RvrKLDgtFjJZTC42CpHiw2h6rfpsgRqMahvIlx2jdjWYzFNy1jZKPTN1AStQ/91MRrg5KnA==}
    engines: {node: '>= 18'}

  '@nomicfoundation/edr-linux-arm64-musl@0.5.2':
    resolution: {integrity: sha512-CwsQ10xFx/QAD5y3/g5alm9+jFVuhc7uYMhrZAu9UVF+KtVjeCvafj0PaVsZ8qyijjqVuVsJ8hD1x5ob7SMcGg==}
    engines: {node: '>= 18'}

  '@nomicfoundation/edr-linux-x64-gnu@0.5.2':
    resolution: {integrity: sha512-CWVCEdhWJ3fmUpzWHCRnC0/VLBDbqtqTGTR6yyY1Ep3S3BOrHEAvt7h5gx85r2vLcztisu2vlDq51auie4IU1A==}
    engines: {node: '>= 18'}

  '@nomicfoundation/edr-linux-x64-musl@0.5.2':
    resolution: {integrity: sha512-+aJDfwhkddy2pP5u1ISg3IZVAm0dO836tRlDTFWtvvSMQ5hRGqPcWwlsbobhDQsIxhPJyT7phL0orCg5W3WMeA==}
    engines: {node: '>= 18'}

  '@nomicfoundation/edr-win32-x64-msvc@0.5.2':
    resolution: {integrity: sha512-CcvvuA3sAv7liFNPsIR/68YlH6rrybKzYttLlMr80d4GKJjwJ5OKb3YgE6FdZZnOfP19HEHhsLcE0DPLtY3r0w==}
    engines: {node: '>= 18'}

  '@nomicfoundation/edr@0.5.2':
    resolution: {integrity: sha512-hW/iLvUQZNTVjFyX/I40rtKvvDOqUEyIi96T28YaLfmPL+3LW2lxmYLUXEJ6MI14HzqxDqrLyhf6IbjAa2r3Dw==}
    engines: {node: '>= 18'}

  '@nomicfoundation/ethereumjs-block@5.0.4':
    resolution: {integrity: sha512-AcyacJ9eX/uPEvqsPiB+WO1ymE+kyH48qGGiGV+YTojdtas8itUTW5dehDSOXEEItWGbbzEJ4PRqnQZlWaPvDw==}
    engines: {node: '>=18'}

  '@nomicfoundation/ethereumjs-common@4.0.4':
    resolution: {integrity: sha512-9Rgb658lcWsjiicr5GzNCjI1llow/7r0k50dLL95OJ+6iZJcVbi15r3Y0xh2cIO+zgX0WIHcbzIu6FeQf9KPrg==}

  '@nomicfoundation/ethereumjs-rlp@5.0.4':
    resolution: {integrity: sha512-8H1S3s8F6QueOc/X92SdrA4RDenpiAEqMg5vJH99kcQaCy/a3Q6fgseo75mgWlbanGJXSlAPtnCeG9jvfTYXlw==}
    engines: {node: '>=18'}
    hasBin: true

  '@nomicfoundation/ethereumjs-trie@6.0.4':
    resolution: {integrity: sha512-3nSwQiFMvr2VFe/aZUyinuohYvtytUqZCUCvIWcPJ/BwJH6oQdZRB42aNFBJ/8nAh2s3OcroWpBLskzW01mFKA==}
    engines: {node: '>=18'}

  '@nomicfoundation/ethereumjs-tx@5.0.4':
    resolution: {integrity: sha512-Xjv8wAKJGMrP1f0n2PeyfFCCojHd7iS3s/Ab7qzF1S64kxZ8Z22LCMynArYsVqiFx6rzYy548HNVEyI+AYN/kw==}
    engines: {node: '>=18'}
    peerDependencies:
      c-kzg: ^2.1.2
    peerDependenciesMeta:
      c-kzg:
        optional: true

  '@nomicfoundation/ethereumjs-util@9.0.4':
    resolution: {integrity: sha512-sLOzjnSrlx9Bb9EFNtHzK/FJFsfg2re6bsGqinFinH1gCqVfz9YYlXiMWwDM4C/L4ywuHFCYwfKTVr/QHQcU0Q==}
    engines: {node: '>=18'}
    peerDependencies:
      c-kzg: ^2.1.2
    peerDependenciesMeta:
      c-kzg:
        optional: true

  '@nomicfoundation/hardhat-ignition-ethers@0.15.5':
    resolution: {integrity: sha512-W6s1QN9CFxzSVZS6w9Jcj3WLaK32z2FP5MxNU2OKY1Fn9ZzLr+miXbUbWYuRHl6dxrrl6sE8cv33Cybv19pmCg==}
    peerDependencies:
      '@nomicfoundation/hardhat-ethers': ^3.0.4
      '@nomicfoundation/hardhat-ignition': ^0.15.5
      '@nomicfoundation/ignition-core': ^0.15.5
      ethers: ^6.7.0
      hardhat: ^2.18.0

  '@nomicfoundation/hardhat-ignition-viem@0.15.5':
    resolution: {integrity: sha512-+OV6LNAJHg94pvu5znbkS1qVi6YKyD0jWSy8L6dT9Aw4uvuOKVB8bczGUAy74T7/8+CVFtD7nJg1m4nRV+0UPQ==}
    peerDependencies:
      '@nomicfoundation/hardhat-ignition': ^0.15.5
      '@nomicfoundation/hardhat-viem': ^2.0.0
      '@nomicfoundation/ignition-core': ^0.15.5
      hardhat: ^2.18.0
      viem: ^2.7.6

  '@nomicfoundation/hardhat-ignition@0.15.5':
    resolution: {integrity: sha512-Y5nhFXFqt4owA6Ooag8ZBFDF2RAZElMXViknVIsi3m45pbQimS50ti6FU8HxfRkDnBARa40CIn7UGV0hrelzDw==}
    peerDependencies:
      '@nomicfoundation/hardhat-verify': ^2.0.1
      hardhat: ^2.18.0

  '@nomicfoundation/ignition-core@0.15.5':
    resolution: {integrity: sha512-FgvuoIXhakRSP524JzNQ4BviyzBBKpsFaOWubPZ4XACLT4/7vGqlJ/7DIn0D2NL2anQ2qs98/BNBY9WccXUX1Q==}

  '@nomicfoundation/ignition-ui@0.15.5':
    resolution: {integrity: sha512-ZcE4rIn10qKahR4OqS8rl8NM2Fbg2QYiBXgMgj74ZI0++LlCcZgB5HyaBbX+lsnKHjTXtjYD3b+2mtg7jFbAMQ==}

  '@nomicfoundation/solidity-analyzer-darwin-arm64@0.1.2':
    resolution: {integrity: sha512-JaqcWPDZENCvm++lFFGjrDd8mxtf+CtLd2MiXvMNTBD33dContTZ9TWETwNFwg7JTJT5Q9HEecH7FA+HTSsIUw==}
    engines: {node: '>= 12'}

  '@nomicfoundation/solidity-analyzer-darwin-x64@0.1.2':
    resolution: {integrity: sha512-fZNmVztrSXC03e9RONBT+CiksSeYcxI1wlzqyr0L7hsQlK1fzV+f04g2JtQ1c/Fe74ZwdV6aQBdd6Uwl1052sw==}
    engines: {node: '>= 12'}

  '@nomicfoundation/solidity-analyzer-linux-arm64-gnu@0.1.2':
    resolution: {integrity: sha512-3d54oc+9ZVBuB6nbp8wHylk4xh0N0Gc+bk+/uJae+rUgbOBwQSfuGIbAZt1wBXs5REkSmynEGcqx6DutoK0tPA==}
    engines: {node: '>= 12'}

  '@nomicfoundation/solidity-analyzer-linux-arm64-musl@0.1.2':
    resolution: {integrity: sha512-iDJfR2qf55vgsg7BtJa7iPiFAsYf2d0Tv/0B+vhtnI16+wfQeTbP7teookbGvAo0eJo7aLLm0xfS/GTkvHIucA==}
    engines: {node: '>= 12'}

  '@nomicfoundation/solidity-analyzer-linux-x64-gnu@0.1.2':
    resolution: {integrity: sha512-9dlHMAt5/2cpWyuJ9fQNOUXFB/vgSFORg1jpjX1Mh9hJ/MfZXlDdHQ+DpFCs32Zk5pxRBb07yGvSHk9/fezL+g==}
    engines: {node: '>= 12'}

  '@nomicfoundation/solidity-analyzer-linux-x64-musl@0.1.2':
    resolution: {integrity: sha512-GzzVeeJob3lfrSlDKQw2bRJ8rBf6mEYaWY+gW0JnTDHINA0s2gPR4km5RLIj1xeZZOYz4zRw+AEeYgLRqB2NXg==}
    engines: {node: '>= 12'}

  '@nomicfoundation/solidity-analyzer-win32-x64-msvc@0.1.2':
    resolution: {integrity: sha512-Fdjli4DCcFHb4Zgsz0uEJXZ2K7VEO+w5KVv7HmT7WO10iODdU9csC2az4jrhEsRtiR9Gfd74FlG0NYlw1BMdyA==}
    engines: {node: '>= 12'}

  '@nomicfoundation/solidity-analyzer@0.1.2':
    resolution: {integrity: sha512-q4n32/FNKIhQ3zQGGw5CvPF6GTvDCpYwIf7bEY/dZTZbgfDsHyjJwURxUJf3VQuuJj+fDIFl4+KkBVbw4Ef6jA==}
    engines: {node: '>= 12'}

  '@pkgjs/parseargs@0.11.0':
    resolution: {integrity: sha512-+1VkjdD0QBLPodGrJUeqarH8VAIvQODIbwh9XpP5Syisf7YoQgsJKPNFoqqLQlu+VQ/tVSshMR6loPMn8U+dPg==}
    engines: {node: '>=14'}

  '@scure/base@1.1.7':
    resolution: {integrity: sha512-PPNYBslrLNNUQ/Yad37MHYsNQtK67EhWb6WtSvNLLPo7SdVZgkUjD6Dg+5On7zNwmskf8OX7I7Nx5oN+MIWE0g==}

<<<<<<< HEAD
  '@scure/bip32@1.1.0':
    resolution: {integrity: sha512-ftTW3kKX54YXLCxH6BB7oEEoJfoE2pIgw7MINKAs5PsS6nqKPuKk1haTF/EuHmYqG330t5GSrdmtRuHaY1a62Q==}
=======
  '@scure/bip32@1.1.5':
    resolution: {integrity: sha512-XyNh1rB0SkEqd3tXcXMi+Xe1fvg+kUIcoRIEujP1Jgv7DqW2r9lg3Ah0NkFaCs9sTkQAQA8kw7xiRXzENi9Rtw==}
>>>>>>> 5d48c614

  '@scure/bip32@1.4.0':
    resolution: {integrity: sha512-sVUpc0Vq3tXCkDGYVWGIZTRfnvu8LoTDaev7vbwh0omSvVORONr960MQWdKqJDCReIEmTj3PAr73O3aoxz7OPg==}

<<<<<<< HEAD
  '@scure/bip39@1.1.0':
    resolution: {integrity: sha512-pwrPOS16VeTKg98dYXQyIjJEcWfz7/1YJIwxUEPFfQPtc86Ym/1sVgQ2RLoD43AazMk2l/unK4ITySSpW2+82w==}
=======
  '@scure/bip39@1.1.1':
    resolution: {integrity: sha512-t+wDck2rVkh65Hmv280fYdVdY25J9YeEUIgn2LG1WM6gxFkGzcksoDiUkWVpVp3Oex9xGC68JU2dSbUfwZ2jPg==}
>>>>>>> 5d48c614

  '@scure/bip39@1.3.0':
    resolution: {integrity: sha512-disdg7gHuTDZtY+ZdkmLpPCk7fxZSu3gBiEGuoC1XYxv9cGx3Z6cpTggCgW6odSOOIXCiDjuGejW+aJKCY/pIQ==}

  '@sentry/core@5.30.0':
    resolution: {integrity: sha512-TmfrII8w1PQZSZgPpUESqjB+jC6MvZJZdLtE/0hZ+SrnKhW3x5WlYLvTXZpcWePYBku7rl2wn1RZu6uT0qCTeg==}
    engines: {node: '>=6'}

  '@sentry/hub@5.30.0':
    resolution: {integrity: sha512-2tYrGnzb1gKz2EkMDQcfLrDTvmGcQPuWxLnJKXJvYTQDGLlEvi2tWz1VIHjunmOvJrB5aIQLhm+dcMRwFZDCqQ==}
    engines: {node: '>=6'}

  '@sentry/minimal@5.30.0':
    resolution: {integrity: sha512-BwWb/owZKtkDX+Sc4zCSTNcvZUq7YcH3uAVlmh/gtR9rmUvbzAA3ewLuB3myi4wWRAMEtny6+J/FN/x+2wn9Xw==}
    engines: {node: '>=6'}

  '@sentry/node@5.30.0':
    resolution: {integrity: sha512-Br5oyVBF0fZo6ZS9bxbJZG4ApAjRqAnqFFurMVJJdunNb80brh7a5Qva2kjhm+U6r9NJAB5OmDyPkA1Qnt+QVg==}
    engines: {node: '>=6'}

  '@sentry/tracing@5.30.0':
    resolution: {integrity: sha512-dUFowCr0AIMwiLD7Fs314Mdzcug+gBVo/+NCMyDw8tFxJkwWAKl7Qa2OZxLQ0ZHjakcj1hNKfCQJ9rhyfOl4Aw==}
    engines: {node: '>=6'}

  '@sentry/types@5.30.0':
    resolution: {integrity: sha512-R8xOqlSTZ+htqrfteCWU5Nk0CDN5ApUTvrlvBuiH1DyP6czDZ4ktbZB0hAgBlVcK0U+qpD3ag3Tqqpa5Q67rPw==}
    engines: {node: '>=6'}

  '@sentry/utils@5.30.0':
    resolution: {integrity: sha512-zaYmoH0NWWtvnJjC9/CBseXMtKHm/tm40sz3YfJRxeQjyzRqNQPgivpd9R/oDJCYj999mzdW382p/qi2ypjLww==}
    engines: {node: '>=6'}

  '@sinclair/typebox@0.27.8':
    resolution: {integrity: sha512-+Fj43pSMwJs4KRrH/938Uf+uAELIgVBmQzg/q1YG10djyfA3TnrU8N8XzqCh/okZdszqBQTZf96idMfE5lnwTA==}

  '@sinonjs/commons@1.8.6':
    resolution: {integrity: sha512-Ky+XkAkqPZSm3NLBeUng77EBQl3cmeJhITaGHdYH8kjVB+aun3S4XBRti2zt17mtt0mIUDiNxYeoJm6drVvBJQ==}

  '@sinonjs/fake-timers@6.0.1':
    resolution: {integrity: sha512-MZPUxrmFubI36XS1DI3qmI0YdN1gks62JtFZvxR67ljjSNCeK6U08Zx4msEWOXuofgqUt6zPHSi1H9fbjR/NRA==}

  '@sinonjs/samsam@5.3.1':
    resolution: {integrity: sha512-1Hc0b1TtyfBu8ixF/tpfSHTVWKwCBLY4QJbkgnE7HcwyvT2xArDxb4K7dMgqRm3szI+LJbzmW/s4xxEhv6hwDg==}

  '@sinonjs/text-encoding@0.7.3':
    resolution: {integrity: sha512-DE427ROAphMQzU4ENbliGYrBSYPXF+TtLg9S8vzeA+OF4ZKzoDdzfL8sxuMUGS/lgRhM6j1URSk9ghf7Xo1tyA==}

  '@solidity-parser/parser@0.14.5':
    resolution: {integrity: sha512-6dKnHZn7fg/iQATVEzqyUOyEidbn05q7YA2mQ9hC0MMXhhV3/JrsxmFSYZAcr7j1yUP700LLhTruvJ3MiQmjJg==}

  '@solidity-parser/parser@0.18.0':
    resolution: {integrity: sha512-yfORGUIPgLck41qyN7nbwJRAx17/jAIXCTanHOJZhB6PJ1iAk/84b/xlsVKFSyNyLXIj0dhppoE0+CRws7wlzA==}

  '@tsconfig/node10@1.0.11':
    resolution: {integrity: sha512-DcRjDCujK/kCk/cUe8Xz8ZSpm8mS3mNNpta+jGCA6USEDfktlNvm1+IuZ9eTcDbNk41BHwpHHeW+N1lKCz4zOw==}

  '@tsconfig/node12@1.0.11':
    resolution: {integrity: sha512-cqefuRsh12pWyGsIoBKJA9luFu3mRxCA+ORZvA4ktLSzIuCUtWVxGIuXigEwO5/ywWFMZ2QEGKWvkZG1zDMTag==}

  '@tsconfig/node14@1.0.3':
    resolution: {integrity: sha512-ysT8mhdixWK6Hw3i1V2AeRqZ5WfXg1G43mqoYlM2nc6388Fq5jcXyr5mRsqViLx/GJYdoL0bfXD8nmF+Zn/Iow==}

  '@tsconfig/node16@1.0.4':
    resolution: {integrity: sha512-vxhUy4J8lyeyinH7Azl1pdd43GJhZH/tP2weN8TntQblOY+A0XbT8DJk1/oCPuOOyg/Ja757rG0CgHcWC8OfMA==}

  '@typechain/ethers-v6@0.5.1':
    resolution: {integrity: sha512-F+GklO8jBWlsaVV+9oHaPh5NJdd6rAKN4tklGfInX1Q7h0xPgVLP39Jl3eCulPB5qexI71ZFHwbljx4ZXNfouA==}
    peerDependencies:
      ethers: 6.x
      typechain: ^8.3.2
      typescript: '>=4.7.0'

  '@typechain/hardhat@9.1.0':
    resolution: {integrity: sha512-mtaUlzLlkqTlfPwB3FORdejqBskSnh+Jl8AIJGjXNAQfRQ4ofHADPl1+oU7Z3pAJzmZbUXII8MhOLQltcHgKnA==}
    peerDependencies:
      '@typechain/ethers-v6': ^0.5.1
      ethers: ^6.1.0
      hardhat: ^2.9.9
      typechain: ^8.3.2

  '@types/async-eventemitter@0.2.4':
    resolution: {integrity: sha512-2Bq61VD01kgLf1XkK2xPtoBcu7fgn/km5JyEX9v0BlG5VQBzA+BlF9umFk+8gR8S4+eK7MgDY2oyVZCu6ar3Jw==}

  '@types/bn.js@4.11.6':
    resolution: {integrity: sha512-pqr857jrp2kPuO9uRjZ3PwnJTjoQy+fcdxvBTvHm6dkmEL9q+hDD/2j/0ELOBPtPnS8LjCX0gI9nbl8lVkadpg==}

  '@types/bn.js@5.1.5':
    resolution: {integrity: sha512-V46N0zwKRF5Q00AZ6hWtN0T8gGmDUaUzLWQvHFo5yThtVwK/VCenFY3wXVbOvNfajEpsTfQM4IN9k/d6gUVX3A==}

  '@types/chai-as-promised@7.1.8':
    resolution: {integrity: sha512-ThlRVIJhr69FLlh6IctTXFkmhtP3NpMZ2QGq69StYLyKZFp/HOp1VdKZj7RvfNWYYcJ1xlbLGLLWj1UvP5u/Gw==}

  '@types/chai@4.3.18':
    resolution: {integrity: sha512-2UfJzigyNa8kYTKn7o4hNMPphkxtu4WTJyobK3m4FBpyj7EK5xgtPcOtxLm7Dznk/Qxr0QXn+gQbkg7mCZKdfg==}

  '@types/ci-info@2.0.0':
    resolution: {integrity: sha512-5R2/MHILQLDCzTuhs1j4Qqq8AaKUf7Ma4KSSkCtc12+fMs47zfa34qhto9goxpyX00tQK1zxB885VCiawZ5Qhg==}

  '@types/concat-stream@1.6.1':
    resolution: {integrity: sha512-eHE4cQPoj6ngxBZMvVf6Hw7Mh4jMW4U9lpGmS5GBPB9RYxlFg+CHaVN7ErNY4W9XfLIEn20b4VDYaIrbq0q4uA==}

  '@types/debug@4.1.12':
    resolution: {integrity: sha512-vIChWdVG3LG1SMxEvI/AK+FWJthlrqlTu7fbrlywTkkaONwk/UAGaULXRlf8vkzFBLVm0zkMdCquhL5aOjhXPQ==}

  '@types/events@3.0.3':
    resolution: {integrity: sha512-trOc4AAUThEz9hapPtSd7wf5tiQKvTtu5b371UxXdTuqzIh0ArcRspRP0i0Viu+LXstIQ1z96t1nsPxT9ol01g==}

  '@types/find-up@2.1.1':
    resolution: {integrity: sha512-60LC501bQRN9/3yfVaEEMd7IndaufffL56PBRAejPpUrY304Ps1jfnjNqPw5jmM5R8JHWiKBAe5IHzNcPV41AA==}

  '@types/form-data@0.0.33':
    resolution: {integrity: sha512-8BSvG1kGm83cyJITQMZSulnl6QV8jqAGreJsc5tPu1Jq0vTSOiY/k24Wx82JRpWwZSqrala6sd5rWi6aNXvqcw==}

  '@types/fs-extra@5.1.0':
    resolution: {integrity: sha512-AInn5+UBFIK9FK5xc9yP5e3TQSPNNgjHByqYcj9g5elVBnDQcQL7PlO1CIRy2gWlbwK7UPYqi7vRvFA44dCmYQ==}

  '@types/glob@7.2.0':
    resolution: {integrity: sha512-ZUxbzKl0IfJILTS6t7ip5fQQM/J3TJYubDm3nMbgubNNYS62eXeUpoLUC8/7fJNiFYHTrGPQn7hspDUzIHX3UA==}

  '@types/istanbul-lib-coverage@2.0.6':
    resolution: {integrity: sha512-2QF/t/auWm0lsy8XtKVPG19v3sSOQlJe/YHZgfjb/KBBHOGSV+J2q/S671rcq9uTBrLAXmZpqJiaQbMT+zNU1w==}

  '@types/json-schema@7.0.15':
    resolution: {integrity: sha512-5+fP8P8MFNC+AyZCDxrB2pkZFPGzqQWUzpSeuuVLvm8VMcorNYavBqoFcxK8bQz4Qsbn4oUEEem4wDLfcysGHA==}

  '@types/json5@0.0.29':
    resolution: {integrity: sha512-dRLjCWHYg4oaA77cxO64oO+7JwCwnIzkZPdrrC71jQmQtlhM556pwKo5bUzqvZndkVbeFLIIi+9TC40JNF5hNQ==}

  '@types/keccak@3.0.4':
    resolution: {integrity: sha512-hdnkmbie7tE0yXnQQvlIOqCyjEsoXDVEZ3ACqO+F305XgUOW4Z9ElWdogCXXRAW/khnZ7GxM0t/BGB5bORKt/g==}

  '@types/lodash.clonedeep@4.5.9':
    resolution: {integrity: sha512-19429mWC+FyaAhOLzsS8kZUsI+/GmBAQ0HFiCPsKGU+7pBXOQWhyrY6xNNDwUSX8SMZMJvuFVMF9O5dQOlQK9Q==}

  '@types/lodash.isequal@4.5.8':
    resolution: {integrity: sha512-uput6pg4E/tj2LGxCZo9+y27JNyB2OZuuI/T5F+ylVDYuqICLG2/ktjxx0v6GvVntAf8TvEzeQLcV0ffRirXuA==}

  '@types/lodash.memoize@4.1.9':
    resolution: {integrity: sha512-glY1nQuoqX4Ft8Uk+KfJudOD7DQbbEDF6k9XpGncaohW3RW4eSWBlx6AA0fZCrh40tZcQNH4jS/Oc59J6Eq+aw==}

  '@types/lodash@4.17.7':
    resolution: {integrity: sha512-8wTvZawATi/lsmNu10/j2hk1KEP0IvjubqPE3cu1Xz7xfXXt5oCq3SNUz4fMIP4XGF9Ky+Ue2tBA3hcS7LSBlA==}

  '@types/lru-cache@5.1.1':
    resolution: {integrity: sha512-ssE3Vlrys7sdIzs5LOxCzTVMsU7i9oa/IaW92wF32JFb3CVczqOkru2xspuKczHEbG3nvmPY7IFqVmGGHdNbYw==}

  '@types/minimatch@5.1.2':
    resolution: {integrity: sha512-K0VQKziLUWkVKiRVrx4a40iPaxTUefQmjtkQofBkYRcoaaL/8rhwDWww9qWbrgicNOgnpIsMxyNIUM4+n6dUIA==}

  '@types/mocha@10.0.7':
    resolution: {integrity: sha512-GN8yJ1mNTcFcah/wKEFIJckJx9iJLoMSzWcfRRuxz/Jk+U6KQNnml+etbtxFK8lPjzOw3zp4Ha/kjSst9fsHYw==}

  '@types/ms@0.7.34':
    resolution: {integrity: sha512-nG96G3Wp6acyAgJqGasjODb+acrI7KltPiRxzHPXnP3NgI28bpQDRv53olbqGXbfcgF5aiiHmO3xpwEpS5Ld9g==}

  '@types/node@10.17.60':
    resolution: {integrity: sha512-F0KIgDJfy2nA3zMLmWGKxcH2ZVEtCZXHHdOQs2gSaQ27+lNeEfGxzkIw90aXswATX7AZ33tahPbzy6KAfUreVw==}

  '@types/node@12.20.55':
    resolution: {integrity: sha512-J8xLz7q2OFulZ2cyGTLE1TbbZcjpno7FaN6zdJNrgAdrJ+DZzh/uFR6YrTb4C+nXakvud8Q4+rbhoIWlYQbUFQ==}

  '@types/node@18.15.13':
    resolution: {integrity: sha512-N+0kuo9KgrUQ1Sn/ifDXsvg0TTleP7rIy4zOBGECxAljqvqfqpTfzx0Q1NUedOixRMBfe2Whhb056a42cWs26Q==}

  '@types/node@18.19.46':
    resolution: {integrity: sha512-vnRgMS7W6cKa1/0G3/DTtQYpVrZ8c0Xm6UkLaVFrb9jtcVC3okokW09Ki1Qdrj9ISokszD69nY4WDLRlvHlhAA==}

  '@types/node@20.16.1':
    resolution: {integrity: sha512-zJDo7wEadFtSyNz5QITDfRcrhqDvQI1xQNQ0VoizPjM/dVAODqqIUWbJPkvsxmTI0MYRGRikcdjMPhOssnPejQ==}

  '@types/node@8.10.66':
    resolution: {integrity: sha512-tktOkFUA4kXx2hhhrB8bIFb5TbwzS4uOhKEmwiD+NoiL0qtP2OQ9mFldbgD4dV1djrlBYP6eBuQZiWjuHUpqFw==}

  '@types/pbkdf2@3.1.2':
    resolution: {integrity: sha512-uRwJqmiXmh9++aSu1VNEn3iIxWOhd8AHXNSdlaLfdAAdSTY9jYVeGWnzejM3dvrkbqE3/hyQkQQ29IFATEGlew==}

  '@types/prettier@2.7.3':
    resolution: {integrity: sha512-+68kP9yzs4LMp7VNh8gdzMSPZFL44MLGqiHWvttYJe+6qnuVr4Ek9wSBQoveqY/r+LwjCcU29kNVkidwim+kYA==}

  '@types/qs@6.9.15':
    resolution: {integrity: sha512-uXHQKES6DQKKCLh441Xv/dwxOq1TVS3JPUMlEqoEglvlhR6Mxnlew/Xq/LRVHpLyk7iK3zODe1qYHIMltO7XGg==}

  '@types/readable-stream@2.3.15':
    resolution: {integrity: sha512-oM5JSKQCcICF1wvGgmecmHldZ48OZamtMxcGGVICOJA8o8cahXC1zEVAif8iwoc5j8etxFaRFnf095+CDsuoFQ==}

  '@types/resolve@1.20.6':
    resolution: {integrity: sha512-A4STmOXPhMUtHH+S6ymgE2GiBSMqf4oTvcQZMcHzokuTLVYzXTB8ttjcgxOVaAp2lGwEdzZ0J+cRbbeevQj1UQ==}

  '@types/secp256k1@4.0.6':
    resolution: {integrity: sha512-hHxJU6PAEUn0TP4S/ZOzuTUvJWuZ6eIKeNKb5RBpODvSl6hp1Wrw4s7ATY50rklRCScUDpHzVA/DQdSjJ3UoYQ==}

  '@types/semver@6.2.7':
    resolution: {integrity: sha512-blctEWbzUFzQx799RZjzzIdBJOXmE37YYEyDtKkx5Dg+V7o/zyyAxLPiI98A2jdTtDgxZleMdfV+7p8WbRJ1OQ==}

  '@types/semver@7.5.8':
    resolution: {integrity: sha512-I8EUhyrgfLrcTkzV3TSsGyl1tSuPrEDzr0yd5m90UgNxQkyDXULk3b6MlQqTCpZpNtWe1K0hzclnZkTcLBe2UQ==}

  '@types/sinon-chai@3.2.12':
    resolution: {integrity: sha512-9y0Gflk3b0+NhQZ/oxGtaAJDvRywCa5sIyaVnounqLvmf93yBF4EgIRspePtkMs3Tr844nCclYMlcCNmLCvjuQ==}

  '@types/sinon@9.0.11':
    resolution: {integrity: sha512-PwP4UY33SeeVKodNE37ZlOsR9cReypbMJOhZ7BVE0lB+Hix3efCOxiJWiE5Ia+yL9Cn2Ch72EjFTRze8RZsNtg==}

  '@types/sinonjs__fake-timers@8.1.5':
    resolution: {integrity: sha512-mQkU2jY8jJEF7YHjHvsQO8+3ughTL1mcnn96igfhONmR+fUPSKIkefQYpSe8bsly2Ep7oQbn/6VG5/9/0qcArQ==}

  '@types/uuid@8.3.4':
    resolution: {integrity: sha512-c/I8ZRb51j+pYGAu5CrFMRxqZ2ke4y2grEBO5AUjgSkSk+qT2Ea+OdWElz/OiMf5MNpn2b17kuVBwZLQJXzihw==}

  '@types/w3c-web-usb@1.0.10':
    resolution: {integrity: sha512-CHgUI5kTc/QLMP8hODUHhge0D4vx+9UiAwIGiT0sTy/B2XpdX1U5rJt6JSISgr6ikRT7vxV9EVAFeYZqUnl1gQ==}

  '@types/ws@7.4.7':
    resolution: {integrity: sha512-JQbbmxZTZehdc2iszGKs5oC3NFnjeay7mtAWrdt7qNtAVK0g19muApzAy4bm9byz79xa2ZnO/BOBC2R8RC5Lww==}

  '@types/ws@8.5.3':
    resolution: {integrity: sha512-6YOoWjruKj1uLf3INHH7D3qTXwFfEsg1kf3c0uDdSBJwfa/llkwIjrAGV7j7mVgGNbzTQ3HiHKKDXl6bJPD97w==}

  '@typescript-eslint/eslint-plugin@5.61.0':
    resolution: {integrity: sha512-A5l/eUAug103qtkwccSCxn8ZRwT+7RXWkFECdA4Cvl1dOlDUgTpAOfSEElZn2uSUxhdDpnCdetrf0jvU4qrL+g==}
    engines: {node: ^12.22.0 || ^14.17.0 || >=16.0.0}
    peerDependencies:
      '@typescript-eslint/parser': ^5.0.0
      eslint: ^6.0.0 || ^7.0.0 || ^8.0.0
      typescript: '*'
    peerDependenciesMeta:
      typescript:
        optional: true

  '@typescript-eslint/eslint-plugin@7.18.0':
    resolution: {integrity: sha512-94EQTWZ40mzBc42ATNIBimBEDltSJ9RQHCC8vc/PDbxi4k8dVwUAv4o98dk50M1zB+JGFxp43FP7f8+FP8R6Sw==}
    engines: {node: ^18.18.0 || >=20.0.0}
    peerDependencies:
      '@typescript-eslint/parser': ^7.0.0
      eslint: ^8.56.0
      typescript: '*'
    peerDependenciesMeta:
      typescript:
        optional: true

  '@typescript-eslint/eslint-plugin@7.7.1':
    resolution: {integrity: sha512-KwfdWXJBOviaBVhxO3p5TJiLpNuh2iyXyjmWN0f1nU87pwyvfS0EmjC6ukQVYVFJd/K1+0NWGPDXiyEyQorn0Q==}
    engines: {node: ^18.18.0 || >=20.0.0}
    peerDependencies:
      '@typescript-eslint/parser': ^7.0.0
      eslint: ^8.56.0
      typescript: '*'
    peerDependenciesMeta:
      typescript:
        optional: true

  '@typescript-eslint/parser@5.61.0':
    resolution: {integrity: sha512-yGr4Sgyh8uO6fSi9hw3jAFXNBHbCtKKFMdX2IkT3ZqpKmtAq3lHS4ixB/COFuAIJpwl9/AqF7j72ZDWYKmIfvg==}
    engines: {node: ^12.22.0 || ^14.17.0 || >=16.0.0}
    peerDependencies:
      eslint: ^6.0.0 || ^7.0.0 || ^8.0.0
      typescript: '*'
    peerDependenciesMeta:
      typescript:
        optional: true

  '@typescript-eslint/parser@7.18.0':
    resolution: {integrity: sha512-4Z+L8I2OqhZV8qA132M4wNL30ypZGYOQVBfMgxDH/K5UX0PNqTu1c6za9ST5r9+tavvHiTWmBnKzpCJ/GlVFtg==}
    engines: {node: ^18.18.0 || >=20.0.0}
    peerDependencies:
      eslint: ^8.56.0
      typescript: '*'
    peerDependenciesMeta:
      typescript:
        optional: true

  '@typescript-eslint/parser@7.7.1':
    resolution: {integrity: sha512-vmPzBOOtz48F6JAGVS/kZYk4EkXao6iGrD838sp1w3NQQC0W8ry/q641KU4PrG7AKNAf56NOcR8GOpH8l9FPCw==}
    engines: {node: ^18.18.0 || >=20.0.0}
    peerDependencies:
      eslint: ^8.56.0
      typescript: '*'
    peerDependenciesMeta:
      typescript:
        optional: true

  '@typescript-eslint/scope-manager@5.61.0':
    resolution: {integrity: sha512-W8VoMjoSg7f7nqAROEmTt6LoBpn81AegP7uKhhW5KzYlehs8VV0ZW0fIDVbcZRcaP3aPSW+JZFua+ysQN+m/Nw==}
    engines: {node: ^12.22.0 || ^14.17.0 || >=16.0.0}

  '@typescript-eslint/scope-manager@5.62.0':
    resolution: {integrity: sha512-VXuvVvZeQCQb5Zgf4HAxc04q5j+WrNAtNh9OwCsCgpKqESMTu3tF/jhZ3xG6T4NZwWl65Bg8KuS2uEvhSfLl0w==}
    engines: {node: ^12.22.0 || ^14.17.0 || >=16.0.0}

  '@typescript-eslint/scope-manager@7.18.0':
    resolution: {integrity: sha512-jjhdIE/FPF2B7Z1uzc6i3oWKbGcHb87Qw7AWj6jmEqNOfDFbJWtjt/XfwCpvNkpGWlcJaog5vTR+VV8+w9JflA==}
    engines: {node: ^18.18.0 || >=20.0.0}

  '@typescript-eslint/scope-manager@7.7.1':
    resolution: {integrity: sha512-PytBif2SF+9SpEUKynYn5g1RHFddJUcyynGpztX3l/ik7KmZEv19WCMhUBkHXPU9es/VWGD3/zg3wg90+Dh2rA==}
    engines: {node: ^18.18.0 || >=20.0.0}

  '@typescript-eslint/type-utils@5.61.0':
    resolution: {integrity: sha512-kk8u//r+oVK2Aj3ph/26XdH0pbAkC2RiSjUYhKD+PExemG4XSjpGFeyZ/QM8lBOa7O8aGOU+/yEbMJgQv/DnCg==}
    engines: {node: ^12.22.0 || ^14.17.0 || >=16.0.0}
    peerDependencies:
      eslint: '*'
      typescript: '*'
    peerDependenciesMeta:
      typescript:
        optional: true

  '@typescript-eslint/type-utils@7.18.0':
    resolution: {integrity: sha512-XL0FJXuCLaDuX2sYqZUUSOJ2sG5/i1AAze+axqmLnSkNEVMVYLF+cbwlB2w8D1tinFuSikHmFta+P+HOofrLeA==}
    engines: {node: ^18.18.0 || >=20.0.0}
    peerDependencies:
      eslint: ^8.56.0
      typescript: '*'
    peerDependenciesMeta:
      typescript:
        optional: true

  '@typescript-eslint/type-utils@7.7.1':
    resolution: {integrity: sha512-ZksJLW3WF7o75zaBPScdW1Gbkwhd/lyeXGf1kQCxJaOeITscoSl0MjynVvCzuV5boUz/3fOI06Lz8La55mu29Q==}
    engines: {node: ^18.18.0 || >=20.0.0}
    peerDependencies:
      eslint: ^8.56.0
      typescript: '*'
    peerDependenciesMeta:
      typescript:
        optional: true

  '@typescript-eslint/types@5.61.0':
    resolution: {integrity: sha512-ldyueo58KjngXpzloHUog/h9REmHl59G1b3a5Sng1GfBo14BkS3ZbMEb3693gnP1k//97lh7bKsp6/V/0v1veQ==}
    engines: {node: ^12.22.0 || ^14.17.0 || >=16.0.0}

  '@typescript-eslint/types@5.62.0':
    resolution: {integrity: sha512-87NVngcbVXUahrRTqIK27gD2t5Cu1yuCXxbLcFtCzZGlfyVWWh8mLHkoxzjsB6DDNnvdL+fW8MiwPEJyGJQDgQ==}
    engines: {node: ^12.22.0 || ^14.17.0 || >=16.0.0}

  '@typescript-eslint/types@7.18.0':
    resolution: {integrity: sha512-iZqi+Ds1y4EDYUtlOOC+aUmxnE9xS/yCigkjA7XpTKV6nCBd3Hp/PRGGmdwnfkV2ThMyYldP1wRpm/id99spTQ==}
    engines: {node: ^18.18.0 || >=20.0.0}

  '@typescript-eslint/types@7.7.1':
    resolution: {integrity: sha512-AmPmnGW1ZLTpWa+/2omPrPfR7BcbUU4oha5VIbSbS1a1Tv966bklvLNXxp3mrbc+P2j4MNOTfDffNsk4o0c6/w==}
    engines: {node: ^18.18.0 || >=20.0.0}

  '@typescript-eslint/typescript-estree@5.61.0':
    resolution: {integrity: sha512-Fud90PxONnnLZ36oR5ClJBLTLfU4pIWBmnvGwTbEa2cXIqj70AEDEmOmpkFComjBZ/037ueKrOdHuYmSFVD7Rw==}
    engines: {node: ^12.22.0 || ^14.17.0 || >=16.0.0}
    peerDependencies:
      typescript: '*'
    peerDependenciesMeta:
      typescript:
        optional: true

  '@typescript-eslint/typescript-estree@5.62.0':
    resolution: {integrity: sha512-CmcQ6uY7b9y694lKdRB8FEel7JbU/40iSAPomu++SjLMntB+2Leay2LO6i8VnJk58MtE9/nQSFIH6jpyRWyYzA==}
    engines: {node: ^12.22.0 || ^14.17.0 || >=16.0.0}
    peerDependencies:
      typescript: '*'
    peerDependenciesMeta:
      typescript:
        optional: true

  '@typescript-eslint/typescript-estree@7.18.0':
    resolution: {integrity: sha512-aP1v/BSPnnyhMHts8cf1qQ6Q1IFwwRvAQGRvBFkWlo3/lH29OXA3Pts+c10nxRxIBrDnoMqzhgdwVe5f2D6OzA==}
    engines: {node: ^18.18.0 || >=20.0.0}
    peerDependencies:
      typescript: '*'
    peerDependenciesMeta:
      typescript:
        optional: true

  '@typescript-eslint/typescript-estree@7.7.1':
    resolution: {integrity: sha512-CXe0JHCXru8Fa36dteXqmH2YxngKJjkQLjxzoj6LYwzZ7qZvgsLSc+eqItCrqIop8Vl2UKoAi0StVWu97FQZIQ==}
    engines: {node: ^18.18.0 || >=20.0.0}
    peerDependencies:
      typescript: '*'
    peerDependenciesMeta:
      typescript:
        optional: true

  '@typescript-eslint/utils@5.61.0':
    resolution: {integrity: sha512-mV6O+6VgQmVE6+xzlA91xifndPW9ElFW8vbSF0xCT/czPXVhwDewKila1jOyRwa9AE19zKnrr7Cg5S3pJVrTWQ==}
    engines: {node: ^12.22.0 || ^14.17.0 || >=16.0.0}
    peerDependencies:
      eslint: ^6.0.0 || ^7.0.0 || ^8.0.0

  '@typescript-eslint/utils@5.62.0':
    resolution: {integrity: sha512-n8oxjeb5aIbPFEtmQxQYOLI0i9n5ySBEY/ZEHHZqKQSFnxio1rv6dthascc9dLuwrL0RC5mPCxB7vnAVGAYWAQ==}
    engines: {node: ^12.22.0 || ^14.17.0 || >=16.0.0}
    peerDependencies:
      eslint: ^6.0.0 || ^7.0.0 || ^8.0.0

  '@typescript-eslint/utils@7.18.0':
    resolution: {integrity: sha512-kK0/rNa2j74XuHVcoCZxdFBMF+aq/vH83CXAOHieC+2Gis4mF8jJXT5eAfyD3K0sAxtPuwxaIOIOvhwzVDt/kw==}
    engines: {node: ^18.18.0 || >=20.0.0}
    peerDependencies:
      eslint: ^8.56.0

  '@typescript-eslint/utils@7.7.1':
    resolution: {integrity: sha512-QUvBxPEaBXf41ZBbaidKICgVL8Hin0p6prQDu6bbetWo39BKbWJxRsErOzMNT1rXvTll+J7ChrbmMCXM9rsvOQ==}
    engines: {node: ^18.18.0 || >=20.0.0}
    peerDependencies:
      eslint: ^8.56.0

  '@typescript-eslint/visitor-keys@5.61.0':
    resolution: {integrity: sha512-50XQ5VdbWrX06mQXhy93WywSFZZGsv3EOjq+lqp6WC2t+j3mb6A9xYVdrRxafvK88vg9k9u+CT4l6D8PEatjKg==}
    engines: {node: ^12.22.0 || ^14.17.0 || >=16.0.0}

  '@typescript-eslint/visitor-keys@5.62.0':
    resolution: {integrity: sha512-07ny+LHRzQXepkGg6w0mFY41fVUNBrL2Roj/++7V1txKugfjm/Ci/qSND03r2RhlJhJYMcTn9AhhSSqQp0Ysyw==}
    engines: {node: ^12.22.0 || ^14.17.0 || >=16.0.0}

  '@typescript-eslint/visitor-keys@7.18.0':
    resolution: {integrity: sha512-cDF0/Gf81QpY3xYyJKDV14Zwdmid5+uuENhjH2EqFaF0ni+yAyq/LzMaIJdhNJXZI7uLzwIlA+V7oWoyn6Curg==}
    engines: {node: ^18.18.0 || >=20.0.0}

  '@typescript-eslint/visitor-keys@7.7.1':
    resolution: {integrity: sha512-gBL3Eq25uADw1LQ9kVpf3hRM+DWzs0uZknHYK3hq4jcTPqVCClHGDnB6UUUV2SFeBeA4KWHWbbLqmbGcZ4FYbw==}
    engines: {node: ^18.18.0 || >=20.0.0}

  '@ungap/structured-clone@1.2.0':
    resolution: {integrity: sha512-zuVdFrMJiuCDQUMCzQaD6KL28MjnqqN8XnAqiEq9PNm/hCPTSGfrXCOfwj1ow4LFb/tNymJPwsNbVePc1xFqrQ==}

  abbrev@1.0.9:
    resolution: {integrity: sha512-LEyx4aLEC3x6T0UguF6YILf+ntvmOaWsVfENmIW0E9H09vKlLDGelMjjSm0jkDHALj8A8quZ/HapKNigzwge+Q==}

  abitype@0.7.1:
    resolution: {integrity: sha512-VBkRHTDZf9Myaek/dO3yMmOzB/y2s3Zo6nVU7yaw1G+TvCHAjwaJzNGN9yo4K5D8bU/VZXKP1EJpRhFr862PlQ==}
    peerDependencies:
      typescript: '>=4.9.4'
      zod: ^3 >=3.19.1
    peerDependenciesMeta:
      zod:
        optional: true

  abitype@0.9.10:
    resolution: {integrity: sha512-FIS7U4n7qwAT58KibwYig5iFG4K61rbhAqaQh/UWj8v1Y8mjX3F8TC9gd8cz9yT1TYel9f8nS5NO5kZp2RW0jQ==}
    peerDependencies:
      typescript: '>=5.0.4'
      zod: ^3 >=3.22.0
    peerDependenciesMeta:
      typescript:
        optional: true
      zod:
        optional: true

  abitype@1.0.5:
    resolution: {integrity: sha512-YzDhti7cjlfaBhHutMaboYB21Ha3rXR9QTkNJFzYC4kC8YclaiwPBBBJY8ejFdu2wnJeZCVZSMlQJ7fi8S6hsw==}
    peerDependencies:
      typescript: '>=5.0.4'
      zod: ^3 >=3.22.0
    peerDependenciesMeta:
      typescript:
        optional: true
      zod:
        optional: true

  acorn-jsx@5.3.2:
    resolution: {integrity: sha512-rq9s+JNhf0IChjtDXxllJ7g41oZk5SlXtp0LHwyA5cejwn7vKmKp4pPri6YEePv2PU65sAsegbXtIinmDFDXgQ==}
    peerDependencies:
      acorn: ^6.0.0 || ^7.0.0 || ^8.0.0

  acorn-walk@8.3.3:
    resolution: {integrity: sha512-MxXdReSRhGO7VlFe1bRG/oI7/mdLV9B9JJT0N8vZOhF7gFRR5l3M8W9G8JxmKV+JC5mGqJ0QvqfSOLsCPa4nUw==}
    engines: {node: '>=0.4.0'}

  acorn@8.12.1:
    resolution: {integrity: sha512-tcpGyI9zbizT9JbV6oYE477V6mTlXvvi0T0G3SNIYE2apm/G5huBa1+K89VGeovbg+jycCrfhl3ADxErOuO6Jg==}
    engines: {node: '>=0.4.0'}
    hasBin: true

  address@1.2.2:
    resolution: {integrity: sha512-4B/qKCfeE/ODUaAUpSwfzazo5x29WD4r3vXiWsB7I2mSDAihwEqKO+g8GELZUQSSAo5e1XTYh3ZVfLyxBc12nA==}
    engines: {node: '>= 10.0.0'}

  adm-zip@0.4.16:
    resolution: {integrity: sha512-TFi4HBKSGfIKsK5YCkKaaFG2m4PEDyViZmEwof3MTIgzimHLto6muaHVpbrljdIvIrFZzEq/p4nafOeLcYegrg==}
    engines: {node: '>=0.3.0'}

  aes-js@3.0.0:
    resolution: {integrity: sha512-H7wUZRn8WpTq9jocdxQ2c8x2sKo9ZVmzfRE13GiNJXfp7NcKYEdvl3vspKjXox6RIG2VtaRe4JFvxG4rqp2Zuw==}

  aes-js@4.0.0-beta.5:
    resolution: {integrity: sha512-G965FqalsNyrPqgEGON7nIx1e/OVENSgiEIzyC63haUMuvNnwIgIjMs52hlTCKhkBny7A2ORNlfY9Zu+jmGk1Q==}

  agent-base@6.0.2:
    resolution: {integrity: sha512-RZNwNclF7+MS/8bDg70amg32dyeZGZxiDuQmZxKLAlQjr3jGyLx+4Kkk58UO7D2QdgFIQCovuSuZESne6RG6XQ==}
    engines: {node: '>= 6.0.0'}

  aggregate-error@3.1.0:
    resolution: {integrity: sha512-4I7Td01quW/RpocfNayFdFVk1qSuoh0E7JrbRJ16nH01HhKFQ88INq9Sd+nd72zqRySlr9BmDA8xlEJ6vJMrYA==}
    engines: {node: '>=8'}

  ajv@6.12.6:
    resolution: {integrity: sha512-j3fVLgvTo527anyYyJOGTYJbG+vnnQYvE0m5mmkc1TK+nxAppkCLMIL0aZ4dblVCNoGShhm+kzE4ZUykBoMg4g==}

  ajv@8.17.1:
    resolution: {integrity: sha512-B/gBuNg5SiMTrPkC+A2+cW0RszwxYmn6VYxB/inlBStS5nx6xHIt/ehKRhIMhqusl7a8LjQoZnjCs5vhwxOQ1g==}

  amdefine@1.0.1:
    resolution: {integrity: sha512-S2Hw0TtNkMJhIabBwIojKL9YHO5T0n5eNqWJ7Lrlel/zDbftQpxpapi8tZs3X1HWa+u+QeydGmzzNU0m09+Rcg==}
    engines: {node: '>=0.4.2'}

  ansi-align@3.0.1:
    resolution: {integrity: sha512-IOfwwBF5iczOjp/WeY4YxyjqAFMQoZufdQWDd19SEExbVLNXqvpzSJ/M7Za4/sCPmQ0+GRquoA7bGcINcxew6w==}

  ansi-colors@4.1.3:
    resolution: {integrity: sha512-/6w/C21Pm1A7aZitlI5Ni/2J6FFQN8i1Cvz3kHABAAbw93v/NlvKdVOqz7CCWz/3iv/JplRSEEZ83XION15ovw==}
    engines: {node: '>=6'}

  ansi-escapes@4.3.2:
    resolution: {integrity: sha512-gKXj5ALrKWQLsYG9jlTRmR/xKluxHV+Z9QEwNIgCfM1/uwPMCuzVVnh5mwTd+OuBZcwSIMbqssNWRm1lE51QaQ==}
    engines: {node: '>=8'}

  ansi-regex@3.0.1:
    resolution: {integrity: sha512-+O9Jct8wf++lXxxFc4hc8LsjaSq0HFzzL7cVsw8pRDIPdjKD2mT4ytDZlLuSBZ4cLKZFXIrMGO7DbQCtMJJMKw==}
    engines: {node: '>=4'}

  ansi-regex@5.0.1:
    resolution: {integrity: sha512-quJQXlTSUGL2LH9SUXo8VwsY4soanhgo6LNSm84E1LBcE8s3O0wpdiRzyR9z/ZZJMlMWv37qOOb9pdJlMUEKFQ==}
    engines: {node: '>=8'}

  ansi-regex@6.0.1:
    resolution: {integrity: sha512-n5M855fKb2SsfMIiFFoVrABHJC8QtHwVx+mHWP3QcEqBHYienj5dHSgjbxtC0WEZXYt4wcD6zrQElDPhFuZgfA==}
    engines: {node: '>=12'}

  ansi-styles@1.0.0:
    resolution: {integrity: sha512-3iF4FIKdxaVYT3JqQuY3Wat/T2t7TRbbQ94Fu50ZUCbLy4TFbTzr90NOHQodQkNqmeEGCw8WbeP78WNi6SKYUA==}
    engines: {node: '>=0.8.0'}

  ansi-styles@3.2.1:
    resolution: {integrity: sha512-VT0ZI6kZRdTh8YyJw3SMbYm/u+NqfsAxEpWO0Pf9sq8/e94WxxOpPKx9FR1FlyCtOVDNOQ+8ntlqFxiRc+r5qA==}
    engines: {node: '>=4'}

  ansi-styles@4.3.0:
    resolution: {integrity: sha512-zbB9rCJAT1rbjiVDb2hqKFHNYLxgtk8NURxZ3IZwD3F6NtxbXZQCnnSi1Lkx+IDohdPlFp222wVALIheZJQSEg==}
    engines: {node: '>=8'}

  ansi-styles@5.2.0:
    resolution: {integrity: sha512-Cxwpt2SfTzTtXcfOlzGEee8O+c+MmUgGrNiBcXnuWxuFJHe6a5Hz7qwhwe5OgaSYI0IJvkLqWX1ASG+cJOkEiA==}
    engines: {node: '>=10'}

  ansi-styles@6.2.1:
    resolution: {integrity: sha512-bN798gFfQX+viw3R7yrGWRqnrN2oRkEkUjjl4JNn4E8GxxbjtG3FbrEIIY3l8/hrwUwIeCZvi4QuOTP4MErVug==}
    engines: {node: '>=12'}

  antlr4ts@0.5.0-alpha.4:
    resolution: {integrity: sha512-WPQDt1B74OfPv/IMS2ekXAKkTZIHl88uMetg6q3OTqgFxZ/dxDXI0EWLyZid/1Pe6hTftyg5N7gel5wNAGxXyQ==}

  anymatch@3.1.3:
    resolution: {integrity: sha512-KMReFUr0B4t+D+OBkjR3KYqvocp2XaSzO55UcB6mgQMd3KbcE+mWTyvVV7D/zsdEbNnV6acZUutkiHQXvTr1Rw==}
    engines: {node: '>= 8'}

  append-transform@2.0.0:
    resolution: {integrity: sha512-7yeyCEurROLQJFv5Xj4lEGTy0borxepjFv1g22oAdqFu//SrAlDl1O1Nxx15SH1RoliUml6p8dwJW9jvZughhg==}
    engines: {node: '>=8'}

  archy@1.0.0:
    resolution: {integrity: sha512-Xg+9RwCg/0p32teKdGMPTPnVXKD0w3DfHnFTficozsAgsvq2XenPJq/MYpzzQ/v8zrOyJn6Ds39VA4JIDwFfqw==}

  arg@4.1.3:
    resolution: {integrity: sha512-58S9QDqG0Xx27YwPSt9fJxivjYl432YCwfDMfZ+71RAqUrZef7LrKQZ3LHLOwCS4FLNBplP533Zx895SeOCHvA==}

  argparse@1.0.10:
    resolution: {integrity: sha512-o5Roy6tNG4SL/FOkCAN6RzjiakZS25RLYFrcMttJqbdd8BWrnA+fGz57iN5Pb06pvBGvl5gQ0B48dJlslXvoTg==}

  argparse@2.0.1:
    resolution: {integrity: sha512-8+9WqebbFzpX9OR+Wa6O29asIogeRMzcGtAINdpMHHyAg10f05aSFVBbcEqGf/PXw1EjAZ+q2/bEBg3DvurK3Q==}

  array-back@3.1.0:
    resolution: {integrity: sha512-TkuxA4UCOvxuDK6NZYXCalszEzj+TLszyASooky+i742l9TqsOdYCMJJupxRic61hwquNtppB3hgcuq9SVSH1Q==}
    engines: {node: '>=6'}

  array-back@4.0.2:
    resolution: {integrity: sha512-NbdMezxqf94cnNfWLL7V/im0Ub+Anbb0IoZhvzie8+4HJ4nMQuzHuy49FkGYCJK2yAloZ3meiB6AVMClbrI1vg==}
    engines: {node: '>=8'}

  array-buffer-byte-length@1.0.1:
    resolution: {integrity: sha512-ahC5W1xgou+KTXix4sAO8Ki12Q+jf4i0+tmk3sC+zgcynshkHxzpXdImBehiUYKKKDwvfFiJl1tZt6ewscS1Mg==}
    engines: {node: '>= 0.4'}

  array-includes@3.1.8:
    resolution: {integrity: sha512-itaWrbYbqpGXkGhZPGUulwnhVf5Hpy1xiCFsGqyIGglbBxmG5vSjxQen3/WGOjPpNEv1RtBLKxbmVXm8HpJStQ==}
    engines: {node: '>= 0.4'}

  array-union@2.1.0:
    resolution: {integrity: sha512-HGyxoOTYUyCM6stUe6EJgnd4EoewAI7zMdfqO+kGjnlZmBDz/cR5pf8r/cR4Wq60sL/p0IkcjUEEPwS3GFrIyw==}
    engines: {node: '>=8'}

  array-uniq@1.0.3:
    resolution: {integrity: sha512-MNha4BWQ6JbwhFhj03YK552f7cb3AzoE8SzeljgChvL1dl3IcvggXVz1DilzySZkCja+CXuZbdW7yATchWn8/Q==}
    engines: {node: '>=0.10.0'}

  array.prototype.findlastindex@1.2.5:
    resolution: {integrity: sha512-zfETvRFA8o7EiNn++N5f/kaCw221hrpGsDmcpndVupkPzEc1Wuf3VgC0qby1BbHs7f5DVYjgtEU2LLh5bqeGfQ==}
    engines: {node: '>= 0.4'}

  array.prototype.flat@1.3.2:
    resolution: {integrity: sha512-djYB+Zx2vLewY8RWlNCUdHjDXs2XOgm602S9E7P/UpHgfeHL00cRiIF+IN/G/aUJ7kGPb6yO/ErDI5V2s8iycA==}
    engines: {node: '>= 0.4'}

  array.prototype.flatmap@1.3.2:
    resolution: {integrity: sha512-Ewyx0c9PmpcsByhSW4r+9zDU7sGjFc86qf/kKtuSCRdhfbk0SNLLkaT5qvcHnRGgc5NP/ly/y+qkXkqONX54CQ==}
    engines: {node: '>= 0.4'}

  arraybuffer.prototype.slice@1.0.3:
    resolution: {integrity: sha512-bMxMKAjg13EBSVscxTaYA4mRc5t1UAXa2kXiGTNfZ079HIWXEkKmkgFrh/nJqamaLSrXO5H4WFFkPEaLJWbs3A==}
    engines: {node: '>= 0.4'}

  asap@2.0.6:
    resolution: {integrity: sha512-BSHWgDSAiKs50o2Re8ppvp3seVHXSRM44cdSsT9FfNEUUZLOGWVCsiWaRPWM1Znn+mqZ1OfVZ3z3DWEzSp7hRA==}

  assertion-error@1.1.0:
    resolution: {integrity: sha512-jgsaNduz+ndvGyFt3uSuWqvy4lCnIJiovtouQN5JZHOKCS2QuhEdbcQHFhVksz2N2U9hXJo8odG7ETyWlEeuDw==}

  astral-regex@2.0.0:
    resolution: {integrity: sha512-Z7tMw1ytTXt5jqMcOP+OQteU1VuNK9Y02uuJtKQ1Sv69jXQKKg5cibLwGJow8yzZP+eAc18EmLGPal0bp36rvQ==}
    engines: {node: '>=8'}

  async@1.5.2:
    resolution: {integrity: sha512-nSVgobk4rv61R9PUSDtYt7mPVB2olxNR5RWJcAsH676/ef11bUZwvu7+RGYrYauVdDPcO519v68wRhXQtxsV9w==}

  asynckit@0.4.0:
    resolution: {integrity: sha512-Oei9OH4tRh0YqU3GxhX79dM/mwVgvbZJaSNaRk+bshkj0S5cfHcgYakreBjrHwatXKbz+IoIdYLxrKim2MjW0Q==}

  at-least-node@1.0.0:
    resolution: {integrity: sha512-+q/t7Ekv1EDY2l6Gda6LLiX14rU9TV20Wa3ofeQmwPFZbOMo9DXrLbOjFaaclkXKWidIaopwAObQDqwWtGUjqg==}
    engines: {node: '>= 4.0.0'}

  available-typed-arrays@1.0.7:
    resolution: {integrity: sha512-wvUjBtSGN7+7SjNpq/9M2Tg350UZD3q62IFZLbRAR1bSMlCo1ZaeW+BJ+D090e4hIIZLBcTDWe4Mh4jvUDajzQ==}
    engines: {node: '>= 0.4'}

  axios@1.7.5:
    resolution: {integrity: sha512-fZu86yCo+svH3uqJ/yTdQ0QHpQu5oL+/QE+QPSv6BZSkDAoky9vytxp7u5qk83OJFS3kEBcesWni9WTZAv3tSw==}

  balanced-match@1.0.2:
    resolution: {integrity: sha512-3oSeUO0TMV67hN1AmbXsK4yaqU7tjiHlbxRDZOpH0KW9+CeX4bRAaX0Anxt0tx2MrpRpWwQaPwIlISEJhYU5Pw==}

  base-x@3.0.10:
    resolution: {integrity: sha512-7d0s06rR9rYaIWHkpfLIFICM/tkSVdoPC9qYAQRpxn9DdKNWNsKC0uk++akckyLq16Tx2WIinnZ6WRriAt6njQ==}

  base64-js@1.5.1:
    resolution: {integrity: sha512-AKpaYlHn8t4SVbOHCy+b5+KKgvR4vrsD8vbvrbiQJps7fKDTkjkDry6ji0rUJjC0kzbNePLwzxq8iypo41qeWA==}

  bech32@1.1.4:
    resolution: {integrity: sha512-s0IrSOzLlbvX7yp4WBfPITzpAU8sqQcpsmwXDiKwrG4r491vwCO/XpejasRNl0piBMe/DvP4Tz0mIS/X1DPJBQ==}

  better-path-resolve@1.0.0:
    resolution: {integrity: sha512-pbnl5XzGBdrFU/wT4jqmJVPn2B6UHPBOhzMQkY/SPUPB6QtUXtmBHBIwCbXJol93mOpGMnQyP/+BB19q04xj7g==}
    engines: {node: '>=4'}

  bignumber.js@9.1.2:
    resolution: {integrity: sha512-2/mKyZH9K85bzOEfhXDBFZTGd1CTs+5IHpeFQo9luiBG7hghdC851Pj2WAhb6E3R6b9tZj/XKhbg4fum+Kepug==}

  binary-extensions@2.3.0:
    resolution: {integrity: sha512-Ceh+7ox5qe7LJuLHoY0feh3pHuUDHAcRUeyL2VYghZwfpkNIy/+8Ocg0a3UuSoYzavmylwuLWQOf3hl0jjMMIw==}
    engines: {node: '>=8'}

  bindings@1.5.0:
    resolution: {integrity: sha512-p2q/t/mhvuOj/UeLlV6566GD/guowlr0hHxClI0W9m7MWYkL1F0hLo+0Aexs9HSPCtR1SXQ0TD3MMKrXZajbiQ==}

  bl@4.1.0:
    resolution: {integrity: sha512-1W07cM9gS6DcLperZfFSj+bWLtaPGSOHWhPiGzXmvVJbRLdG82sH/Kn8EtW1VqWVA54AKf2h5k5BbnIbwF3h6w==}

  blakejs@1.2.1:
    resolution: {integrity: sha512-QXUSXI3QVc/gJME0dBpXrag1kbzOqCjCX8/b54ntNyW6sjtoqxqRk3LTmXzaJoh71zMsDCjM+47jS7XiwN/+fQ==}

  bn.js@4.11.6:
    resolution: {integrity: sha512-XWwnNNFCuuSQ0m3r3C4LE3EiORltHd9M05pq6FOlVeiophzRbMo50Sbz1ehl8K3Z+jw9+vmgnXefY1hz8X+2wA==}

  bn.js@4.12.0:
    resolution: {integrity: sha512-c98Bf3tPniI+scsdk237ku1Dc3ujXQTSgyiPUDEOe7tRkhrqridvh8klBv0HCEso1OLOYcHuCv/cS6DNxKH+ZA==}

  bn.js@5.2.1:
    resolution: {integrity: sha512-eXRvHzWyYPBuB4NBy0cmYQjGitUrtqwbvlzP3G6VFnNRbsZQIxQ10PbKKHt8gZ/HW/D/747aDl+QkDqg3KQLMQ==}

  boolean@3.2.0:
    resolution: {integrity: sha512-d0II/GO9uf9lfUHH2BQsjxzRJZBdsjgsBiW4BvhWk/3qoKwQFjIDVN19PfX8F2D/r9PCMTtLWjYVCFrpeYUzsw==}

  boxen@5.1.2:
    resolution: {integrity: sha512-9gYgQKXx+1nP8mP7CzFyaUARhg7D3n1dF/FnErWmu9l6JvGpNUN278h0aSb+QjoiKSWG+iZ3uHrcqk0qrY9RQQ==}
    engines: {node: '>=10'}

  brace-expansion@1.1.11:
    resolution: {integrity: sha512-iCuPHDFgrHX7H2vEI/5xpz07zSHB00TpugqhmYtVmMO6518mCuRMoOYFldEBl0g187ufozdaHgWKcYFb61qGiA==}

  brace-expansion@2.0.1:
    resolution: {integrity: sha512-XnAIvQ8eM+kC6aULx6wuQiwVsnzsi9d3WxzV3FpWTGA19F621kwdbsAcFKXgKUHZWsy+mY6iL1sHTxWEFCytDA==}

  braces@3.0.3:
    resolution: {integrity: sha512-yQbXgO/OSZVD2IsiLlro+7Hf6Q18EJrKSEsdoMzKePKXct3gvD8oLcOQdIzGupr5Fj+EDe8gO/lxc1BzfMpxvA==}
    engines: {node: '>=8'}

  brorand@1.1.0:
    resolution: {integrity: sha512-cKV8tMCEpQs4hK/ik71d6LrPOnpkpGBR0wzxqr68g2m/LB2GxVYQroAjMJZRVM1Y4BCjCKc3vAamxSzOY2RP+w==}

  browser-stdout@1.3.1:
    resolution: {integrity: sha512-qhAVI1+Av2X7qelOfAIYwXONood6XlZE/fXaBSmW/T5SzLAmCgzi+eiWE7fUvbHaeNBQH13UftjpXxsfLkMpgw==}

  browserify-aes@1.2.0:
    resolution: {integrity: sha512-+7CHXqGuspUn/Sl5aO7Ea0xWGAtETPXNSAjHo48JfLdPWcMng33Xe4znFvQweqc/uzk5zSOI3H52CYnjCfb5hA==}

  browserslist@4.23.3:
    resolution: {integrity: sha512-btwCFJVjI4YWDNfau8RhZ+B1Q/VLoUITrm3RlP6y1tYGWIOa+InuYiRGXUBXo8nA1qKmHMyLB/iVQg5TT4eFoA==}
    engines: {node: ^6 || ^7 || ^8 || ^9 || ^10 || ^11 || ^12 || >=13.7}
    hasBin: true

  bs58@4.0.1:
    resolution: {integrity: sha512-Ok3Wdf5vOIlBrgCvTq96gBkJw+JUEzdBgyaza5HLtPm7yTHkjRy8+JzNyHF7BHa0bNWOQIp3m5YF0nnFcOIKLw==}

  bs58check@2.1.2:
    resolution: {integrity: sha512-0TS1jicxdU09dwJMNZtVAfzPi6Q6QeN0pM1Fkzrjn+XYHvzMKPU3pHVpva+769iNVSfIYWf7LJ6WR+BuuMf8cA==}

  buffer-from@1.1.2:
    resolution: {integrity: sha512-E+XQCRwSbaaiChtv6k6Dwgc+bx+Bs6vuKJHHl5kox/BaKbhiXzqQOwK4cO22yElGp2OCmjwVhT3HmxgyPGnJfQ==}

  buffer-xor@1.0.3:
    resolution: {integrity: sha512-571s0T7nZWK6vB67HI5dyUF7wXiNcfaPPPTl6zYCNApANjIvYJTg7hlud/+cJpdAhS7dVzqMLmfhfHR3rAcOjQ==}

  buffer@5.7.1:
    resolution: {integrity: sha512-EHcyIPBQ4BSGlvjB16k5KgAJ27CIsHY/2JBmCRReo48y9rQ3MaUzWX3KVlBa4U7MyX02HdVj0K7C3WaB3ju7FQ==}

  builtin-modules@3.3.0:
    resolution: {integrity: sha512-zhaCDicdLuWN5UbN5IMnFqNMhNfo919sH85y2/ea+5Yg9TsTkeZxpL+JLbp6cgYFS4sRLp3YV4S6yDuqVWHYOw==}
    engines: {node: '>=6'}

  builtins@5.1.0:
    resolution: {integrity: sha512-SW9lzGTLvWTP1AY8xeAMZimqDrIaSdLQUcVr9DMef51niJ022Ri87SwRRKYm4A6iHfkPaiVUu/Duw2Wc4J7kKg==}

  bytes@3.1.2:
    resolution: {integrity: sha512-/Nf7TyzTx6S3yRJObOAV7956r8cr2+Oj8AC5dt8wSP3BQAoeX58NoHyCU8P8zGkNXStjTSi6fzO6F0pBdcYbEg==}
    engines: {node: '>= 0.8'}

  c8@9.1.0:
    resolution: {integrity: sha512-mBWcT5iqNir1zIkzSPyI3NCR9EZCVI3WUD+AVO17MVWTSFNyUueXE82qTeampNtTr+ilN/5Ua3j24LgbCKjDVg==}
    engines: {node: '>=14.14.0'}
    hasBin: true

  caching-transform@4.0.0:
    resolution: {integrity: sha512-kpqOvwXnjjN44D89K5ccQC+RUrsy7jB/XLlRrx0D7/2HNcTPqzsb6XgYoErwko6QsV184CA2YgS1fxDiiDZMWA==}
    engines: {node: '>=8'}

  call-bind@1.0.7:
    resolution: {integrity: sha512-GHTSNSYICQ7scH7sZ+M2rFopRoLh8t2bLSW6BbgrtLsahOIB5iyAVJf9GjWK3cYTDaMj4XdBpM1cA6pIS0Kv2w==}
    engines: {node: '>= 0.4'}

  callsites@3.1.0:
    resolution: {integrity: sha512-P8BjAsXvZS+VIDUI11hHCQEv74YT67YUi5JJFNWIqL235sBmjX4+qx9Muvls5ivyNENctx46xQLQ3aTuE7ssaQ==}
    engines: {node: '>=6'}

  camelcase@5.3.1:
    resolution: {integrity: sha512-L28STB170nwWS63UjtlEOE3dldQApaJXZkOI1uMFfzf3rRuPegHaHesyee+YxQ+W6SvRDQV6UrdOdRiR153wJg==}
    engines: {node: '>=6'}

  camelcase@6.3.0:
    resolution: {integrity: sha512-Gmy6FhYlCY7uOElZUSbxo2UCDH8owEk996gkbrpsgGtrJLM3J7jGxl9Ic7Qwwj4ivOE5AWZWRMecDdF7hqGjFA==}
    engines: {node: '>=10'}

  caniuse-lite@1.0.30001653:
    resolution: {integrity: sha512-XGWQVB8wFQ2+9NZwZ10GxTYC5hk0Fa+q8cSkr0tgvMhYhMHP/QC+WTgrePMDBWiWc/pV+1ik82Al20XOK25Gcw==}

  caseless@0.12.0:
    resolution: {integrity: sha512-4tYFyifaFfGacoiObjJegolkwSU4xQNGbVgUiNYVUxbQ2x2lUsFvY4hVgVzGiIe6WLOPqycWXA40l+PWsxthUw==}

  cbor@8.1.0:
    resolution: {integrity: sha512-DwGjNW9omn6EwP70aXsn7FQJx5kO12tX0bZkaTjzdVFM6/7nhA4t0EENocKGx6D2Bch9PE2KzCUf5SceBdeijg==}
    engines: {node: '>=12.19'}

  cbor@9.0.2:
    resolution: {integrity: sha512-JPypkxsB10s9QOWwa6zwPzqE1Md3vqpPc+cai4sAecuCsRyAtAl/pMyhPlMbT/xtPnm2dznJZYRLui57qiRhaQ==}
    engines: {node: '>=16'}

  chai-as-promised@7.1.2:
    resolution: {integrity: sha512-aBDHZxRzYnUYuIAIPBH2s511DjlKPzXNlXSGFC8CwmroWQLfrW0LtE1nK3MAwwNhJPa9raEjNCmRoFpG0Hurdw==}
    peerDependencies:
      chai: '>= 2.1.2 < 6'

  chai@4.5.0:
    resolution: {integrity: sha512-RITGBfijLkBddZvnn8jdqoTypxvqbOLYQkGGxXzeFjVHvudaPw0HNFD9x928/eUwYWd2dPCugVqspGALTZZQKw==}
    engines: {node: '>=4'}

  chalk@0.4.0:
    resolution: {integrity: sha512-sQfYDlfv2DGVtjdoQqxS0cEZDroyG8h6TamA6rvxwlrU5BaSLDx9xhatBYl2pxZ7gmpNaPFVwBtdGdu5rQ+tYQ==}
    engines: {node: '>=0.8.0'}

  chalk@2.4.2:
    resolution: {integrity: sha512-Mti+f9lpJNcwF4tWV8/OrTTtF1gZi+f8FqlyAdouralcFWFQWF2+NgCHShjkCb+IFBLq9buZwE1xckQU4peSuQ==}
    engines: {node: '>=4'}

  chalk@4.1.2:
    resolution: {integrity: sha512-oKnbhFyRIXpUuez8iBMmyEa4nbj4IOQyuhc/wy9kY7/WVPcwIO9VA668Pu8RkO7+0G76SLROeyw9CpQ061i4mA==}
    engines: {node: '>=10'}

  chalk@5.3.0:
    resolution: {integrity: sha512-dLitG79d+GV1Nb/VYcCDFivJeK1hiukt9QjRNVOsUtTy1rR1YJsmpGGTZ3qJos+uw7WmWF4wUwBd9jxjocFC2w==}
    engines: {node: ^12.17.0 || ^14.13 || >=16.0.0}

  chardet@0.7.0:
    resolution: {integrity: sha512-mT8iDcrh03qDGRRmoA2hmBJnxpllMR+0/0qlzjqZES6NdiWDcZkCNAk4rPFZ9Q85r27unkiNNg8ZOiwZXBHwcA==}

  charenc@0.0.2:
    resolution: {integrity: sha512-yrLQ/yVUFXkzg7EDQsPieE/53+0RlaWTs+wBrvW36cyilJ2SaDWfl4Yj7MtLTXleV9uEKefbAGUPv2/iWSooRA==}

  check-error@1.0.3:
    resolution: {integrity: sha512-iKEoDYaRmd1mxM90a2OEfWhjsjPpYPuQ+lMYsoxB126+t8fw7ySEO48nmDg5COTjxDI65/Y2OWpeEHk3ZOe8zg==}

  chokidar@3.6.0:
    resolution: {integrity: sha512-7VT13fmjotKpGipCW9JEQAusEPE+Ei8nl6/g4FBAmIm0GOOLMua9NDDo/DWp0ZAxCr3cPq5ZpBqmPAQgDda2Pw==}
    engines: {node: '>= 8.10.0'}

  chownr@1.1.4:
    resolution: {integrity: sha512-jJ0bqzaylmJtVnNgzTeSOs8DPavpbYgEr/b0YL8/2GO3xJEhInFmhKMUnEJQjZumK7KXGFhUy89PrsJWlakBVg==}

  ci-info@2.0.0:
    resolution: {integrity: sha512-5tK7EtrZ0N+OLFMthtqOj4fI2Jeb88C4CAZPu25LDVUgXJ0A3Js4PMGqrn0JU1W0Mh1/Z8wZzYPxqUrXeBboCQ==}

  ci-info@3.9.0:
    resolution: {integrity: sha512-NIxF55hv4nSqQswkAeiOi1r83xy8JldOFDTWiug55KBu9Jnblncd2U6ViHmYgHf01TPZS77NJBhBMKdWj9HQMQ==}
    engines: {node: '>=8'}

  cipher-base@1.0.4:
    resolution: {integrity: sha512-Kkht5ye6ZGmwv40uUDZztayT2ThLQGfnj/T71N/XzeZeo3nf8foyW7zGTsPYkEya3m5f3cAypH+qe7YOrM1U2Q==}

  clean-stack@2.2.0:
    resolution: {integrity: sha512-4diC9HaTE+KRAMWhDhrGOECgWZxoevMc5TlkObMqNSsVU62PYzXZ/SMTjzyGAFF1YusgxGcSWTEXBhp0CPwQ1A==}
    engines: {node: '>=6'}

  cli-boxes@2.2.1:
    resolution: {integrity: sha512-y4coMcylgSCdVinjiDBuR8PCC2bLjyGTwEmPb9NHR/QaNU6EUOXcTY/s6VjGMD6ENSEaeQYHCY0GNGS5jfMwPw==}
    engines: {node: '>=6'}

  cli-cursor@3.1.0:
    resolution: {integrity: sha512-I/zHAwsKf9FqGoXM4WWRACob9+SNukZTd94DWF57E4toouRulbCxcUh6RKUEOQlYTHJnzkPMySvPNaaSLNfLZw==}
    engines: {node: '>=8'}

  cli-spinners@2.9.2:
    resolution: {integrity: sha512-ywqV+5MmyL4E7ybXgKys4DugZbX0FC6LnwrhjuykIjnK9k8OQacQ7axGKnjDXWNhns0xot3bZI5h55H8yo9cJg==}
    engines: {node: '>=6'}

  cli-table3@0.5.1:
    resolution: {integrity: sha512-7Qg2Jrep1S/+Q3EceiZtQcDPWxhAvBw+ERf1162v4sikJrvojMHFqXt8QIVha8UlH9rgU0BeWPytZ9/TzYqlUw==}
    engines: {node: '>=6'}

  cliui@6.0.0:
    resolution: {integrity: sha512-t6wbgtoCXvAzst7QgXxJYqPt0usEfbgQdftEPbLL/cvv6HPE5VgvqCuAIDR0NgU52ds6rFwqrgakNLrHEjCbrQ==}

  cliui@7.0.4:
    resolution: {integrity: sha512-OcRE68cOsVMXp1Yvonl/fzkQOyjLSu/8bhPDfQt0e0/Eb283TKP20Fs2MqoPsr9SwA595rRCA+QMzYc9nBP+JQ==}

  cliui@8.0.1:
    resolution: {integrity: sha512-BSeNnyus75C4//NQ9gQt1/csTXyo/8Sb+afLAkzAptFuMsod9HFokGNudZpi/oQV73hnVK+sR+5PVRMd+Dr7YQ==}
    engines: {node: '>=12'}

  clone@1.0.4:
    resolution: {integrity: sha512-JQHZ2QMW6l3aH/j6xCqQThY/9OH4D/9ls34cgkUBiEeocRTU04tHfKPBsUK1PqZCUQM7GiA0IIXJSuXHI64Kbg==}
    engines: {node: '>=0.8'}

  color-convert@1.9.3:
    resolution: {integrity: sha512-QfAUtd+vFdAtFQcC8CCyYt1fYWxSqAiK2cSD6zDB8N3cpsEBAvRxp9zOGg6G/SHHJYAT88/az/IuDGALsNVbGg==}

  color-convert@2.0.1:
    resolution: {integrity: sha512-RRECPsj7iu/xb5oKYcsFHSppFNnsj/52OVTRKb4zP5onXwVF3zVmmToNcOfGC+CRDpfK/U584fMg38ZHCaElKQ==}
    engines: {node: '>=7.0.0'}

  color-name@1.1.3:
    resolution: {integrity: sha512-72fSenhMw2HZMTVHeCA9KCmpEIbzWiQsjN+BHcBbS9vr1mtt+vJjPdksIBNUmKAW8TFUDPJK5SUU3QhE9NEXDw==}

  color-name@1.1.4:
    resolution: {integrity: sha512-dOy+3AuW3a2wNbZHIuMZpTcgjGuLU/uBL/ubcZF9OXbDo8ff4O8yVp5Bf0efS8uEoYo5q4Fx7dY9OgQGXgAsQA==}

  colors@1.4.0:
    resolution: {integrity: sha512-a+UqTh4kgZg/SlGvfbzDHpgRu7AAQOmmqRHJnxhRZICKFUT91brVhNNt58CMWU9PsBbv3PDCZUHbVxuDiH2mtA==}
    engines: {node: '>=0.1.90'}

  combined-stream@1.0.8:
    resolution: {integrity: sha512-FQN4MRfuJeHf7cBbBMJFXhKSDq+2kAArBlmRBvcvFE5BB1HZKXtSFASDhdlz9zOYwxh8lDdnvmMOe/+5cdoEdg==}
    engines: {node: '>= 0.8'}

  command-exists@1.2.9:
    resolution: {integrity: sha512-LTQ/SGc+s0Xc0Fu5WaKnR0YiygZkm9eKFvyS+fRsU7/ZWFF8ykFM6Pc9aCVf1+xasOOZpO3BAVgVrKvsqKHV7w==}

  command-line-args@5.2.1:
    resolution: {integrity: sha512-H4UfQhZyakIjC74I9d34fGYDwk3XpSr17QhEd0Q3I9Xq1CETHo4Hcuo87WyWHpAF1aSLjLRf5lD9ZGX2qStUvg==}
    engines: {node: '>=4.0.0'}

  command-line-usage@6.1.3:
    resolution: {integrity: sha512-sH5ZSPr+7UStsloltmDh7Ce5fb8XPlHyoPzTpyyMuYCtervL65+ubVZ6Q61cFtFl62UyJlc8/JwERRbAFPUqgw==}
    engines: {node: '>=8.0.0'}

  commander@10.0.1:
    resolution: {integrity: sha512-y4Mg2tXshplEbSGzx7amzPwKKOCGuoSRP/CjEdwwk0FOGlUbq6lKuoyDZTNZkmxHdJtp54hdfY/JUrdL7Xfdug==}
    engines: {node: '>=14'}

  commander@3.0.2:
    resolution: {integrity: sha512-Gar0ASD4BDyKC4hl4DwHqDrmvjoxWKZigVnAbn5H1owvm4CxCPdb0HQDehwNYMJpla5+M2tPmPARzhtYuwpHow==}

  commander@8.3.0:
    resolution: {integrity: sha512-OkTL9umf+He2DZkUq8f8J9of7yL6RJKI24dVITBmNfZBmri9zYZQrKkuXiKhyfPSu8tUhnVBB1iKXevvnlR4Ww==}
    engines: {node: '>= 12'}

  commondir@1.0.1:
    resolution: {integrity: sha512-W9pAhw0ja1Edb5GVdIF1mjZw/ASI0AlShXM83UUGe2DVr5TdAPEA1OA8m/g8zWp9x6On7gqufY+FatDbC3MDQg==}

  concat-map@0.0.1:
    resolution: {integrity: sha512-/Srv4dswyQNBfohGpz9o6Yb3Gz3SrUDqBH5rTuhGR7ahtlbYKnVxw2bCFMRljaA7EXHaXZ8wsHdodFvbkhKmqg==}

  concat-stream@1.6.2:
    resolution: {integrity: sha512-27HBghJxjiZtIk3Ycvn/4kbJk/1uZuJFfuPEns6LaEvpvG1f0hTea8lilrouyo9mVc2GWdcEZ8OLoGmSADlrCw==}
    engines: {'0': node >= 0.8}

  convert-source-map@1.9.0:
    resolution: {integrity: sha512-ASFBup0Mz1uyiIjANan1jzLQami9z1PoYSZCiiYW2FczPbenXc45FZdBZLzOT+r6+iciuEModtmCti+hjaAk0A==}

  convert-source-map@2.0.0:
    resolution: {integrity: sha512-Kvp459HrV2FEJ1CAsi1Ku+MY3kasH19TFykTz2xWmMeq6bk2NU3XXvfJ+Q61m0xktWwt+1HSYf3JZsTms3aRJg==}

  cookie@0.4.2:
    resolution: {integrity: sha512-aSWTXFzaKWkvHO1Ny/s+ePFpvKsPnjc551iI41v3ny/ow6tBG5Vd+FuqGNhh1LxOmVzOlGUriIlOaokOvhaStA==}
    engines: {node: '>= 0.6'}

  core-util-is@1.0.3:
    resolution: {integrity: sha512-ZQBvi1DcpJ4GDqanjucZ2Hj3wEO5pZDS89BWbkcrvdxksJorwUDDZamX9ldFkp9aw2lmBDLgkObEA4DWNJ9FYQ==}

  cosmiconfig@8.3.6:
    resolution: {integrity: sha512-kcZ6+W5QzcJ3P1Mt+83OUv/oHFqZHIx8DuxG6eZ5RGMERoLqp4BuGjhHLYGK+Kf5XVkQvqBSmAy/nGWN3qDgEA==}
    engines: {node: '>=14'}
    peerDependencies:
      typescript: '>=4.9.5'
    peerDependenciesMeta:
      typescript:
        optional: true

  crc-32@1.2.2:
    resolution: {integrity: sha512-ROmzCKrTnOwybPcJApAA6WBWij23HVfGVNKqqrZpuyZOHqK2CwHSvpGuyt/UNNvaIjEd8X5IFGp4Mh+Ie1IHJQ==}
    engines: {node: '>=0.8'}
    hasBin: true

  create-hash@1.2.0:
    resolution: {integrity: sha512-z00bCGNHDG8mHAkP7CtT1qVu+bFQUPjYq/4Iv3C3kWjTFV10zIjfSoeqXo9Asws8gwSHDGj/hl2u4OGIjapeCg==}

  create-hmac@1.1.7:
    resolution: {integrity: sha512-MJG9liiZ+ogc4TzUwuvbER1JRdgvUFSB5+VR/g5h82fGaIRWMWddtKBHi7/sVhfjQZ6SehlyhvQYrcYkaUIpLg==}

  create-require@1.1.1:
    resolution: {integrity: sha512-dcKFX3jn0MpIaXjisoRvexIJVEKzaq7z2rZKxf+MSr9TkdmHmsU4m2lcLojrj/FHl8mk5VxMmYA+ftRkP/3oKQ==}

  cross-fetch@4.0.0:
    resolution: {integrity: sha512-e4a5N8lVvuLgAWgnCrLr2PP0YyDOTHa9H/Rj54dirp61qXnNq46m82bRhNqIA5VccJtWBvPTFRV3TtvHUKPB1g==}

  cross-spawn@5.1.0:
    resolution: {integrity: sha512-pTgQJ5KC0d2hcY8eyL1IzlBPYjTkyH72XRZPnLyKus2mBfNjQs3klqbJU2VILqZryAZUt9JOb3h/mWMy23/f5A==}

  cross-spawn@7.0.3:
    resolution: {integrity: sha512-iRDPJKUPVEND7dHPO8rkbOnPpyDygcDFtWjpeWNCgy8WP2rXcxXL8TskReQl6OrB2G7+UJrags1q15Fudc7G6w==}
    engines: {node: '>= 8'}

  crypt@0.0.2:
    resolution: {integrity: sha512-mCxBlsHFYh9C+HVpiEacem8FEBnMXgU9gy4zmNC+SXAZNB/1idgp/aulFJ4FgCi7GPEVbfyng092GqL2k2rmow==}

  crypto-js@4.2.0:
    resolution: {integrity: sha512-KALDyEYgpY+Rlob/iriUtjV6d5Eq+Y191A5g4UqLAi8CyGP9N1+FdVbkc1SxKc2r4YAYqG8JzO2KGL+AizD70Q==}

  data-view-buffer@1.0.1:
    resolution: {integrity: sha512-0lht7OugA5x3iJLOWFhWK/5ehONdprk0ISXqVFn/NFrDu+cuc8iADFrGQz5BnRK7LLU3JmkbXSxaqX+/mXYtUA==}
    engines: {node: '>= 0.4'}

  data-view-byte-length@1.0.1:
    resolution: {integrity: sha512-4J7wRJD3ABAzr8wP+OcIcqq2dlUKp4DVflx++hs5h5ZKydWMI6/D/fAot+yh6g2tHh8fLFTvNOaVN357NvSrOQ==}
    engines: {node: '>= 0.4'}

  data-view-byte-offset@1.0.0:
    resolution: {integrity: sha512-t/Ygsytq+R995EJ5PZlD4Cu56sWa8InXySaViRzw9apusqsOO2bQP+SbYzAhR0pFKoB+43lYy8rWban9JSuXnA==}
    engines: {node: '>= 0.4'}

  date-time@0.1.1:
    resolution: {integrity: sha512-p4psdkgdNA6x0600SKbfWiOomNb33ADBMRHf49GMhYVgJsPefZlMSLXXVWWUpbqSxB3DL5/cxKa6a8i3XPK5Xg==}
    engines: {node: '>=0.10.0'}

  death@1.1.0:
    resolution: {integrity: sha512-vsV6S4KVHvTGxbEcij7hkWRv0It+sGGWVOM67dQde/o5Xjnr+KmLjxWJii2uEObIrt1CcM9w0Yaovx+iOlIL+w==}

  debug@3.2.7:
    resolution: {integrity: sha512-CFjzYYAi4ThfiQvizrFQevTTXHtnCqWfe7x1AhgEscTz6ZbLbfoLRLPugTQyBth6f8ZERVUSyWHFD/7Wu4t1XQ==}
    peerDependencies:
      supports-color: '*'
    peerDependenciesMeta:
      supports-color:
        optional: true

  debug@4.3.6:
    resolution: {integrity: sha512-O/09Bd4Z1fBrU4VzkhFqVgpPzaGbw6Sm9FEkBT1A/YBXQFGuuSxa1dN2nxgxS34JmKXqYx8CZAwEVoJFImUXIg==}
    engines: {node: '>=6.0'}
    peerDependencies:
      supports-color: '*'
    peerDependenciesMeta:
      supports-color:
        optional: true

  decamelize@1.2.0:
    resolution: {integrity: sha512-z2S+W9X73hAUUki+N+9Za2lBlun89zigOyGrsax+KUQ6wKW4ZoWpEYBkGhQjwAjjDCkWxhY0VKEhk8wzY7F5cA==}
    engines: {node: '>=0.10.0'}

  decamelize@4.0.0:
    resolution: {integrity: sha512-9iE1PgSik9HeIIw2JO94IidnE3eBoQrFJ3w7sFuzSX4DpmZ3v5sZpUiV5Swcf6mQEF+Y0ru8Neo+p+nyh2J+hQ==}
    engines: {node: '>=10'}

  decompress-response@6.0.0:
    resolution: {integrity: sha512-aW35yZM6Bb/4oJlZncMH2LCoZtJXTRxES17vE3hoRiowU2kWHaJKFkSBDnDR+cm9J+9QhXmREyIfv0pji9ejCQ==}
    engines: {node: '>=10'}

  deep-eql@4.1.4:
    resolution: {integrity: sha512-SUwdGfqdKOwxCPeVYjwSyRpJ7Z+fhpwIAtmCUdZIWZ/YP5R9WAsyuSgpLVDi9bjWoN2LXHNss/dk3urXtdQxGg==}
    engines: {node: '>=6'}

  deep-extend@0.6.0:
    resolution: {integrity: sha512-LOHxIOaPYdHlJRtCQfDIVZtfw/ufM8+rVj649RIHzcm/vGwQRXFt6OPqIFWsm2XEMrNIEtWR64sY1LEKD2vAOA==}
    engines: {node: '>=4.0.0'}

  deep-is@0.1.4:
    resolution: {integrity: sha512-oIPzksmTg4/MriiaYGO+okXDT7ztn/w3Eptv/+gSIdMdKsJo0u4CfYNFJPy+4SKMuCqGw2wxnA+URMg3t8a/bQ==}

  deepmerge@4.3.1:
    resolution: {integrity: sha512-3sUqbMEc77XqpdNO7FRyRog+eW3ph+GYCbj+rK+uYyRMuwsVy0rMiVtPn+QJlKFvWP/1PYpapqYn0Me2knFn+A==}
    engines: {node: '>=0.10.0'}

  default-require-extensions@3.0.1:
    resolution: {integrity: sha512-eXTJmRbm2TIt9MgWTsOH1wEuhew6XGZcMeGKCtLedIg/NCsg1iBePXkceTdK4Fii7pzmN9tGsZhKzZ4h7O/fxw==}
    engines: {node: '>=8'}

  defaults@1.0.4:
    resolution: {integrity: sha512-eFuaLoy/Rxalv2kr+lqMlUnrDWV+3j4pljOIJgLIhI058IQfWJ7vXhyEIHu+HtC738klGALYxOKDO0bQP3tg8A==}

  define-data-property@1.1.4:
    resolution: {integrity: sha512-rBMvIzlpA8v6E+SJZoo++HAYqsLrkg7MSfIinMPFhmkorw7X+dOXVJQs+QT69zGkzMyfDnIMN2Wid1+NbL3T+A==}
    engines: {node: '>= 0.4'}

  define-properties@1.2.1:
    resolution: {integrity: sha512-8QmQKqEASLd5nx0U1B1okLElbUuuttJ/AnYmRXbbbGDWh6uS208EjD4Xqq/I9wK7u0v6O08XhTWnt5XtEbR6Dg==}
    engines: {node: '>= 0.4'}

  delayed-stream@1.0.0:
    resolution: {integrity: sha512-ZySD7Nf91aLB0RxL4KGrKHBXl7Eds1DAmEdcoVawXnLD7SDhpNgtuII2aAkg7a7QS41jxPSZ17p4VdGnMHk3MQ==}
    engines: {node: '>=0.4.0'}

  depd@2.0.0:
    resolution: {integrity: sha512-g7nH6P6dyDioJogAAGprGpCtVImJhpPk/roCzdb3fIh61/s/nPsfR6onyMwkCAR/OlC3yBC0lESvUoQEAssIrw==}
    engines: {node: '>= 0.8'}

  detect-indent@6.1.0:
    resolution: {integrity: sha512-reYkTUJAZb9gUuZ2RvVCNhVHdg62RHnJ7WJl8ftMi4diZ6NWlciOzQN88pUhSELEwflJht4oQDv0F0BMlwaYtA==}
    engines: {node: '>=8'}

  detect-libc@2.0.3:
    resolution: {integrity: sha512-bwy0MGW55bG41VqxxypOsdSdGqLwXPI/focwgTYCFMbdUiBAxLg9CFzG08sz2aqzknwiX7Hkl0bQENjg8iLByw==}
    engines: {node: '>=8'}

  detect-port@1.6.1:
    resolution: {integrity: sha512-CmnVc+Hek2egPx1PeTFVta2W78xy2K/9Rkf6cC4T59S50tVnzKj+tnx5mmx5lwvCkujZ4uRrpRSuV+IVs3f90Q==}
    engines: {node: '>= 4.0.0'}
    hasBin: true

  diff-sequences@29.6.3:
    resolution: {integrity: sha512-EjePK1srD3P08o2j4f0ExnylqRs5B9tJjcp9t1krH2qRi8CCdsYfwe9JgSLurFBWwq4uOlipzfk5fHNvwFKr8Q==}
    engines: {node: ^14.15.0 || ^16.10.0 || >=18.0.0}

  diff@4.0.2:
    resolution: {integrity: sha512-58lmxKSA4BNyLz+HHMUzlOEpg09FV+ev6ZMe3vJihgdxzgcwZ8VoEEPmALCZG9LmqfVoNMMKpttIYTVG6uDY7A==}
    engines: {node: '>=0.3.1'}

  diff@5.2.0:
    resolution: {integrity: sha512-uIFDxqpRZGZ6ThOk84hEfqWoHx2devRFvpTZcTHur85vImfaxUbTW9Ryh4CpCuDnToOP1CEtXKIgytHBPVff5A==}
    engines: {node: '>=0.3.1'}

  difflib@0.2.4:
    resolution: {integrity: sha512-9YVwmMb0wQHQNr5J9m6BSj6fk4pfGITGQOOs+D9Fl+INODWFOfvhIU1hNv6GgR1RBoC/9NJcwu77zShxV0kT7w==}

  dir-glob@3.0.1:
    resolution: {integrity: sha512-WkrWp9GR4KXfKGYzOLmTuGVi1UWFfws377n9cc55/tb6DuqyF6pcQ5AbiHEshaDpY9v6oaSr2XCDidGmMwdzIA==}
    engines: {node: '>=8'}

  doctrine@2.1.0:
    resolution: {integrity: sha512-35mSku4ZXK0vfCuHEDAwt55dg2jNajHZ1odvF+8SSr82EsZY4QmXfuWso8oEd8zRhVObSN18aM0CjSdoBX7zIw==}
    engines: {node: '>=0.10.0'}

  doctrine@3.0.0:
    resolution: {integrity: sha512-yS+Q5i3hBf7GBkd4KG8a7eBNNWNGLTaEwwYWUijIYM7zrlYDM0BFXHjjPWlWZ1Rg7UaddZeIDmi9jF3HmqiQ2w==}
    engines: {node: '>=6.0.0'}

  dot-prop@7.2.0:
    resolution: {integrity: sha512-Ol/IPXUARn9CSbkrdV4VJo7uCy1I3VuSiWCaFSg+8BdUOzF9n3jefIpcgAydvUZbTdEBZs2vEiTiS9m61ssiDA==}
    engines: {node: ^12.20.0 || ^14.13.1 || >=16.0.0}

  eastasianwidth@0.2.0:
    resolution: {integrity: sha512-I88TYZWc9XiYHRQ4/3c5rjjfgkjhLyW2luGIheGERbNQ6OY7yTybanSpDXZa8y7VUP9YmDcYa+eyq4ca7iLqWA==}

  eip55@2.1.1:
    resolution: {integrity: sha512-WcagVAmNu2Ww2cDUfzuWVntYwFxbvZ5MvIyLZpMjTTkjD6sCvkGOiS86jTppzu9/gWsc8isLHAeMBWK02OnZmA==}

  electron-to-chromium@1.5.13:
    resolution: {integrity: sha512-lbBcvtIJ4J6sS4tb5TLp1b4LyfCdMkwStzXPyAgVgTRAsep4bvrAGaBOP7ZJtQMNJpSQ9SqG4brWOroNaQtm7Q==}

  elliptic@6.5.4:
    resolution: {integrity: sha512-iLhC6ULemrljPZb+QutR5TQGB+pdW6KGD5RSegS+8sorOZT+rdQFbsQFJgvN3eRqNALqJer4oQ16YvJHlU8hzQ==}

  elliptic@6.5.7:
    resolution: {integrity: sha512-ESVCtTwiA+XhY3wyh24QqRGBoP3rEdDUl3EDUUo9tft074fi19IrdpH7hLCMMP3CIj7jb3W96rn8lt/BqIlt5Q==}

  emoji-regex@8.0.0:
    resolution: {integrity: sha512-MSjYzcWNOA0ewAHpz0MxpYFvwg6yjy1NG3xteoqz644VCo/RPgnr1/GGt+ic3iJTzQ8Eu3TdM14SawnVUmGE6A==}

  emoji-regex@9.2.2:
    resolution: {integrity: sha512-L18DaJsXSUk2+42pv8mLs5jJT2hqFkFE4j21wOmgbUqsZ2hL72NsUU785g9RXgo3s0ZNgVl42TiHp3ZtOv/Vyg==}

  end-of-stream@1.4.4:
    resolution: {integrity: sha512-+uw1inIHVPQoaVuHzRyXd21icM+cnt4CzD5rW+NC1wjOUSTOs+Te7FOv7AhN7vS9x/oIyhLP5PR1H+phQAHu5Q==}

  enhanced-resolve@5.17.1:
    resolution: {integrity: sha512-LMHl3dXhTcfv8gM4kEzIUeTQ+7fpdA0l2tUf34BddXPkz2A5xJ5L/Pchd5BL6rdccM9QGvu0sWZzK1Z1t4wwyg==}
    engines: {node: '>=10.13.0'}

  enquirer@2.4.1:
    resolution: {integrity: sha512-rRqJg/6gd538VHvR3PSrdRBb/1Vy2YfzHqzvbhGIQpDRKIa4FgV/54b5Q1xYSxOOwKvjXweS26E0Q+nAMwp2pQ==}
    engines: {node: '>=8.6'}

  env-paths@2.2.1:
    resolution: {integrity: sha512-+h1lkLKhZMTYjog1VEpJNG7NZJWcuc2DDk/qsqSTRRCOXiLjeQ1d1/udrUGhqMxUgAlwKNZ0cf2uqan5GLuS2A==}
    engines: {node: '>=6'}

  error-ex@1.3.2:
    resolution: {integrity: sha512-7dFHNmqeFSEt2ZBsCriorKnn3Z2pj+fd9kmI6QoWw4//DL+icEBfc0U7qJCisqrTsKTjw4fNFy2pW9OqStD84g==}

  es-abstract@1.23.3:
    resolution: {integrity: sha512-e+HfNH61Bj1X9/jLc5v1owaLYuHdeHHSQlkhCBiTK8rBvKaULl/beGMxwrMXjpYrv4pz22BlY570vVePA2ho4A==}
    engines: {node: '>= 0.4'}

  es-define-property@1.0.0:
    resolution: {integrity: sha512-jxayLKShrEqqzJ0eumQbVhTYQM27CfT1T35+gCgDFoL82JLsXqTJ76zv6A0YLOgEnLUMvLzsDsGIrl8NFpT2gQ==}
    engines: {node: '>= 0.4'}

  es-errors@1.3.0:
    resolution: {integrity: sha512-Zf5H2Kxt2xjTvbJvP2ZWLEICxA6j+hAmMzIlypy4xcBg1vKVnx89Wy0GbS+kf5cwCVFFzdCFh2XSCFNULS6csw==}
    engines: {node: '>= 0.4'}

  es-object-atoms@1.0.0:
    resolution: {integrity: sha512-MZ4iQ6JwHOBQjahnjwaC1ZtIBH+2ohjamzAO3oaHcXYup7qxjF2fixyH+Q71voWHeOkI2q/TnJao/KfXYIZWbw==}
    engines: {node: '>= 0.4'}

  es-set-tostringtag@2.0.3:
    resolution: {integrity: sha512-3T8uNMC3OQTHkFUsFq8r/BwAXLHvU/9O9mE0fBc/MY5iq/8H7ncvO947LmYA6ldWw9Uh8Yhf25zu6n7nML5QWQ==}
    engines: {node: '>= 0.4'}

  es-shim-unscopables@1.0.2:
    resolution: {integrity: sha512-J3yBRXCzDu4ULnQwxyToo/OjdMx6akgVC7K6few0a7F/0wLtmKKN7I73AH5T2836UuXRqN7Qg+IIUw/+YJksRw==}

  es-to-primitive@1.2.1:
    resolution: {integrity: sha512-QCOllgZJtaUo9miYBcLChTUaHNjJF3PYs1VidD7AwiEj1kYxKeQTctLAezAOH5ZKRH0g2IgPn6KwB4IT8iRpvA==}
    engines: {node: '>= 0.4'}

  es6-error@4.1.1:
    resolution: {integrity: sha512-Um/+FxMr9CISWh0bi5Zv0iOD+4cFh5qLeks1qhAopKVAJw3drgKbKySikp7wGhDL0HPeaja0P5ULZrxLkniUVg==}

  esbuild@0.23.1:
    resolution: {integrity: sha512-VVNz/9Sa0bs5SELtn3f7qhJCDPCF5oMEl5cO9/SSinpE9hbPVvxbd572HH5AKiP7WD8INO53GgfDDhRjkylHEg==}
    engines: {node: '>=18'}
    hasBin: true

  escalade@3.1.2:
    resolution: {integrity: sha512-ErCHMCae19vR8vQGe50xIsVomy19rg6gFu3+r3jkEO46suLMWBksvVyoGgQV+jOfl84ZSOSlmv6Gxa89PmTGmA==}
    engines: {node: '>=6'}

  escape-string-regexp@1.0.5:
    resolution: {integrity: sha512-vbRorB5FUQWvla16U8R/qgaFIya2qGzwDrNmCZuYKrbdSUMG6I1ZCGQRefkRVhuOkIGVne7BQ35DSfo1qvJqFg==}
    engines: {node: '>=0.8.0'}

  escape-string-regexp@4.0.0:
    resolution: {integrity: sha512-TtpcNJ3XAzx3Gq8sWRzJaVajRs0uVxA2YAkdb1jm2YkPz4G6egUFAyA3n5vtEIZefPk5Wa4UXbKuS5fKkJWdgA==}
    engines: {node: '>=10'}

  escodegen@1.8.1:
    resolution: {integrity: sha512-yhi5S+mNTOuRvyW4gWlg5W1byMaQGWWSYHXsuFZ7GBo7tpyOwi2EdzMP/QWxh9hwkD2m+wDVHJsxhRIj+v/b/A==}
    engines: {node: '>=0.12.0'}
    hasBin: true

  eslint-compat-utils@0.5.1:
    resolution: {integrity: sha512-3z3vFexKIEnjHE3zCMRo6fn/e44U7T1khUjg+Hp0ZQMCigh28rALD0nPFBcGZuiLC5rLZa2ubQHDRln09JfU2Q==}
    engines: {node: '>=12'}
    peerDependencies:
      eslint: '>=6.0.0'

  eslint-config-prettier@8.3.0:
    resolution: {integrity: sha512-BgZuLUSeKzvlL/VUjx/Yb787VQ26RU3gGjA3iiFvdsp/2bMfVIWUVP7tjxtjS0e+HP409cPlPvNkQloz8C91ew==}
    hasBin: true
    peerDependencies:
      eslint: '>=7.0.0'

  eslint-config-prettier@9.1.0:
    resolution: {integrity: sha512-NSWl5BFQWEPi1j4TjVNItzYV7dZXZ+wP6I6ZhrBGpChQhZRUaElihE9uRRkcbRnNb76UMKDF3r+WTmNcGPKsqw==}
    hasBin: true
    peerDependencies:
      eslint: '>=7.0.0'

  eslint-doc-generator@1.7.1:
    resolution: {integrity: sha512-i1Zjl+Xcy712SZhbceCeMVaIdhbFqY27i8d7f9gyb9P/6AQNnPA0VCWynAFVGYa0hpeR5kwUI09+GBELgC2nnA==}
    engines: {node: ^14.18.0 || ^16.0.0 || >=18.0.0}
    hasBin: true
    peerDependencies:
      eslint: '>= 7'

  eslint-import-resolver-node@0.3.9:
    resolution: {integrity: sha512-WFj2isz22JahUv+B788TlO3N6zL3nNJGU8CcZbPZvVEkBPaJdCV4vy5wyghty5ROFbCRnm132v8BScu5/1BQ8g==}

  eslint-import-resolver-typescript@3.6.3:
    resolution: {integrity: sha512-ud9aw4szY9cCT1EWWdGv1L1XR6hh2PaRWif0j2QjQ0pgTY/69iw+W0Z4qZv5wHahOl8isEr+k/JnyAqNQkLkIA==}
    engines: {node: ^14.18.0 || >=16.0.0}
    peerDependencies:
      eslint: '*'
      eslint-plugin-import: '*'
      eslint-plugin-import-x: '*'
    peerDependenciesMeta:
      eslint-plugin-import:
        optional: true
      eslint-plugin-import-x:
        optional: true

  eslint-module-utils@2.8.2:
    resolution: {integrity: sha512-3XnC5fDyc8M4J2E8pt8pmSVRX2M+5yWMCfI/kDZwauQeFgzQOuhcRBFKjTeJagqgk4sFKxe1mvNVnaWwImx/Tg==}
    engines: {node: '>=4'}
    peerDependencies:
      '@typescript-eslint/parser': '*'
      eslint: '*'
      eslint-import-resolver-node: '*'
      eslint-import-resolver-typescript: '*'
      eslint-import-resolver-webpack: '*'
    peerDependenciesMeta:
      '@typescript-eslint/parser':
        optional: true
      eslint:
        optional: true
      eslint-import-resolver-node:
        optional: true
      eslint-import-resolver-typescript:
        optional: true
      eslint-import-resolver-webpack:
        optional: true

  eslint-plugin-es-x@7.8.0:
    resolution: {integrity: sha512-7Ds8+wAAoV3T+LAKeu39Y5BzXCrGKrcISfgKEqTS4BDN8SFEDQd0S43jiQ8vIa3wUKD07qitZdfzlenSi8/0qQ==}
    engines: {node: ^14.18.0 || >=16.0.0}
    peerDependencies:
      eslint: '>=8'

  eslint-plugin-eslint-plugin@5.5.1:
    resolution: {integrity: sha512-9AmfZzcQ7QHwpzfAQpZ7xdtwHYViylmlnruCH0aV64/tuoH3igGXg91vr0e6ShLf/mrAYGqLw5LZ/gOxJeRXnw==}
    engines: {node: ^14.17.0 || ^16.0.0 || >= 18.0.0}
    peerDependencies:
      eslint: '>=7.0.0'

  eslint-plugin-import@2.27.5:
    resolution: {integrity: sha512-LmEt3GVofgiGuiE+ORpnvP+kAm3h6MLZJ4Q5HCyHADofsb4VzXFsRiWj3c0OFiV+3DWFh0qg3v9gcPlfc3zRow==}
    engines: {node: '>=4'}
    peerDependencies:
      '@typescript-eslint/parser': '*'
      eslint: ^2 || ^3 || ^4 || ^5 || ^6 || ^7.2.0 || ^8
    peerDependenciesMeta:
      '@typescript-eslint/parser':
        optional: true

  eslint-plugin-import@2.29.1:
    resolution: {integrity: sha512-BbPC0cuExzhiMo4Ff1BTVwHpjjv28C5R+btTOGaCRC7UEz801up0JadwkeSk5Ued6TG34uaczuVuH6qyy5YUxw==}
    engines: {node: '>=4'}
    peerDependencies:
      '@typescript-eslint/parser': '*'
      eslint: ^2 || ^3 || ^4 || ^5 || ^6 || ^7.2.0 || ^8
    peerDependenciesMeta:
      '@typescript-eslint/parser':
        optional: true

  eslint-plugin-mocha@10.4.1:
    resolution: {integrity: sha512-G85ALUgKaLzuEuHhoW3HVRgPTmia6njQC3qCG6CEvA8/Ja9PDZnRZOuzekMki+HaViEQXINuYsmhp5WR5/4MfA==}
    engines: {node: '>=14.0.0'}
    peerDependencies:
      eslint: '>=7.0.0'

  eslint-plugin-n@16.6.2:
    resolution: {integrity: sha512-6TyDmZ1HXoFQXnhCTUjVFULReoBPOAjpuiKELMkeP40yffI/1ZRO+d9ug/VC6fqISo2WkuIBk3cvuRPALaWlOQ==}
    engines: {node: '>=16.0.0'}
    peerDependencies:
      eslint: '>=7.0.0'

  eslint-plugin-no-only-tests@3.1.0:
    resolution: {integrity: sha512-Lf4YW/bL6Un1R6A76pRZyE1dl1vr31G/ev8UzIc/geCgFWyrKil8hVjYqWVKGB/UIGmb6Slzs9T0wNezdSVegw==}
    engines: {node: '>=5.0.0'}

  eslint-plugin-prettier@3.4.0:
    resolution: {integrity: sha512-UDK6rJT6INSfcOo545jiaOwB701uAIt2/dR7WnFQoGCVl1/EMqdANBmwUaqqQ45aXprsTGzSa39LI1PyuRBxxw==}
    engines: {node: '>=6.0.0'}
    peerDependencies:
      eslint: '>=5.0.0'
      eslint-config-prettier: '*'
      prettier: '>=1.13.0'
    peerDependenciesMeta:
      eslint-config-prettier:
        optional: true

  eslint-scope@5.1.1:
    resolution: {integrity: sha512-2NxwbF/hZ0KpepYN0cNbo+FN6XoK7GaHlQhgx/hIZl6Va0bF45RQOOwhLIy8lQDbuCiadSLCBnH2CFYquit5bw==}
    engines: {node: '>=8.0.0'}

  eslint-scope@7.2.2:
    resolution: {integrity: sha512-dOt21O7lTMhDM+X9mB4GX+DZrZtCUJPL/wlcTqxyrx5IvO0IYtILdtrQGQp+8n5S0gwSVmOf9NQrjMOgfQZlIg==}
    engines: {node: ^12.22.0 || ^14.17.0 || >=16.0.0}

  eslint-utils@3.0.0:
    resolution: {integrity: sha512-uuQC43IGctw68pJA1RgbQS8/NP7rch6Cwd4j3ZBtgo4/8Flj4eGE7ZYSZRN3iq5pVUv6GPdW5Z1RFleo84uLDA==}
    engines: {node: ^10.0.0 || ^12.0.0 || >= 14.0.0}
    peerDependencies:
      eslint: '>=5'

  eslint-visitor-keys@2.1.0:
    resolution: {integrity: sha512-0rSmRBzXgDzIsD6mGdJgevzgezI534Cer5L/vyMX0kHzT/jiB43jRhd9YUlMGYLQy2zprNmoT8qasCGtY+QaKw==}
    engines: {node: '>=10'}

  eslint-visitor-keys@3.4.3:
    resolution: {integrity: sha512-wpc+LXeiyiisxPlEkUzU6svyS1frIO3Mgxj1fdy7Pm8Ygzguax2N3Fa/D/ag1WqbOprdI+uY6wMUl8/a2G+iag==}
    engines: {node: ^12.22.0 || ^14.17.0 || >=16.0.0}

  eslint@8.57.0:
    resolution: {integrity: sha512-dZ6+mexnaTIbSBZWgou51U6OmzIhYM2VcNdtiTtI7qPNZm35Akpr0f6vtw3w1Kmn5PYo+tZVfh13WrhpS6oLqQ==}
    engines: {node: ^12.22.0 || ^14.17.0 || >=16.0.0}
    hasBin: true

  espree@9.6.1:
    resolution: {integrity: sha512-oruZaFkjorTpF32kDSI5/75ViwGeZginGGy2NoOSg3Q9bnwlnmDm4HLnkl0RE3n+njDXR037aY1+x58Z/zFdwQ==}
    engines: {node: ^12.22.0 || ^14.17.0 || >=16.0.0}

  esprima@2.7.3:
    resolution: {integrity: sha512-OarPfz0lFCiW4/AV2Oy1Rp9qu0iusTKqykwTspGCZtPxmF81JR4MmIebvF1F9+UOKth2ZubLQ4XGGaU+hSn99A==}
    engines: {node: '>=0.10.0'}
    hasBin: true

  esprima@4.0.1:
    resolution: {integrity: sha512-eGuFFw7Upda+g4p+QHvnW0RyTX/SVeJBDM/gCtMARO0cLuT2HcEKnTPvhjV6aGeqrCB/sbNop0Kszm0jsaWU4A==}
    engines: {node: '>=4'}
    hasBin: true

  esquery@1.6.0:
    resolution: {integrity: sha512-ca9pw9fomFcKPvFLXhBKUK90ZvGibiGOvRJNbjljY7s7uq/5YO4BOzcYtJqExdx99rF6aAcnRxHmcUHcz6sQsg==}
    engines: {node: '>=0.10'}

  esrecurse@4.3.0:
    resolution: {integrity: sha512-KmfKL3b6G+RXvP8N1vr3Tq1kL/oCFgn2NYXEtqP8/L3pKapUA4G8cFVaoF3SU323CD4XypR/ffioHmkti6/Tag==}
    engines: {node: '>=4.0'}

  estraverse@1.9.3:
    resolution: {integrity: sha512-25w1fMXQrGdoquWnScXZGckOv+Wes+JDnuN/+7ex3SauFRS72r2lFDec0EKPt2YD1wUJ/IrfEex+9yp4hfSOJA==}
    engines: {node: '>=0.10.0'}

  estraverse@4.3.0:
    resolution: {integrity: sha512-39nnKffWz8xN1BU/2c79n9nB9HDzo0niYUqx6xyqUnyoAnQyyWpOTdZEeiCch8BBu515t4wp9ZmgVfVhn9EBpw==}
    engines: {node: '>=4.0'}

  estraverse@5.3.0:
    resolution: {integrity: sha512-MMdARuVEQziNTeJD8DgMqmhwR11BRQ/cBP+pLtYdSTnf3MIO8fFeiINEbX36ZdNlfU/7A9f3gUw49B3oQsvwBA==}
    engines: {node: '>=4.0'}

  esutils@2.0.3:
    resolution: {integrity: sha512-kVscqXk4OCp68SZ0dkgEKVi6/8ij300KBWTJq32P/dYeWTSwK41WyTxalN1eRmA5Z9UU/LX9D7FWSmV9SAYx6g==}
    engines: {node: '>=0.10.0'}

  eth-gas-reporter@0.2.27:
    resolution: {integrity: sha512-femhvoAM7wL0GcI8ozTdxfuBtBFJ9qsyIAsmKVjlWAHUbdnnXHt+lKzz/kmldM5lA9jLuNHGwuIxorNpLbR1Zw==}
    peerDependencies:
      '@codechecks/client': ^0.1.0
    peerDependenciesMeta:
      '@codechecks/client':
        optional: true

  ethereum-bloom-filters@1.2.0:
    resolution: {integrity: sha512-28hyiE7HVsWubqhpVLVmZXFd4ITeHi+BUu05o9isf0GUpMtzBUi+8/gFrGaGYzvGAJQmJ3JKj77Mk9G98T84rA==}

  ethereum-cryptography@0.1.3:
    resolution: {integrity: sha512-w8/4x1SGGzc+tO97TASLja6SLd3fRIK2tLVcV2Gx4IB21hE19atll5Cq9o3d0ZmAYC/8aw0ipieTSiekAea4SQ==}

<<<<<<< HEAD
  ethereum-cryptography@1.1.1:
    resolution: {integrity: sha512-zp6caNCfG3S2LtSjCeZtOjfRCXNoPv16XTBzM/jOVVlWmO1m59QZdp+VpI8Org4UwPTJ/LzI/XbRHKqi4cMRVg==}
=======
  ethereum-cryptography@1.2.0:
    resolution: {integrity: sha512-6yFQC9b5ug6/17CQpCyE3k9eKBMdhyVjzUy1WkiuY/E4vj/SXDBbCw8QEIaXqf0Mf2SnY6RmpDcwlUmBSS0EJw==}
>>>>>>> 5d48c614

  ethereum-cryptography@2.2.1:
    resolution: {integrity: sha512-r/W8lkHSiTLxUxW8Rf3u4HGB0xQweG2RyETjywylKZSzLWoWAijRz8WCuOtJ6wah+avllXBqZuk29HCCvhEIRg==}

  ethereumjs-abi@0.6.8:
    resolution: {integrity: sha512-Tx0r/iXI6r+lRsdvkFDlut0N08jWMnKRZ6Gkq+Nmw75lZe4e6o3EkSnkaBP5NF6+m5PTGAr9JP43N3LyeoglsA==}

  ethereumjs-util@6.2.1:
    resolution: {integrity: sha512-W2Ktez4L01Vexijrm5EB6w7dg4n/TgpoYU4avuT5T3Vmnw/eCRtiBrJfQYS/DCSvDIOLn2k57GcHdeBcgVxAqw==}

  ethereumjs-util@7.1.5:
    resolution: {integrity: sha512-SDl5kKrQAudFBUe5OJM9Ac6WmMyYmXX/6sTmLZ3ffG2eY6ZIGBes3pEDxNN6V72WyOw4CPD5RomKdsa8DAAwLg==}
    engines: {node: '>=10.0.0'}

  ethers@5.7.2:
    resolution: {integrity: sha512-wswUsmWo1aOK8rR7DIKiWSw9DbLWe6x98Jrn8wcTflTVvaXhAMaB5zGAXy0GYQEQp9iO1iSHWVyARQm11zUtyg==}

  ethers@6.13.2:
    resolution: {integrity: sha512-9VkriTTed+/27BGuY1s0hf441kqwHJ1wtN2edksEtiRvXx+soxRX3iSXTfFqq2+YwrOqbDoTHjIhQnjJRlzKmg==}
    engines: {node: '>=14.0.0'}

  ethjs-unit@0.1.6:
    resolution: {integrity: sha512-/Sn9Y0oKl0uqQuvgFk/zQgR7aw1g36qX/jzSQ5lSwlO0GigPymk4eGQfeNTD03w1dPOqfz8V77Cy43jH56pagw==}
    engines: {node: '>=6.5.0', npm: '>=3'}

  ethjs-util@0.1.6:
    resolution: {integrity: sha512-CUnVOQq7gSpDHZVVrQW8ExxUETWrnrvXYvYz55wOU8Uj4VCgw56XC2B/fVqQN+f7gmrnRHSLVnFAwsCuNwji8w==}
    engines: {node: '>=6.5.0', npm: '>=3'}

  eventemitter3@5.0.1:
    resolution: {integrity: sha512-GWkBvjiSZK87ELrYOSESUYeVIc9mvLLf/nXalMOS5dYrgZq9o5OVkbZAVM06CVxYsCwH9BDZFPlQTlPA1j4ahA==}

  events@3.3.0:
    resolution: {integrity: sha512-mQw+2fkQbALzQ7V0MY0IqdnXNOeTtP4r0lN9z7AAawCXgqea7bDii20AYrIBrFd/Hx0M2Ocz6S111CaFkUcb0Q==}
    engines: {node: '>=0.8.x'}

  evp_bytestokey@1.0.3:
    resolution: {integrity: sha512-/f2Go4TognH/KvCISP7OUsHn85hT9nUkxxA9BEWxFn+Oj9o8ZNLm/40hdlgSLyuOimsrTKLUMEorQexp/aPQeA==}

  expand-template@2.0.3:
    resolution: {integrity: sha512-XYfuKMvj4O35f/pOXLObndIRvyQ+/+6AhODh+OKWj9S9498pHHn/IMszH+gt0fBCRWMNfk1ZSp5x3AifmnI2vg==}
    engines: {node: '>=6'}

  expect-type@0.19.0:
    resolution: {integrity: sha512-piv9wz3IrAG4Wnk2A+n2VRCHieAyOSxrRLU872Xo6nyn39kYXKDALk4OcqnvLRnFvkz659CnWC8MWZLuuQnoqg==}
    engines: {node: '>=12.0.0'}

  extendable-error@0.1.7:
    resolution: {integrity: sha512-UOiS2in6/Q0FK0R0q6UY9vYpQ21mr/Qn1KOnte7vsACuNJf514WvCCUHSRCPcgjPT2bAhNIJdlE6bVap1GKmeg==}

  external-editor@3.1.0:
    resolution: {integrity: sha512-hMQ4CX1p1izmuLYyZqLMO/qGNw10wSv9QDCPfzXfyFrOaCSSoRfqE1Kf1s5an66J5JZC62NewG+mK49jOCtQew==}
    engines: {node: '>=4'}

  fast-deep-equal@3.1.3:
    resolution: {integrity: sha512-f3qQ9oQy9j2AhBe/H9VC91wLmKBCCU/gDOnKNAYG5hswO7BLKj09Hc5HYNz9cGI++xlpDCIgDaitVs03ATR84Q==}

  fast-diff@1.3.0:
    resolution: {integrity: sha512-VxPP4NqbUjj6MaAOafWeUn2cXWLcCtljklUtZf0Ind4XQ+QPtmA0b18zZy0jIQx+ExRVCR/ZQpBmik5lXshNsw==}

  fast-equals@5.0.1:
    resolution: {integrity: sha512-WF1Wi8PwwSY7/6Kx0vKXtw8RwuSGoM1bvDaJbu7MxDlR1vovZjIAKrnzyrThgAjm6JDTu0fVgWXDlMGspodfoQ==}
    engines: {node: '>=6.0.0'}

  fast-glob@3.3.2:
    resolution: {integrity: sha512-oX2ruAFQwf/Orj8m737Y5adxDQO0LAB7/S5MnxCdTNDd4p6BsyIVsv9JQsATbTSq8KHRpLwIHbVlUNatxd+1Ow==}
    engines: {node: '>=8.6.0'}

  fast-json-stable-stringify@2.1.0:
    resolution: {integrity: sha512-lhd/wF+Lk98HZoTCtlVraHtfh5XYijIjalXck7saUtuanSDyLMxnHhSXEDJqHxD7msR8D0uCmqlkwjCV8xvwHw==}

  fast-levenshtein@2.0.6:
    resolution: {integrity: sha512-DCXu6Ifhqcks7TZKY3Hxp3y6qphY5SJZmrWMDrKcERSOXWQdMhU9Ig/PYrzyw/ul9jOIyh0N4M0tbC5hodg8dw==}

  fast-uri@3.0.1:
    resolution: {integrity: sha512-MWipKbbYiYI0UC7cl8m/i/IWTqfC8YXsqjzybjddLsFjStroQzsHXkc73JutMvBiXmOvapk+axIl79ig5t55Bw==}

  fastq@1.17.1:
    resolution: {integrity: sha512-sRVD3lWVIXWg6By68ZN7vho9a1pQcN/WBFaAAsDDFzlJjvoGx0P8z7V1t72grFJfJhu3YPZBuu25f7Kaw2jN1w==}

  file-entry-cache@6.0.1:
    resolution: {integrity: sha512-7Gps/XWymbLk2QLYK4NzpMOrYjMhdIxXuIvy2QBsLE6ljuodKvdkWs/cpyJJ3CVIVpH0Oi1Hvg1ovbMzLdFBBg==}
    engines: {node: ^10.12.0 || >=12.0.0}

  file-uri-to-path@1.0.0:
    resolution: {integrity: sha512-0Zt+s3L7Vf1biwWZ29aARiVYLx7iMGnEUl9x33fbB/j3jR81u/O2LbqK+Bm1CDSNDKVtJ/YjwY7TUd5SkeLQLw==}

  fill-range@7.1.1:
    resolution: {integrity: sha512-YsGpe3WHLK8ZYi4tWDg2Jy3ebRz2rXowDxnld4bkQB00cc/1Zw9AWnC0i9ztDJitivtQvaI9KaLyKrc+hBW0yg==}
    engines: {node: '>=8'}

  find-cache-dir@3.3.2:
    resolution: {integrity: sha512-wXZV5emFEjrridIgED11OoUKLxiYjAcqot/NJdAkOhlJ+vGzwhOAfcG5OX1jP+S0PcjEn8bdMJv+g2jwQ3Onig==}
    engines: {node: '>=8'}

  find-replace@3.0.0:
    resolution: {integrity: sha512-6Tb2myMioCAgv5kfvP5/PkZZ/ntTpVK39fHY7WkWBgvbeE+VHd/tZuZ4mrC+bxh4cfOZeYKVPaJIZtZXV7GNCQ==}
    engines: {node: '>=4.0.0'}

  find-up@2.1.0:
    resolution: {integrity: sha512-NWzkk0jSJtTt08+FBFMvXoeZnOJD+jTtsRmBYbAIzJdX6l7dLgR7CTubCM5/eDdPUBvLCeVasP1brfVR/9/EZQ==}
    engines: {node: '>=4'}

  find-up@4.1.0:
    resolution: {integrity: sha512-PpOwAdQ/YlXQ2vj8a3h8IipDuYRi3wceVQQGYWxNINccq40Anw7BlsEXCMbt1Zt+OLA6Fq9suIpIWD0OsnISlw==}
    engines: {node: '>=8'}

  find-up@5.0.0:
    resolution: {integrity: sha512-78/PXT1wlLLDgTzDs7sjq9hzz0vXD+zn+7wypEe4fXQxCmdmqfGsEPQxmiCSQI3ajFV91bVSsvNtrJRiW6nGng==}
    engines: {node: '>=10'}

  find-yarn-workspace-root2@1.2.16:
    resolution: {integrity: sha512-hr6hb1w8ePMpPVUK39S4RlwJzi+xPLuVuG8XlwXU3KD5Yn3qgBWVfy3AzNlDhWvE1EORCE65/Qm26rFQt3VLVA==}

  flat-cache@3.2.0:
    resolution: {integrity: sha512-CYcENa+FtcUKLmhhqyctpclsq7QF38pKjZHsGNiSQF5r4FtoKDWabFDl3hzaEQMvT1LHEysw5twgLvpYYb4vbw==}
    engines: {node: ^10.12.0 || >=12.0.0}

  flat@5.0.2:
    resolution: {integrity: sha512-b6suED+5/3rTpUBdG1gupIl8MPFCAMA0QXwmljLhvCUKcUvdE4gWky9zpuGCcXHOsz4J9wPGNWq6OKpmIzz3hQ==}
    hasBin: true

  flatted@3.3.1:
    resolution: {integrity: sha512-X8cqMLLie7KsNUDSdzeN8FYK9rEt4Dt67OsG/DNGnYTSDBG4uFAJFBnUeiV+zCVAvwFy56IjM9sH51jVaEhNxw==}

  follow-redirects@1.15.6:
    resolution: {integrity: sha512-wWN62YITEaOpSK584EZXJafH1AGpO8RVgElfkuXbTOrPX4fIfOyEpW/CsiNd8JdYrAoOvafRTOEnvsO++qCqFA==}
    engines: {node: '>=4.0'}
    peerDependencies:
      debug: '*'
    peerDependenciesMeta:
      debug:
        optional: true

  for-each@0.3.3:
    resolution: {integrity: sha512-jqYfLp7mo9vIyQf8ykW2v7A+2N4QjeCeI5+Dz9XraiO1ign81wjiH7Fb9vSOWvQfNtmSa4H2RoQTrrXivdUZmw==}

  foreground-child@2.0.0:
    resolution: {integrity: sha512-dCIq9FpEcyQyXKCkyzmlPTFNgrCzPudOe+mhvJU5zAtlBnGVy2yKxtfsxK2tQBThwq225jcvBjpw1Gr40uzZCA==}
    engines: {node: '>=8.0.0'}

  foreground-child@3.3.0:
    resolution: {integrity: sha512-Ld2g8rrAyMYFXBhEqMz8ZAHBi4J4uS1i/CxGMDnjyFWddMXLVcDp051DZfu+t7+ab7Wv6SMqpWmyFIj5UbfFvg==}
    engines: {node: '>=14'}

  form-data@2.5.1:
    resolution: {integrity: sha512-m21N3WOmEEURgk6B9GLOE4RuWOFf28Lhh9qGYeNlGq4VDXUlJy2th2slBNU8Gp8EzloYZOibZJ7t5ecIrFSjVA==}
    engines: {node: '>= 0.12'}

  form-data@4.0.0:
    resolution: {integrity: sha512-ETEklSGi5t0QMZuiXoA/Q6vcnxcLQP5vdugSpuAyi6SVGi2clPPp+xgEhuMaHC+zGgn31Kd235W35f7Hykkaww==}
    engines: {node: '>= 6'}

  fp-ts@1.19.3:
    resolution: {integrity: sha512-H5KQDspykdHuztLTg+ajGN0Z2qUjcEf3Ybxc6hLt0k7/zPkn29XnKnxlBPyW2XIddWrGaJBzBl4VLYOtk39yZg==}

  fromentries@1.3.2:
    resolution: {integrity: sha512-cHEpEQHUg0f8XdtZCc2ZAhrHzKzT0MrFUTcvx+hfxYu7rGMDc5SKoXFh+n4YigxsHXRzc6OrCshdR1bWH6HHyg==}

  fs-constants@1.0.0:
    resolution: {integrity: sha512-y6OAwoSIf7FyjMIv94u+b5rdheZEjzR63GTyZJm5qh4Bi+2YgwLCcI/fPFZkL5PSixOt6ZNKm+w+Hfp/Bciwow==}

  fs-extra@0.30.0:
    resolution: {integrity: sha512-UvSPKyhMn6LEd/WpUaV9C9t3zATuqoqfWc3QdPhPLb58prN9tqYPlPWi8Krxi44loBoUzlobqZ3+8tGpxxSzwA==}

  fs-extra@10.1.0:
    resolution: {integrity: sha512-oRXApq54ETRj4eMiFzGnHWGy+zo5raudjuxN0b8H7s/RU2oW0Wvsx9O0ACRN/kRq9E8Vu/ReskGB5o3ji+FzHQ==}
    engines: {node: '>=12'}

  fs-extra@7.0.1:
    resolution: {integrity: sha512-YJDaCJZEnBmcbw13fvdAM9AwNOJwOzrE4pqMqBq5nFiEqXUqHwlK4B+3pUw6JNvfSPtX05xFHtYy/1ni01eGCw==}
    engines: {node: '>=6 <7 || >=8'}

  fs-extra@8.1.0:
    resolution: {integrity: sha512-yhlQgA6mnOJUKOsRUFsgJdQCvkKhcz8tlZG5HBQfReYZy46OwLcY+Zia0mtdHsOo9y/hP+CxMN0TU9QxoOtG4g==}
    engines: {node: '>=6 <7 || >=8'}

  fs-extra@9.1.0:
    resolution: {integrity: sha512-hcg3ZmepS30/7BSFqRvoo3DOMQu7IjqxO5nCDt+zM9XWjb33Wg7ziNT+Qvqbuc3+gWpzO02JubVyk2G4Zvo1OQ==}
    engines: {node: '>=10'}

  fs-readdir-recursive@1.1.0:
    resolution: {integrity: sha512-GNanXlVr2pf02+sPN40XN8HG+ePaNcvM0q5mZBd668Obwb0yD5GiUbZOFgwn8kGMY6I3mdyDJzieUy3PTYyTRA==}

  fs.realpath@1.0.0:
    resolution: {integrity: sha512-OO0pH2lK6a0hZnAdau5ItzHPI6pUlvI7jMVnxUQRtw4owF2wk8lOSabtGDCTP4Ggrg2MbGnWO9X8K1t4+fGMDw==}

  fsevents@2.3.3:
    resolution: {integrity: sha512-5xoDfX+fL7faATnagmWPpbFtwh/R77WmMMqqHGS65C3vvB0YHrgF+B1YmZ3441tMj5n63k0212XNoJwzlhffQw==}
    engines: {node: ^8.16.0 || ^10.6.0 || >=11.0.0}
    os: [darwin]

  function-bind@1.1.2:
    resolution: {integrity: sha512-7XHNxH7qX9xG5mIwxkhumTox/MIRNcOgDrxWsMt2pAr23WHp6MrRlN7FBSFpCpr+oVO0F744iUgR82nJMfG2SA==}

  function.prototype.name@1.1.6:
    resolution: {integrity: sha512-Z5kx79swU5P27WEayXM1tBi5Ze/lbIyiNgU3qyXUOf9b2rgXYyF9Dy9Cx+IQv/Lc8WCG6L82zwUPpSS9hGehIg==}
    engines: {node: '>= 0.4'}

  functions-have-names@1.2.3:
    resolution: {integrity: sha512-xckBUXyTIqT97tq2x2AMb+g163b5JFysYk0x4qxNFwbfQkmNZoiRHb6sPzI9/QV33WeuvVYBUIiD4NzNIyqaRQ==}

  gensync@1.0.0-beta.2:
    resolution: {integrity: sha512-3hN7NaskYvMDLQY55gnW3NQ+mesEAepTqlg+VEbj7zzqEMBVNhzcGYYeqFo/TlYz6eQiFcp1HcsCZO+nGgS8zg==}
    engines: {node: '>=6.9.0'}

  get-caller-file@2.0.5:
    resolution: {integrity: sha512-DyFP3BM/3YHTQOCUL/w0OZHR0lpKeGrxotcHWcqNEdnltqFwXVfhEBQ94eIo34AfQpo0rGki4cyIiftY06h2Fg==}
    engines: {node: 6.* || 8.* || >= 10.*}

  get-func-name@2.0.2:
    resolution: {integrity: sha512-8vXOvuE167CtIc3OyItco7N/dpRtBbYOsPsXCz7X/PMnlGjYjSGuZJgM1Y7mmew7BKf9BqvLX2tnOVy1BBUsxQ==}

  get-intrinsic@1.2.4:
    resolution: {integrity: sha512-5uYhsJH8VJBTv7oslg4BznJYhDoRI6waYCxMmCdnTrcCrHA/fCFKoTFz2JKKE0HdDFUF7/oQuhzumXJK7paBRQ==}
    engines: {node: '>= 0.4'}

  get-package-type@0.1.0:
    resolution: {integrity: sha512-pjzuKtY64GYfWizNAJ0fr9VqttZkNiK2iS430LtIHzjBEr6bX8Am2zm4sW4Ro5wjWW5cAlRL1qAMTcXbjNAO2Q==}
    engines: {node: '>=8.0.0'}

  get-port@3.2.0:
    resolution: {integrity: sha512-x5UJKlgeUiNT8nyo/AcnwLnZuZNcSjSw0kogRB+Whd1fjjFq4B1hySFxSFWWSn4mIBzg3sRNUDFYc4g5gjPoLg==}
    engines: {node: '>=4'}

  get-port@5.1.1:
    resolution: {integrity: sha512-g/Q1aTSDOxFpchXC4i8ZWvxA1lnPqx/JHqcpIw0/LX9T8x/GBbi6YnlN5nhaKIFkT8oFsscUKgDJYxfwfS6QsQ==}
    engines: {node: '>=8'}

  get-symbol-description@1.0.2:
    resolution: {integrity: sha512-g0QYk1dZBxGwk+Ngc+ltRH2IBp2f7zBkBMBJZCDerh6EhlhSR6+9irMCuT/09zD6qkarHUSn529sK/yL4S27mg==}
    engines: {node: '>= 0.4'}

  get-tsconfig@4.7.6:
    resolution: {integrity: sha512-ZAqrLlu18NbDdRaHq+AKXzAmqIUPswPWKUchfytdAjiRFnCe5ojG2bstg6mRiZabkKfCoL/e98pbBELIV/YCeA==}

  ghost-testrpc@0.0.2:
    resolution: {integrity: sha512-i08dAEgJ2g8z5buJIrCTduwPIhih3DP+hOCTyyryikfV8T0bNvHnGXO67i0DD1H4GBDETTclPy9njZbfluQYrQ==}
    hasBin: true

  github-from-package@0.0.0:
    resolution: {integrity: sha512-SyHy3T1v2NUXn29OsWdxmK6RwHD+vkj3v8en8AOBZ1wBQ/hCAQ5bAQTD02kW4W9tUp/3Qh6J8r9EvntiyCmOOw==}

  glob-parent@5.1.2:
    resolution: {integrity: sha512-AOIgSQCepiJYwP3ARnGx+5VnTu2HBYdzbGP45eLw1vr3zB3vZLeyed1sC9hnbcOc9/SrMyM5RPQrkGz4aS9Zow==}
    engines: {node: '>= 6'}

  glob-parent@6.0.2:
    resolution: {integrity: sha512-XxwI8EOhVQgWp6iDL+3b0r86f4d6AX6zSU55HfB4ydCEuXLXc5FcYeOu+nnGftS4TEju/11rt4KJPTMgbfmv4A==}
    engines: {node: '>=10.13.0'}

  glob@10.4.5:
    resolution: {integrity: sha512-7Bv8RF0k6xjo7d4A/PxYLbUCfb6c+Vpd2/mB2yRDlew7Jb5hEXiCD9ibfO7wpk8i4sevK6DFny9h7EYbM3/sHg==}
    hasBin: true

  glob@5.0.15:
    resolution: {integrity: sha512-c9IPMazfRITpmAAKi22dK1VKxGDX9ehhqfABDriL/lzO92xcUKEJPQHrVA/2YHSNFB4iFlykVmWvwo48nr3OxA==}
    deprecated: Glob versions prior to v9 are no longer supported

  glob@7.1.7:
    resolution: {integrity: sha512-OvD9ENzPLbegENnYP5UUfJIirTg4+XwMWGaQfQTY0JenxNvvIKP3U3/tAQSPIu/lHxXYSZmpXlUHeqAIdKzBLQ==}
    deprecated: Glob versions prior to v9 are no longer supported

  glob@7.2.0:
    resolution: {integrity: sha512-lmLf6gtyrPq8tTjSmrO94wBeQbFR3HbLHbuyD69wuyQkImp2hWqMGB47OX65FBkPffO641IP9jWa1z4ivqG26Q==}
    deprecated: Glob versions prior to v9 are no longer supported

  glob@8.1.0:
    resolution: {integrity: sha512-r8hpEjiQEYlF2QU0df3dS+nxxSIreXQS1qRhMJM0Q5NDdR386C7jb7Hwwod8Fgiuex+k0GFjgft18yvxm5XoCQ==}
    engines: {node: '>=12'}
    deprecated: Glob versions prior to v9 are no longer supported

  global-modules@2.0.0:
    resolution: {integrity: sha512-NGbfmJBp9x8IxyJSd1P+otYK8vonoJactOogrVfFRIAEY1ukil8RSKDz2Yo7wh1oihl51l/r6W4epkeKJHqL8A==}
    engines: {node: '>=6'}

  global-prefix@3.0.0:
    resolution: {integrity: sha512-awConJSVCHVGND6x3tmMaKcQvwXLhjdkmomy2W+Goaui8YPgYgXJZewhg3fWC+DlfqqQuWg8AwqjGTD2nAPVWg==}
    engines: {node: '>=6'}

  globals@11.12.0:
    resolution: {integrity: sha512-WOBp/EEGUiIsJSp7wcv/y6MO+lV9UoncWqxuFfm8eBwzWNgyfBd6Gz+IeKQ9jCmyhoH99g15M3T+QaVHFjizVA==}
    engines: {node: '>=4'}

  globals@13.24.0:
    resolution: {integrity: sha512-AhO5QUcj8llrbG09iWhPU2B204J1xnPeL8kQmVorSsy+Sjj1sk8gIyh6cUocGmH4L0UuhAJy+hJMRA4mgA4mFQ==}
    engines: {node: '>=8'}

  globalthis@1.0.4:
    resolution: {integrity: sha512-DpLKbNU4WylpxJykQujfCcwYWiV/Jhm50Goo0wrVILAv5jOr9d+H+UR3PhSCD2rCCEIg0uc+G+muBTwD54JhDQ==}
    engines: {node: '>= 0.4'}

  globby@10.0.2:
    resolution: {integrity: sha512-7dUi7RvCoT/xast/o/dLN53oqND4yk0nsHkhRgn9w65C4PofCLOoJ39iSOg+qVDdWQPIEj+eszMHQ+aLVwwQSg==}
    engines: {node: '>=8'}

  globby@11.1.0:
    resolution: {integrity: sha512-jhIXaOzy1sb8IyocaruWSn1TjmnBVs8Ayhcy83rmxNJ8q2uWKCAj3CnJY+KpGSXCueAPc0i05kVvVKtP1t9S3g==}
    engines: {node: '>=10'}

  gopd@1.0.1:
    resolution: {integrity: sha512-d65bNlIadxvpb/A2abVdlqKqV563juRnZ1Wtk6s1sIR8uNsXR70xqIzVqxVf1eTqDunwT2MkczEeaezCKTZhwA==}

  graceful-fs@4.2.11:
    resolution: {integrity: sha512-RbJ5/jmFcNNCcDV5o9eTnBLJ/HszWV0P73bc+Ff4nS/rJj+YaS6IGyiOL0VoBYX+l1Wrl3k63h/KrH+nhJ0XvQ==}

  graphemer@1.4.0:
    resolution: {integrity: sha512-EtKwoO6kxCL9WO5xipiHTZlSzBm7WLT627TqC/uVRd0HKmq8NXyebnNYxDoBi7wt8eTWrUrKXCOVaFq9x1kgag==}

  handlebars@4.7.8:
    resolution: {integrity: sha512-vafaFqs8MZkRrSX7sFVUdo3ap/eNiLnb4IakshzvP56X5Nr1iGKAIqdX6tMlm6HcNRIkr6AxO5jFEoJzzpT8aQ==}
    engines: {node: '>=0.4.7'}
    hasBin: true

  hardhat-gas-reporter@1.0.10:
    resolution: {integrity: sha512-02N4+So/fZrzJ88ci54GqwVA3Zrf0C9duuTyGt0CFRIh/CdNwbnTgkXkRfojOMLBQ+6t+lBIkgbsOtqMvNwikA==}
    peerDependencies:
      hardhat: ^2.0.2

  has-bigints@1.0.2:
    resolution: {integrity: sha512-tSvCKtBr9lkF0Ex0aQiP9N+OpV4zi2r/Nee5VkRDbaqv35RLYMzbwQfFSZZH0kR+Rd6302UJZ2p/bJCEoR3VoQ==}

  has-color@0.1.7:
    resolution: {integrity: sha512-kaNz5OTAYYmt646Hkqw50/qyxP2vFnTVu5AQ1Zmk22Kk5+4Qx6BpO8+u7IKsML5fOsFk0ZT0AcCJNYwcvaLBvw==}
    engines: {node: '>=0.10.0'}

  has-flag@1.0.0:
    resolution: {integrity: sha512-DyYHfIYwAJmjAjSSPKANxI8bFY9YtFrgkAfinBojQ8YJTOuOuav64tMUJv584SES4xl74PmuaevIyaLESHdTAA==}
    engines: {node: '>=0.10.0'}

  has-flag@3.0.0:
    resolution: {integrity: sha512-sKJf1+ceQBr4SMkvQnBDNDtf4TXpVhVGateu0t918bl30FnbE2m4vNLX+VWe/dpjlb+HugGYzW7uQXH98HPEYw==}
    engines: {node: '>=4'}

  has-flag@4.0.0:
    resolution: {integrity: sha512-EykJT/Q1KjTWctppgIAgfSO0tKVuZUjhgMr17kqTumMl6Afv3EISleU7qZUzoXDFTAHTDC4NOoG/ZxU3EvlMPQ==}
    engines: {node: '>=8'}

  has-property-descriptors@1.0.2:
    resolution: {integrity: sha512-55JNKuIW+vq4Ke1BjOTjM2YctQIvCT7GFzHwmfZPGo5wnrgkid0YQtnAleFSqumZm4az3n2BS+erby5ipJdgrg==}

  has-proto@1.0.3:
    resolution: {integrity: sha512-SJ1amZAJUiZS+PhsVLf5tGydlaVB8EdFpaSO4gmiUKUOxk8qzn5AIy4ZeJUmh22znIdk/uMAUT2pl3FxzVUH+Q==}
    engines: {node: '>= 0.4'}

  has-symbols@1.0.3:
    resolution: {integrity: sha512-l3LCuF6MgDNwTDKkdYGEihYjt5pRPbEg46rtlmnSPlUbgmB8LOIrKJbYYFBSbnPaJexMKtiPO8hmeRjRz2Td+A==}
    engines: {node: '>= 0.4'}

  has-tostringtag@1.0.2:
    resolution: {integrity: sha512-NqADB8VjPFLM2V0VvHUewwwsw0ZWBaIdgo+ieHtK3hasLz4qeCRjYcqfB6AQrBggRKppKF8L52/VqdVsO47Dlw==}
    engines: {node: '>= 0.4'}

  has@1.0.4:
    resolution: {integrity: sha512-qdSAmqLF6209RFj4VVItywPMbm3vWylknmB3nvNiUIs72xAimcM8nVYxYr7ncvZq5qzk9MKIZR8ijqD/1QuYjQ==}
    engines: {node: '>= 0.4.0'}

  hash-base@3.1.0:
    resolution: {integrity: sha512-1nmYp/rhMDiE7AYkDw+lLwlAzz0AntGIe51F3RfFfEqyQ3feY2eI/NcwC6umIQVOASPMsWJLJScWKSSvzL9IVA==}
    engines: {node: '>=4'}

  hash.js@1.1.7:
    resolution: {integrity: sha512-taOaskGt4z4SOANNseOviYDvjEJinIkRgmp7LbKP2YTTmVxWBl87s/uzK9r+44BclBSp2X7K1hqeNfz9JbBeXA==}

  hasha@5.2.2:
    resolution: {integrity: sha512-Hrp5vIK/xr5SkeN2onO32H0MgNZ0f17HRNH39WfL0SYUNOTZ5Lz1TJ8Pajo/87dYGEFlLMm7mIc/k/s6Bvz9HQ==}
    engines: {node: '>=8'}

  hasown@2.0.2:
    resolution: {integrity: sha512-0hJU9SCPvmMzIBdZFqNPXWa6dqh7WdH0cII9y+CyS8rG3nL48Bclra9HmKhVVUHyPWNH5Y7xDwAB7bfgSjkUMQ==}
    engines: {node: '>= 0.4'}

  he@1.2.0:
    resolution: {integrity: sha512-F/1DnUGPopORZi0ni+CvrCgHQ5FyEAHRLSApuYWMmrbSwoN2Mn/7k+Gl38gJnR7yyDZk6WLXwiGod1JOWNDKGw==}
    hasBin: true

  heap@0.2.7:
    resolution: {integrity: sha512-2bsegYkkHO+h/9MGbn6KWcE45cHZgPANo5LXF7EvWdT0yT2EguSVO1nDgU5c8+ZOPwp2vMNa7YFsJhVcDR9Sdg==}

  hmac-drbg@1.0.1:
    resolution: {integrity: sha512-Tti3gMqLdZfhOQY1Mzf/AanLiqh1WTiJgEj26ZuYQ9fbkLomzGchCws4FyrSd4VkpBfiNhaE1On+lOz894jvXg==}

  html-escaper@2.0.2:
    resolution: {integrity: sha512-H2iMtd0I4Mt5eYiapRdIDjp+XzelXQ0tFE4JS7YFwFevXXMmOp9myNrUvCg0D6ws8iqkRPBfKHgbwig1SmlLfg==}

  http-basic@8.1.3:
    resolution: {integrity: sha512-/EcDMwJZh3mABI2NhGfHOGOeOZITqfkEO4p/xK+l3NpyncIHUQBoMvCSF/b5GqvKtySC2srL/GGG3+EtlqlmCw==}
    engines: {node: '>=6.0.0'}

  http-errors@2.0.0:
    resolution: {integrity: sha512-FtwrG/euBzaEjYeRqOgly7G0qviiXoJWnvEH2Z1plBdXgbyjv34pHTSb9zoeHMyDy33+DWy5Wt9Wo+TURtOYSQ==}
    engines: {node: '>= 0.8'}

  http-response-object@3.0.2:
    resolution: {integrity: sha512-bqX0XTF6fnXSQcEJ2Iuyr75yVakyjIDCqroJQ/aHfSdlM743Cwqoi2nDYMzLGWUcuTWGWy8AAvOKXTfiv6q9RA==}

  https-proxy-agent@5.0.1:
    resolution: {integrity: sha512-dFcAjpTQFgoLMzC2VwU+C/CbS7uRL0lWmxDITmqm7C+7F0Odmj6s9l6alZc6AELXhrnggM2CeWSXHGOdX2YtwA==}
    engines: {node: '>= 6'}

  human-id@1.0.2:
    resolution: {integrity: sha512-UNopramDEhHJD+VR+ehk8rOslwSfByxPIZyJRfV739NDhN5LF1fa1MqnzKm2lGTQRjNrjK19Q5fhkgIfjlVUKw==}

  iconv-lite@0.4.24:
    resolution: {integrity: sha512-v3MXnZAcvnywkTUEZomIActle7RXXeedOR31wwl7VlyoXO4Qi9arvSenNQWne1TcRwhCL1HwLI21bEqdpj8/rA==}
    engines: {node: '>=0.10.0'}

  ieee754@1.2.1:
    resolution: {integrity: sha512-dcyqhDvX1C46lXZcVqCpK+FtMRQVdIMN6/Df5js2zouUsqG7I6sFxitIC+7KYK29KdXOLHdu9zL4sFnoVQnqaA==}

  ignore@5.3.2:
    resolution: {integrity: sha512-hsBTNUqQTDwkWtcdYI2i06Y/nUBEsNEDJKjWdigLvegy8kDuJAS8uRlpkkcQpyEXL0Z/pjDy5HBmMjRCJ2gq+g==}
    engines: {node: '>= 4'}

  immer@10.0.2:
    resolution: {integrity: sha512-Rx3CqeqQ19sxUtYV9CU911Vhy8/721wRFnJv3REVGWUmoAcIwzifTsdmJte/MV+0/XpM35LZdQMBGkRIoLPwQA==}

  immutable@4.3.7:
    resolution: {integrity: sha512-1hqclzwYwjRDFLjcFxOM5AYkkG0rpFPpr1RLPMEuGczoS7YA8gLhy8SWXYRAA/XwfEHpfo3cw5JGioS32fnMRw==}

  import-fresh@3.3.0:
    resolution: {integrity: sha512-veYYhQa+D1QBKznvhUHxb8faxlrwUnxseDAbAp457E0wLNio2bOSKnjYDhMj+YiAq61xrMGhQk9iXVk5FzgQMw==}
    engines: {node: '>=6'}

  imurmurhash@0.1.4:
    resolution: {integrity: sha512-JmXMZ6wuvDmLiHEml9ykzqO6lwFbof0GG4IkcGaENdCRDDmMVnny7s5HsIgHCbaq0w2MyPhDqkhTUgS2LU2PHA==}
    engines: {node: '>=0.8.19'}

  indent-string@4.0.0:
    resolution: {integrity: sha512-EdDDZu4A2OyIK7Lr/2zG+w5jmbuk1DVBnEwREQvBzspBJkCEbRa8GxU1lghYcaGJCnRWibjDXlq779X1/y5xwg==}
    engines: {node: '>=8'}

  inflight@1.0.6:
    resolution: {integrity: sha512-k92I/b08q4wvFscXCLvqfsHCrjrF7yiXsQuIVvVE7N82W3+aqpzuUdBbfhWcy/FZR3/4IgflMgKLOsvPDrGCJA==}
    deprecated: This module is not supported, and leaks memory. Do not use it. Check out lru-cache if you want a good and tested way to coalesce async requests by a key value, which is much more comprehensive and powerful.

  inherits@2.0.4:
    resolution: {integrity: sha512-k/vGaX4/Yla3WzyMCvTQOXYeIHvqOKtnqBduzTHpzpQZzAskKMhZ2K+EnBiSM9zGSoIFeMpXKxa4dYeZIQqewQ==}

  ini@1.3.8:
    resolution: {integrity: sha512-JV/yugV2uzW5iMRSiZAyDtQd+nxtUnjeLt0acNdw98kKLrvuRVyB80tsREOE7yvGVgalhZ6RNXCmEHkUKBKxew==}

  internal-slot@1.0.7:
    resolution: {integrity: sha512-NGnrKwXzSms2qUUih/ILZ5JBqNTSa1+ZmP6flaIp6KmSElgE9qdndzS3cqjrDovwFdmwsGsLdeFgB6suw+1e9g==}
    engines: {node: '>= 0.4'}

  interpret@1.4.0:
    resolution: {integrity: sha512-agE4QfB2Lkp9uICn7BAqoscw4SZP9kTE2hxiFI3jBPmXJfdqiahTbUuKGsMoN2GtqL9AxhYioAcVvgsb1HvRbA==}
    engines: {node: '>= 0.10'}

  invariant@2.2.4:
    resolution: {integrity: sha512-phJfQVBuaJM5raOpJjSfkiD6BpbCE4Ns//LaXl6wGYtUBY83nWS6Rf9tXm2e8VaK60JEjYldbPif/A2B1C2gNA==}

  io-ts@1.10.4:
    resolution: {integrity: sha512-b23PteSnYXSONJ6JQXRAlvJhuw8KOtkqa87W4wDtvMrud/DTJd5X+NpOOI+O/zZwVq6v0VLAaJ+1EDViKEuN9g==}

  is-arguments@1.1.1:
    resolution: {integrity: sha512-8Q7EARjzEnKpt/PCD7e1cgUS0a6X8u5tdSiMqXhojOdoV9TsMsiO+9VLC5vAmO8N7/GmXn7yjR8qnA6bVAEzfA==}
    engines: {node: '>= 0.4'}

  is-array-buffer@3.0.4:
    resolution: {integrity: sha512-wcjaerHw0ydZwfhiKbXJWLDY8A7yV7KhjQOpb83hGgGfId/aQa4TOvwyzn2PuswW2gPCYEL/nEAiSVpdOj1lXw==}
    engines: {node: '>= 0.4'}

  is-arrayish@0.2.1:
    resolution: {integrity: sha512-zz06S8t0ozoDXMG+ube26zeCTNXcKIPJZJi8hBrF4idCLms4CG9QtK7qBl1boi5ODzFpjswb5JPmHCbMpjaYzg==}

  is-bigint@1.0.4:
    resolution: {integrity: sha512-zB9CruMamjym81i2JZ3UMn54PKGsQzsJeo6xvN3HJJ4CAsQNB6iRutp2To77OfCNuoxspsIhzaPoO1zyCEhFOg==}

  is-binary-path@2.1.0:
    resolution: {integrity: sha512-ZMERYes6pDydyuGidse7OsHxtbI7WVeUEozgR/g7rd0xUimYNlvZRE/K2MgZTjWy725IfelLeVcEM97mmtRGXw==}
    engines: {node: '>=8'}

  is-boolean-object@1.1.2:
    resolution: {integrity: sha512-gDYaKHJmnj4aWxyj6YHyXVpdQawtVLHU5cb+eztPGczf6cjuTdwve5ZIEfgXqH4e57An1D1AKf8CZ3kYrQRqYA==}
    engines: {node: '>= 0.4'}

  is-builtin-module@3.2.1:
    resolution: {integrity: sha512-BSLE3HnV2syZ0FK0iMA/yUGplUeMmNz4AW5fnTunbCIqZi4vG3WjJT9FHMy5D69xmAYBHXQhJdALdpwVxV501A==}
    engines: {node: '>=6'}

  is-bun-module@1.1.0:
    resolution: {integrity: sha512-4mTAVPlrXpaN3jtF0lsnPCMGnq4+qZjVIKq0HCpfcqf8OC1SM5oATCIAPM5V5FN05qp2NNnFndphmdZS9CV3hA==}

  is-callable@1.2.7:
    resolution: {integrity: sha512-1BC0BVFhS/p0qtw6enp8e+8OD0UrK0oFLztSjNzhcKA3WDuJxxAPXzPuPtKkjEY9UUoEWlX/8fgKeu2S8i9JTA==}
    engines: {node: '>= 0.4'}

  is-core-module@2.15.1:
    resolution: {integrity: sha512-z0vtXSwucUJtANQWldhbtbt7BnL0vxiFjIdDLAatwhDYty2bad6s+rijD6Ri4YuYJubLzIJLUidCh09e1djEVQ==}
    engines: {node: '>= 0.4'}

  is-data-view@1.0.1:
    resolution: {integrity: sha512-AHkaJrsUVW6wq6JS8y3JnM/GJF/9cf+k20+iDzlSaJrinEo5+7vRiteOSwBhHRiAyQATN1AmY4hwzxJKPmYf+w==}
    engines: {node: '>= 0.4'}

  is-date-object@1.0.5:
    resolution: {integrity: sha512-9YQaSxsAiSwcvS33MBk3wTCVnWK+HhF8VZR2jRxehM16QcVOdHqPn4VPHmRK4lSr38n9JriurInLcP90xsYNfQ==}
    engines: {node: '>= 0.4'}

  is-extglob@2.1.1:
    resolution: {integrity: sha512-SbKbANkN603Vi4jEZv49LeVJMn4yGwsbzZworEoyEiutsN3nJYdbO36zfhGJ6QEDpOZIFkDtnq5JRxmvl3jsoQ==}
    engines: {node: '>=0.10.0'}

  is-fullwidth-code-point@2.0.0:
    resolution: {integrity: sha512-VHskAKYM8RfSFXwee5t5cbN5PZeq1Wrh6qd5bkyiXIf6UQcN6w/A0eXM9r6t8d+GYOh+o6ZhiEnb88LN/Y8m2w==}
    engines: {node: '>=4'}

  is-fullwidth-code-point@3.0.0:
    resolution: {integrity: sha512-zymm5+u+sCsSWyD9qNaejV3DFvhCKclKdizYaJUuHA83RLjb7nSuGnddCHGv0hk+KY7BMAlsWeK4Ueg6EV6XQg==}
    engines: {node: '>=8'}

  is-generator-function@1.0.10:
    resolution: {integrity: sha512-jsEjy9l3yiXEQ+PsXdmBwEPcOxaXWLspKdplFUVI9vq1iZgIekeC0L167qeu86czQaxed3q/Uzuw0swL0irL8A==}
    engines: {node: '>= 0.4'}

  is-glob@4.0.3:
    resolution: {integrity: sha512-xelSayHH36ZgE7ZWhli7pW34hNbNl8Ojv5KVmkJD4hBdD3th8Tfk9vYasLM+mXWOZhFkgZfxhLSnrwRr4elSSg==}
    engines: {node: '>=0.10.0'}

  is-hex-prefixed@1.0.0:
    resolution: {integrity: sha512-WvtOiug1VFrE9v1Cydwm+FnXd3+w9GaeVUss5W4v/SLy3UW00vP+6iNF2SdnfiBoLy4bTqVdkftNGTUeOFVsbA==}
    engines: {node: '>=6.5.0', npm: '>=3'}

  is-interactive@1.0.0:
    resolution: {integrity: sha512-2HvIEKRoqS62guEC+qBjpvRubdX910WCMuJTZ+I9yvqKU2/12eSL549HMwtabb4oupdj2sMP50k+XJfB/8JE6w==}
    engines: {node: '>=8'}

  is-negative-zero@2.0.3:
    resolution: {integrity: sha512-5KoIu2Ngpyek75jXodFvnafB6DJgr3u8uuK0LEZJjrU19DrMD3EVERaR8sjz8CCGgpZvxPl9SuE1GMVPFHx1mw==}
    engines: {node: '>= 0.4'}

  is-number-object@1.0.7:
    resolution: {integrity: sha512-k1U0IRzLMo7ZlYIfzRu23Oh6MiIFasgpb9X76eqfFZAqwH44UI4KTBvBYIZ1dSL9ZzChTB9ShHfLkR4pdW5krQ==}
    engines: {node: '>= 0.4'}

  is-number@7.0.0:
    resolution: {integrity: sha512-41Cifkg6e8TylSpdtTpeLVMqvSBEVzTttHvERD741+pnZ8ANv0004MRL43QKPDlK9cGvNp6NZWZUBlbGXYxxng==}
    engines: {node: '>=0.12.0'}

  is-path-inside@3.0.3:
    resolution: {integrity: sha512-Fd4gABb+ycGAmKou8eMftCupSir5lRxqf4aD/vd0cD2qc4HL07OjCeuHMr8Ro4CoMaeCKDB0/ECBOVWjTwUvPQ==}
    engines: {node: '>=8'}

  is-plain-obj@2.1.0:
    resolution: {integrity: sha512-YWnfyRwxL/+SsrWYfOpUtz5b3YD+nyfkHvjbcanzk8zgyO4ASD67uVMRt8k5bM4lLMDnXfriRhOpemw+NfT1eA==}
    engines: {node: '>=8'}

  is-regex@1.1.4:
    resolution: {integrity: sha512-kvRdxDsxZjhzUX07ZnLydzS1TU/TJlTUHHY4YLL87e37oUA49DfkLqgy+VjFocowy29cKvcSiu+kIv728jTTVg==}
    engines: {node: '>= 0.4'}

  is-shared-array-buffer@1.0.3:
    resolution: {integrity: sha512-nA2hv5XIhLR3uVzDDfCIknerhx8XUKnstuOERPNNIinXG7v9u+ohXF67vxm4TPTEPU6lm61ZkwP3c9PCB97rhg==}
    engines: {node: '>= 0.4'}

  is-stream@2.0.1:
    resolution: {integrity: sha512-hFoiJiTl63nn+kstHGBtewWSKnQLpyb155KHheA1l39uvtO9nWIop1p3udqPcUd/xbF1VLMO4n7OI6p7RbngDg==}
    engines: {node: '>=8'}

  is-string@1.0.7:
    resolution: {integrity: sha512-tE2UXzivje6ofPW7l23cjDOMa09gb7xlAqG6jG5ej6uPV32TlWP3NKPigtaGeHNu9fohccRYvIiZMfOOnOYUtg==}
    engines: {node: '>= 0.4'}

  is-subdir@1.2.0:
    resolution: {integrity: sha512-2AT6j+gXe/1ueqbW6fLZJiIw3F8iXGJtt0yDrZaBhAZEG1raiTxKWU+IPqMCzQAXOUCKdA4UDMgacKH25XG2Cw==}
    engines: {node: '>=4'}

  is-symbol@1.0.4:
    resolution: {integrity: sha512-C/CPBqKWnvdcxqIARxyOh4v1UUEOCHpgDa0WYgpKDFMszcrPcffg5uhwSgPCLD2WWxmq6isisz87tzT01tuGhg==}
    engines: {node: '>= 0.4'}

  is-typed-array@1.1.13:
    resolution: {integrity: sha512-uZ25/bUAlUY5fR4OKT4rZQEBrzQWYV9ZJYGGsUmEJ6thodVJ1HX64ePQ6Z0qPWP+m+Uq6e9UugrE38jeYsDSMw==}
    engines: {node: '>= 0.4'}

  is-typedarray@1.0.0:
    resolution: {integrity: sha512-cyA56iCMHAh5CdzjJIa4aohJyeO1YbwLi3Jc35MmRU6poroFjIGZzUzupGiRPOjgHg9TLu43xbpwXk523fMxKA==}

  is-unicode-supported@0.1.0:
    resolution: {integrity: sha512-knxG2q4UC3u8stRGyAVJCOdxFmv5DZiRcdlIaAQXAbSfJya+OhopNotLQrstBhququ4ZpuKbDc/8S6mgXgPFPw==}
    engines: {node: '>=10'}

  is-weakref@1.0.2:
    resolution: {integrity: sha512-qctsuLZmIQ0+vSSMfoVvyFe2+GSEvnmZ2ezTup1SBse9+twCCeial6EEi3Nc2KFcf6+qz2FBPnjXsk8xhKSaPQ==}

  is-windows@1.0.2:
    resolution: {integrity: sha512-eXK1UInq2bPmjyX6e3VHIzMLobc4J94i4AWn+Hpq3OU5KkrRC96OAcR3PRJ/pGu6m8TRnBHP9dkXQVsT/COVIA==}
    engines: {node: '>=0.10.0'}

  isarray@0.0.1:
    resolution: {integrity: sha512-D2S+3GLxWH+uhrNEcoh/fnmYeP8E8/zHl644d/jdA0g2uyXvy3sb0qxotE+ne0LtccHknQzWwZEzhak7oJ0COQ==}

  isarray@1.0.0:
    resolution: {integrity: sha512-VLghIWNM6ELQzo7zwmcg0NmTVyWKYjvIeM83yjp0wRDTmUnrM678fQbcKBo6n2CJEF0szoG//ytg+TKla89ALQ==}

  isarray@2.0.5:
    resolution: {integrity: sha512-xHjhDr3cNBK0BzdUJSPXZntQUx/mwMS5Rw4A7lPJ90XGAO6ISP/ePDNuo0vhqOZU+UD5JoodwCAAoZQd3FeAKw==}

  isexe@2.0.0:
    resolution: {integrity: sha512-RHxMLp9lnKHGHRng9QFhRCMbYAcVpn69smSGcq3f36xjgVVWThj4qqLbTLlq7Ssj8B+fIQ1EuCEGI2lKsyQeIw==}

  isomorphic-ws@5.0.0:
    resolution: {integrity: sha512-muId7Zzn9ywDsyXgTIafTry2sV3nySZeUDe6YedVd1Hvuuep5AsIlqK+XefWpYTyJG5e503F2xIuT2lcU6rCSw==}
    peerDependencies:
      ws: '*'

  isows@1.0.4:
    resolution: {integrity: sha512-hEzjY+x9u9hPmBom9IIAqdJCwNLax+xrPb51vEPpERoFlIxgmZcHzsT5jKG06nvInKOBGvReAVz80Umed5CczQ==}
    peerDependencies:
      ws: '*'

  istanbul-lib-coverage@3.2.2:
    resolution: {integrity: sha512-O8dpsF+r0WV/8MNRKfnmrtCWhuKjxrq2w+jpzBL5UZKTi2LeVWnWOmWRxFlesJONmc+wLAGvKQZEOanko0LFTg==}
    engines: {node: '>=8'}

  istanbul-lib-hook@3.0.0:
    resolution: {integrity: sha512-Pt/uge1Q9s+5VAZ+pCo16TYMWPBIl+oaNIjgLQxcX0itS6ueeaA+pEfThZpH8WxhFgCiEb8sAJY6MdUKgiIWaQ==}
    engines: {node: '>=8'}

  istanbul-lib-instrument@4.0.3:
    resolution: {integrity: sha512-BXgQl9kf4WTCPCCpmFGoJkz/+uhvm7h7PFKUYxh7qarQd3ER33vHG//qaE8eN25l07YqZPpHXU9I09l/RD5aGQ==}
    engines: {node: '>=8'}

  istanbul-lib-processinfo@2.0.3:
    resolution: {integrity: sha512-NkwHbo3E00oybX6NGJi6ar0B29vxyvNwoC7eJ4G4Yq28UfY758Hgn/heV8VRFhevPED4LXfFz0DQ8z/0kw9zMg==}
    engines: {node: '>=8'}

  istanbul-lib-report@3.0.1:
    resolution: {integrity: sha512-GCfE1mtsHGOELCU8e/Z7YWzpmybrx/+dSTfLrvY8qRmaY6zXTKWn6WQIjaAFw069icm6GVMNkgu0NzI4iPZUNw==}
    engines: {node: '>=10'}

  istanbul-lib-source-maps@4.0.1:
    resolution: {integrity: sha512-n3s8EwkdFIJCG3BPKBYvskgXGoy88ARzvegkitk60NxRdwltLOTaH7CUiMRXvwYorl0Q712iEjcWB+fK/MrWVw==}
    engines: {node: '>=10'}

  istanbul-reports@3.1.7:
    resolution: {integrity: sha512-BewmUXImeuRk2YY0PVbxgKAysvhRPUQE0h5QRM++nVWyubKGV0l8qQ5op8+B2DOmwSe63Jivj0BjkPQVf8fP5g==}
    engines: {node: '>=8'}

  jackspeak@3.4.3:
    resolution: {integrity: sha512-OGlZQpz2yfahA/Rd1Y8Cd9SIEsqvXkLVoSw/cgwhnhFMDbsQFeZYoJJ7bIZBS9BcamUW96asq/npPWugM+RQBw==}

  jest-diff@29.7.0:
    resolution: {integrity: sha512-LMIgiIrhigmPrs03JHpxUh2yISK3vLFPkAodPeo0+BuF7wA2FoQbkEg1u8gBYBThncu7e1oEDUfIXVuTqLRUjw==}
    engines: {node: ^14.15.0 || ^16.10.0 || >=18.0.0}

  jest-get-type@29.6.3:
    resolution: {integrity: sha512-zrteXnqYxfQh7l5FHyL38jL39di8H8rHoecLH3JNxH3BwOrBsNeabdap5e0I23lD4HHI8W5VFBZqG4Eaq5LNcw==}
    engines: {node: ^14.15.0 || ^16.10.0 || >=18.0.0}

  js-sha3@0.8.0:
    resolution: {integrity: sha512-gF1cRrHhIzNfToc802P800N8PpXS+evLLXfsVpowqmAFR9uwbi89WvXg2QspOmXL8QL86J4T1EpFu+yUkwJY3Q==}

  js-tokens@4.0.0:
    resolution: {integrity: sha512-RdJUflcE3cUzKiMqQgsCu06FPu9UdIJO0beYbPhHN4k6apgJtifcoCtT9bcxOpYBtpD2kCM6Sbzg4CausW/PKQ==}

  js-yaml@3.14.1:
    resolution: {integrity: sha512-okMH7OXXJ7YrN9Ok3/SXrnu4iX9yOk+25nqX4imS2npuvTYDmo/QEZoqwZkYaIDk3jVvBOTOIEgEhaLOynBS9g==}
    hasBin: true

  js-yaml@4.1.0:
    resolution: {integrity: sha512-wpxZs9NoxZaJESJGIZTyDEaYpl0FKSA+FB9aJiyemKhMwkxQg63h4T1KJgUGHpTqPDNRcmmYLugrRjJlBtWvRA==}
    hasBin: true

  jsesc@2.5.2:
    resolution: {integrity: sha512-OYu7XEzjkCQ3C5Ps3QIZsQfNpqoJyZZA99wd9aWd05NCtC5pWOkShK2mkL6HXQR6/Cy2lbNdPlZBpuQHXE63gA==}
    engines: {node: '>=4'}
    hasBin: true

  json-buffer@3.0.1:
    resolution: {integrity: sha512-4bV5BfR2mqfQTJm+V5tPPdf+ZpuhiIvTuAB5g8kcrXOZpTT/QwwVRWBywX1ozr6lEuPdbHxwaJlm9G6mI2sfSQ==}

  json-parse-even-better-errors@2.3.1:
    resolution: {integrity: sha512-xyFwyhro/JEof6Ghe2iz2NcXoj2sloNsWr/XsERDK/oiPCfaNhl5ONfp+jQdAZRQQ0IJWNzH9zIZF7li91kh2w==}

  json-schema-traverse@0.4.1:
    resolution: {integrity: sha512-xbbCH5dCYU5T8LcEhhuh7HJ88HXuW3qsI3Y0zOZFKfZEHcpWiHU/Jxzk629Brsab/mMiHQti9wMP+845RPe3Vg==}

  json-schema-traverse@1.0.0:
    resolution: {integrity: sha512-NM8/P9n3XjXhIZn1lLhkFaACTOURQXjWhV4BA/RnOv8xvgqtqpAX9IO4mRQxSx1Rlo4tqzeqb0sOlruaOy3dug==}

  json-stable-stringify-without-jsonify@1.0.1:
    resolution: {integrity: sha512-Bdboy+l7tA3OGW6FjyFHWkP5LuByj1Tk33Ljyq0axyzdk9//JSi2u3fP1QSmd1KNwq6VOKYGlAu87CisVir6Pw==}

  json-stringify-safe@5.0.1:
    resolution: {integrity: sha512-ZClg6AaYvamvYEE82d3Iyd3vSSIjQ+odgjaTzRuO3s7toCdFKczob2i0zCh7JE8kWn17yvAWhUVxvqGwUalsRA==}

  json5@1.0.2:
    resolution: {integrity: sha512-g1MWMLBiz8FKi1e4w0UyVL3w+iJceWAFBAaBnnGKOpNa5f8TLktkbre1+s6oICydWAm+HRUGTmI+//xv2hvXYA==}
    hasBin: true

  json5@2.2.3:
    resolution: {integrity: sha512-XmOWe7eyHYH14cLdVPoyg+GOH3rYX++KpzrylJwSW98t3Nk+U8XOl8FWKOgwtzdb8lXGf6zYwDUzeHMWfxasyg==}
    engines: {node: '>=6'}
    hasBin: true

  jsonfile@2.4.0:
    resolution: {integrity: sha512-PKllAqbgLgxHaj8TElYymKCAgrASebJrWpTnEkOaTowt23VKXXN0sUeriJ+eh7y6ufb/CC5ap11pz71/cM0hUw==}

  jsonfile@4.0.0:
    resolution: {integrity: sha512-m6F1R3z8jjlf2imQHS2Qez5sjKWQzbuuhuJ/FKYFRZvPE3PuHcSMVZzfsLhGVOkfd20obL5SWEBew5ShlquNxg==}

  jsonfile@6.1.0:
    resolution: {integrity: sha512-5dgndWOriYSm5cnYaJNhalLNDKOqFwyDB/rr1E9ZsGciGvKPs8R2xYGCacuf3z6K1YKDz182fd+fY3cn3pMqXQ==}

  jsonschema@1.4.1:
    resolution: {integrity: sha512-S6cATIPVv1z0IlxdN+zUk5EPjkGCdnhN4wVSBlvoUO1tOLJootbo9CquNJmbIh4yikWHiUedhRYrNPn1arpEmQ==}

  just-extend@4.2.1:
    resolution: {integrity: sha512-g3UB796vUFIY90VIv/WX3L2c8CS2MdWUww3CNrYmqza1Fg0DURc2K/O4YrnklBdQarSJ/y8JnJYDGc+1iumQjg==}

  keccak@3.0.4:
    resolution: {integrity: sha512-3vKuW0jV8J3XNTzvfyicFR5qvxrSAGl7KIhvgOu5cmWwM7tZRj3fMbj/pfIf4be7aznbc+prBWGjywox/g2Y6Q==}
    engines: {node: '>=10.0.0'}

  keyv@4.5.4:
    resolution: {integrity: sha512-oxVHkHR/EJf2CNXnWxRLW6mg7JyCCUcG0DtEGmL2ctUo1PNTin1PUil+r/+4r5MpVgC/fn1kjsx7mjSujKqIpw==}

  kind-of@6.0.3:
    resolution: {integrity: sha512-dcS1ul+9tmeD95T+x28/ehLgd9mENa3LsvDTtzm3vyBEO7RPptvAD+t44WVXaUjTBRcrpFeFlC8WCruUR456hw==}
    engines: {node: '>=0.10.0'}

  klaw@1.3.1:
    resolution: {integrity: sha512-TED5xi9gGQjGpNnvRWknrwAB1eL5GciPfVFOt3Vk1OJCVDQbzuSfrF3hkUQKlsgKrG1F+0t5W0m+Fje1jIt8rw==}

  kleur@3.0.3:
    resolution: {integrity: sha512-eTIzlVOSUR+JxdDFepEYcBMtZ9Qqdef+rnzWdRZuMbOywu5tO2w2N7rqjoANZ5k9vywhL6Br1VRjUIgTQx4E8w==}
    engines: {node: '>=6'}

  levn@0.3.0:
    resolution: {integrity: sha512-0OO4y2iOHix2W6ujICbKIaEQXvFQHue65vUG3pb5EUomzPI90z9hsA1VsO/dbIIpC53J8gxM9Q4Oho0jrCM/yA==}
    engines: {node: '>= 0.8.0'}

  levn@0.4.1:
    resolution: {integrity: sha512-+bT2uH4E5LGE7h/n3evcS/sQlJXCpIp6ym8OWJ5eV6+67Dsql/LaaT7qJBAt2rzfoa/5QBGBhxDix1dMt2kQKQ==}
    engines: {node: '>= 0.8.0'}

  lines-and-columns@1.2.4:
    resolution: {integrity: sha512-7ylylesZQ/PV29jhEDl3Ufjo6ZX7gCqJr5F7PKrqc93v7fzSymt1BpwEU8nAUXs8qzzvqhbjhK5QZg6Mt/HkBg==}

  load-yaml-file@0.2.0:
    resolution: {integrity: sha512-OfCBkGEw4nN6JLtgRidPX6QxjBQGQf72q3si2uvqyFEMbycSFFHwAZeXx6cJgFM9wmLrf9zBwCP3Ivqa+LLZPw==}
    engines: {node: '>=6'}

  locate-path@2.0.0:
    resolution: {integrity: sha512-NCI2kiDkyR7VeEKm27Kda/iQHyKJe1Bu0FlTbYp3CqJu+9IFe9bLyAjMxf5ZDDbEg+iMPzB5zYyUTSm8wVTKmA==}
    engines: {node: '>=4'}

  locate-path@5.0.0:
    resolution: {integrity: sha512-t7hw9pI+WvuwNJXwk5zVHpyhIqzg2qTlklJOf0mVxGSbe3Fp2VieZcduNYjaLDoy6p9uGpQEGWG87WpMKlNq8g==}
    engines: {node: '>=8'}

  locate-path@6.0.0:
    resolution: {integrity: sha512-iPZK6eYjbxRu3uB4/WZ3EsEIMJFMqAoopl3R+zuq0UjcAm/MO6KCweDgPfP3elTztoKP3KtnVHxTn2NHBSDVUw==}
    engines: {node: '>=10'}

  lodash.camelcase@4.3.0:
    resolution: {integrity: sha512-TwuEnCnxbc3rAvhf/LbG7tJUDzhqXyFnv3dtzLOPgCG/hODL7WFnsbwktkD7yUV0RrreP/l1PALq/YSg6VvjlA==}

  lodash.clonedeep@4.5.0:
    resolution: {integrity: sha512-H5ZhCF25riFd9uB5UCkVKo61m3S/xZk1x4wA6yp/L3RFP6Z/eHH1ymQcGLo7J3GMPfm0V/7m1tryHuGVxpqEBQ==}

  lodash.flattendeep@4.4.0:
    resolution: {integrity: sha512-uHaJFihxmJcEX3kT4I23ABqKKalJ/zDrDg0lsFtc1h+3uw49SIJ5beyhx5ExVRti3AvKoOJngIj7xz3oylPdWQ==}

  lodash.get@4.4.2:
    resolution: {integrity: sha512-z+Uw/vLuy6gQe8cfaFWD7p0wVv8fJl3mbzXh33RS+0oW2wvUqiRXiQ69gLWSLpgB5/6sU+r6BlQR0MBILadqTQ==}

  lodash.isequal@4.5.0:
    resolution: {integrity: sha512-pDo3lu8Jhfjqls6GkMgpahsF9kCyayhgykjyLMNFTKWrpVdAQtYyB4muAMWozBB4ig/dtWAmsMxLEI8wuz+DYQ==}

  lodash.memoize@4.1.2:
    resolution: {integrity: sha512-t7j+NzmgnQzTAYXcsHYLgimltOV1MXHtlOWf6GjL9Kj8GK5FInw5JotxvbOs+IvV1/Dzo04/fCGfLVs7aXb4Ag==}

  lodash.merge@4.6.2:
    resolution: {integrity: sha512-0KpjqXRVvrYyCsX1swR/XTK0va6VQkQM6MNo7PqW77ByjAhoARA8EfrP1N4+KlKj8YS0ZUCtRT/YUuhyYDujIQ==}

  lodash.startcase@4.4.0:
    resolution: {integrity: sha512-+WKqsK294HMSc2jEbNgpHpd0JfIBhp7rEV4aqXWqFr6AlXov+SlcgB1Fv01y2kGe3Gc8nMW7VA0SrGuSkRfIEg==}

  lodash.truncate@4.4.2:
    resolution: {integrity: sha512-jttmRe7bRse52OsWIMDLaXxWqRAmtIUccAQ3garviCqJjafXOfNMO0yMfNpdD6zbGaTU0P5Nz7e7gAT6cKmJRw==}

  lodash@4.17.21:
    resolution: {integrity: sha512-v2kDEe57lecTulaDIuNTPy3Ry4gLGJ6Z1O3vE1krgXZNrsQ+LFTGHVxVjcXPs17LhbZVGedAJv8XZ1tvj5FvSg==}

  log-symbols@4.1.0:
    resolution: {integrity: sha512-8XPvpAA8uyhfteu8pIvQxpJZ7SYYdpUivZpGy6sFsBuKRY/7rQGavedeB8aK+Zkyq6upMFVL/9AW6vOYzfRyLg==}
    engines: {node: '>=10'}

  loose-envify@1.4.0:
    resolution: {integrity: sha512-lyuxPGr/Wfhrlem2CL/UcnUc1zcqKAImBDzukY7Y5F/yQiNdko6+fRLevlw1HgMySw7f611UIY408EtxRSoK3Q==}
    hasBin: true

  loupe@2.3.7:
    resolution: {integrity: sha512-zSMINGVYkdpYSOBmLi0D1Uo7JU9nVdQKrHxC8eYlV+9YKK9WePqAlL7lSlorG/U2Fw1w0hTBmaa/jrQ3UbPHtA==}

  lower-case@2.0.2:
    resolution: {integrity: sha512-7fm3l3NAF9WfN6W3JOmf5drwpVqX78JtoGJ3A6W0a6ZnldM41w2fV5D490psKFTpMds8TJse/eHLFFsNHHjHgg==}

  lru-cache@10.4.3:
    resolution: {integrity: sha512-JNAzZcXrCt42VGLuYz0zfAzDfAvJWW6AfYlDBQyDV5DClI2m5sAmK+OIO7s59XfsRsWHp02jAJrRadPRGTt6SQ==}

  lru-cache@4.1.5:
    resolution: {integrity: sha512-sWZlbEP2OsHNkXrMl5GYk/jKk70MBng6UU4YI/qGDYbgf6YbP4EvmqISbXCoJiRKs+1bSpFHVgQxvJ17F2li5g==}

  lru-cache@5.1.1:
    resolution: {integrity: sha512-KpNARQA3Iwv+jTA0utUVVbrh+Jlrr1Fv0e56GGzAFOXN7dk/FviaDW8LHmK52DlcH4WP2n6gI8vN1aesBFgo9w==}

  lru_map@0.3.3:
    resolution: {integrity: sha512-Pn9cox5CsMYngeDbmChANltQl+5pi6XmTrraMSzhPmMBbmgcxmqWry0U3PGapCU1yB4/LqCcom7qhHZiF/jGfQ==}

  make-dir@3.1.0:
    resolution: {integrity: sha512-g3FeP20LNwhALb/6Cz6Dd4F2ngze0jz7tbzrD2wAV+o9FeNHe4rL+yK2md0J/fiSf1sa1ADhXqi5+oVwOM/eGw==}
    engines: {node: '>=8'}

  make-dir@4.0.0:
    resolution: {integrity: sha512-hXdUTZYIVOt1Ex//jAQi+wTZZpUpwBj/0QsOzqegb3rGMMeJiSEu5xLHnYfBrRV4RH2+OCSOO95Is/7x1WJ4bw==}
    engines: {node: '>=10'}

  make-error@1.3.6:
    resolution: {integrity: sha512-s8UhlNe7vPKomQhC1qFelMokr/Sc3AgNbso3n74mVPA5LTZwkB9NlXf4XPamLxJE8h0gh73rM94xvwRT2CVInw==}

  markdown-table@1.1.3:
    resolution: {integrity: sha512-1RUZVgQlpJSPWYbFSpmudq5nHY1doEIv89gBtF0s4gW1GF2XorxcA/70M5vq7rLv0a6mhOUccRsqkwhwLCIQ2Q==}

  markdown-table@3.0.3:
    resolution: {integrity: sha512-Z1NL3Tb1M9wH4XESsCDEksWoKTdlUafKc4pt0GRwjUyXaCFZ+dc3g2erqB6zm3szA2IUSi7VnPI+o/9jnxh9hw==}

  md5.js@1.3.5:
    resolution: {integrity: sha512-xitP+WxNPcTTOgnTJcrhM0xvdPepipPSf3I8EIpGKeFLjt3PlJLIDG3u8EX53ZIubkb+5U2+3rELYpEhHhzdkg==}

  memorystream@0.3.1:
    resolution: {integrity: sha512-S3UwM3yj5mtUSEfP41UZmt/0SCoVYUcU1rkXv+BQ5Ig8ndL4sPoJNBUJERafdPb5jjHJGuMgytgKvKIf58XNBw==}
    engines: {node: '>= 0.10.0'}

  merge2@1.4.1:
    resolution: {integrity: sha512-8q7VEgMJW4J8tcfVPy8g09NcQwZdbwFEqhe/WZkoIzjn/3TGDwtOCYtXGxA3O8tPzpczCCDgv+P2P5y00ZJOOg==}
    engines: {node: '>= 8'}

  micro-ftch@0.3.1:
    resolution: {integrity: sha512-/0LLxhzP0tfiR5hcQebtudP56gUurs2CLkGarnCiB/OqEyUFQ6U3paQi/tgLv0hBJYt2rnr9MNpxz4fiiugstg==}

  micromatch@4.0.8:
    resolution: {integrity: sha512-PXwfBhYu0hBCPw8Dn0E+WDYb7af3dSLVWKi3HGv84IdF4TyFoC0ysxFd0Goxw7nSv4T/PzEJQxsYsEiFCKo2BA==}
    engines: {node: '>=8.6'}

  mime-db@1.52.0:
    resolution: {integrity: sha512-sPU4uV7dYlvtWJxwwxHD0PuihVNiE7TyAbQ5SWxDCB9mUYvOgroQOwYQQOKPJ8CIbE+1ETVlOoK1UC2nU3gYvg==}
    engines: {node: '>= 0.6'}

  mime-types@2.1.35:
    resolution: {integrity: sha512-ZDY+bPm5zTTF+YpCrAU9nK0UgICYPT0QtT1NZWFv4s++TNkcgVaT0g6+4R2uI4MjQjzysHB1zxuWL50hzaeXiw==}
    engines: {node: '>= 0.6'}

  mimic-fn@2.1.0:
    resolution: {integrity: sha512-OqbOk5oEQeAZ8WXWydlu9HJjz9WVdEIvamMCcXmuqUYjTknH/sqsWvhQ3vgwKFRR1HpjvNBKQ37nbJgYzGqGcg==}
    engines: {node: '>=6'}

  mimic-response@3.1.0:
    resolution: {integrity: sha512-z0yWI+4FDrrweS8Zmt4Ej5HdJmky15+L2e6Wgn3+iK5fWzb6T3fhNFq2+MeTRb064c6Wr4N/wv0DzQTjNzHNGQ==}
    engines: {node: '>=10'}

  minimalistic-assert@1.0.1:
    resolution: {integrity: sha512-UtJcAD4yEaGtjPezWuO9wC4nwUnVH/8/Im3yEHQP4b67cXlD/Qr9hdITCU1xDbSEXg2XKNaP8jsReV7vQd00/A==}

  minimalistic-crypto-utils@1.0.1:
    resolution: {integrity: sha512-JIYlbt6g8i5jKfJ3xz7rF0LXmv2TkDxBLUkiBeZ7bAx4GnnNMr8xFpGnOxn6GhTEHx3SjRrZEoU+j04prX1ktg==}

  minimatch@3.1.2:
    resolution: {integrity: sha512-J7p63hRiAjw1NDEww1W7i37+ByIrOWO5XQQAzZ3VOcL0PNybwpfmV/N05zFAzwQ9USyEcX6t3UO+K5aqBQOIHw==}

  minimatch@5.1.6:
    resolution: {integrity: sha512-lKwV/1brpG6mBUFHtb7NUmtABCb2WZZmm2wNiOA5hAb8VdCS4B3dtMWyvcoViccwAW/COERjXLt0zP1zXUN26g==}
    engines: {node: '>=10'}

  minimatch@9.0.5:
    resolution: {integrity: sha512-G6T0ZX48xgozx7587koeX9Ys2NYy6Gmv//P89sEte9V9whIapMNF4idKxnW2QtCcLiTWlb/wfCabAtAFWhhBow==}
    engines: {node: '>=16 || 14 >=14.17'}

  minimist@1.2.8:
    resolution: {integrity: sha512-2yyAR8qBkN3YuheJanUpWC5U3bb5osDywNB8RzDVlDwDHbocAJveqqj1u8+SVD7jkWT4yvsHCpWqqWqAxb0zCA==}

  minipass@7.1.2:
    resolution: {integrity: sha512-qOOzS1cBTWYF4BH8fVePDBOO9iptMnGUEZwNc/cMWnTV2nVLZ7VoNWEPHkYczZA0pdoA7dl6e7FL659nX9S2aw==}
    engines: {node: '>=16 || 14 >=14.17'}

  mkdirp-classic@0.5.3:
    resolution: {integrity: sha512-gKLcREMhtuZRwRAfqP3RFW+TK4JqApVBtOIftVgjuABpAtpxhPGaDcfvbhNvD0B8iD1oUr/txX35NjcaY6Ns/A==}

  mkdirp@0.5.6:
    resolution: {integrity: sha512-FP+p8RB8OWpF3YZBCrP5gtADmtXApB5AMLn+vdyA+PyxCjrCs00mjyUozssO33cwDeT3wNGdLxJ5M//YqtHAJw==}
    hasBin: true

  mkdirp@1.0.4:
    resolution: {integrity: sha512-vVqVZQyf3WLx2Shd0qJ9xuvqgAyKPLAiqITEtqW0oIUjzo3PePDd6fW9iFz30ef7Ysp/oiWqbhszeGWW2T6Gzw==}
    engines: {node: '>=10'}
    hasBin: true

  mnemonist@0.38.5:
    resolution: {integrity: sha512-bZTFT5rrPKtPJxj8KSV0WkPyNxl72vQepqqVUAW2ARUpUSF2qXMB6jZj7hW5/k7C1rtpzqbD/IIbJwLXUjCHeg==}

  mocha@10.7.3:
    resolution: {integrity: sha512-uQWxAu44wwiACGqjbPYmjo7Lg8sFrS3dQe7PP2FQI+woptP4vZXSMcfMyFL/e1yFEeEpV4RtyTpZROOKmxis+A==}
    engines: {node: '>= 14.0.0'}
    hasBin: true

  mri@1.2.0:
    resolution: {integrity: sha512-tzzskb3bG8LvYGFF/mDTpq3jpI6Q9wc3LEmBaghu+DdCssd1FakN7Bc0hVNmEyGq1bq3RgfkCb3cmQLpNPOroA==}
    engines: {node: '>=4'}

  ms@2.1.2:
    resolution: {integrity: sha512-sGkPx+VjMtmA6MX27oA4FBFELFCZZ4S4XqeGOXCv68tT+jb3vk/RyaKWP0PTKyWtmLSM0b+adUTEvbs1PEaH2w==}

  ms@2.1.3:
    resolution: {integrity: sha512-6FlzubTLZG3J2a/NVCAleEhjzq5oxgHyaCU9yYXvcLsvoVaHJq/s5xXI6/XXP6tz7R9xAOtHnSO/tXtF3WRTlA==}

  napi-build-utils@1.0.2:
    resolution: {integrity: sha512-ONmRUqK7zj7DWX0D9ADe03wbwOBZxNAfF20PlGfCWQcD3+/MakShIHrMqx9YwPTfxDdF1zLeL+RGZiR9kGMLdg==}

  natural-compare-lite@1.4.0:
    resolution: {integrity: sha512-Tj+HTDSJJKaZnfiuw+iaF9skdPpTo2GtEly5JHnWV/hfv2Qj/9RKsGISQtLh2ox3l5EAGw487hnBee0sIJ6v2g==}

  natural-compare@1.4.0:
    resolution: {integrity: sha512-OWND8ei3VtNC9h7V60qff3SVobHr996CTwgxubgyQYEpg290h9J0buyECNNJexkFm5sOajh5G116RYA1c8ZMSw==}

  ndjson@2.0.0:
    resolution: {integrity: sha512-nGl7LRGrzugTtaFcJMhLbpzJM6XdivmbkdlaGcrk/LXg2KL/YBC6z1g70xh0/al+oFuVFP8N8kiWRucmeEH/qQ==}
    engines: {node: '>=10'}
    hasBin: true

  neo-async@2.6.2:
    resolution: {integrity: sha512-Yd3UES5mWCSqR+qNT93S3UoYUkqAZ9lLg8a7g9rimsWmYGK8cVToA4/sF3RrshdyV3sAGMXVUmpMYOw+dLpOuw==}

  nise@4.1.0:
    resolution: {integrity: sha512-eQMEmGN/8arp0xsvGoQ+B1qvSkR73B1nWSCh7nOt5neMCtwcQVYQGdzQMhcNscktTsWB54xnlSQFzOAPJD8nXA==}

  no-case@3.0.4:
    resolution: {integrity: sha512-fgAN3jGAh+RoxUGZHTSOLJIqUc2wmoBwGR4tbpNAKmmovFoWq0OdRkb0VkldReO2a2iBT/OEulG9XSUc10r3zg==}

  node-abi@3.67.0:
    resolution: {integrity: sha512-bLn/fU/ALVBE9wj+p4Y21ZJWYFjUXLXPi/IewyLZkx3ApxKDNBWCKdReeKOtD8dWpOdDCeMyLh6ZewzcLsG2Nw==}
    engines: {node: '>=10'}

  node-addon-api@2.0.2:
    resolution: {integrity: sha512-Ntyt4AIXyaLIuMHF6IOoTakB3K+RWxwtsHNRxllEoA6vPwP9o4866g6YWDLUdnucilZhmkxiHwHr11gAENw+QA==}

  node-addon-api@3.2.1:
    resolution: {integrity: sha512-mmcei9JghVNDYydghQmeDX8KoAm0FAiYyIcUt/N4nhyAipB17pllZQDOJD2fotxABnt4Mdz+dKTO7eftLg4d0A==}

  node-addon-api@6.1.0:
    resolution: {integrity: sha512-+eawOlIgy680F0kBzPUNFhMZGtJ1YmqM6l4+Crf4IkImjYrO/mqPwRMh352g23uIaQKFItcQ64I7KMaJxHgAVA==}

  node-emoji@1.11.0:
    resolution: {integrity: sha512-wo2DpQkQp7Sjm2A0cq+sN7EHKO6Sl0ctXeBdFZrL9T9+UywORbufTcTZxom8YqpLQt/FqNMUkOpkZrJVYSKD3A==}

  node-fetch@2.7.0:
    resolution: {integrity: sha512-c4FRfUm/dbcWZ7U+1Wq0AwCyFL+3nt2bEw05wfxSz+DWpWsitgmSgYmy2dQdWyKC1694ELPqMs/YzUSNozLt8A==}
    engines: {node: 4.x || >=6.0.0}
    peerDependencies:
      encoding: ^0.1.0
    peerDependenciesMeta:
      encoding:
        optional: true

  node-gyp-build@4.8.1:
    resolution: {integrity: sha512-OSs33Z9yWr148JZcbZd5WiAXhh/n9z8TxQcdMhIOlpN9AhWpLfvVFO73+m77bBABQMaY9XSvIa+qk0jlI7Gcaw==}
    hasBin: true

  node-hid@2.1.2:
    resolution: {integrity: sha512-qhCyQqrPpP93F/6Wc/xUR7L8mAJW0Z6R7HMQV8jCHHksAxNDe/4z4Un/H9CpLOT+5K39OPyt9tIQlavxWES3lg==}
    engines: {node: '>=10'}
    hasBin: true

  node-preload@0.2.1:
    resolution: {integrity: sha512-RM5oyBy45cLEoHqCeh+MNuFAxO0vTFBLskvQbOKnEE7YTTSN4tbN8QWDIPQ6L+WvKsB/qLEGpYe2ZZ9d4W9OIQ==}
    engines: {node: '>=8'}

  node-releases@2.0.18:
    resolution: {integrity: sha512-d9VeXT4SJ7ZeOqGX6R5EM022wpL+eWPooLI+5UpWn2jCT1aosUQEhQP214x33Wkwx3JQMvIm+tIoVOdodFS40g==}

  nofilter@3.1.0:
    resolution: {integrity: sha512-l2NNj07e9afPnhAhvgVrCD/oy2Ai1yfLpuo3EpiO1jFTsB4sFz6oIfAfSZyQzVpkZQ9xS8ZS5g1jCBgq4Hwo0g==}
    engines: {node: '>=12.19'}

  nopt@3.0.6:
    resolution: {integrity: sha512-4GUt3kSEYmk4ITxzB/b9vaIDfUVWN/Ml1Fwl11IlnIG2iaJ9O6WXZ9SrYM9NLI8OCBieN2Y8SWC2oJV0RQ7qYg==}
    hasBin: true

  normalize-path@3.0.0:
    resolution: {integrity: sha512-6eZs5Ls3WtCisHWp9S2GUy8dqkpGi4BVSz3GaqiE6ezub0512ESztXUwUB6C6IKbQkY2Pnb/mD4WYojCRwcwLA==}
    engines: {node: '>=0.10.0'}

  number-to-bn@1.7.0:
    resolution: {integrity: sha512-wsJ9gfSz1/s4ZsJN01lyonwuxA1tml6X1yBDnfpMglypcBRFZZkus26EdPSlqS5GJfYddVZa22p3VNb3z5m5Ig==}
    engines: {node: '>=6.5.0', npm: '>=3'}

  nyc@15.1.0:
    resolution: {integrity: sha512-jMW04n9SxKdKi1ZMGhvUTHBN0EICCRkHemEoE5jm6mTYcqcdas0ATzgUgejlQUHMvpnOZqGB5Xxsv9KxJW1j8A==}
    engines: {node: '>=8.9'}
    hasBin: true

  object-assign@4.1.1:
    resolution: {integrity: sha512-rJgTQnkUnH1sFw8yT6VSU3zD3sWmu6sZhIseY8VX+GRu3P6F7Fu+JNDoXfklElbLJSnc3FUQHVe4cU5hj+BcUg==}
    engines: {node: '>=0.10.0'}

  object-inspect@1.13.2:
    resolution: {integrity: sha512-IRZSRuzJiynemAXPYtPe5BoI/RESNYR7TYm50MC5Mqbd3Jmw5y790sErYw3V6SryFJD64b74qQQs9wn5Bg/k3g==}
    engines: {node: '>= 0.4'}

  object-keys@1.1.1:
    resolution: {integrity: sha512-NuAESUOUMrlIXOfHKzD6bpPu3tYt3xvjNdRIQ+FeT0lNb4K8WR70CaDxhuNguS2XG+GjkyMwOzsN5ZktImfhLA==}
    engines: {node: '>= 0.4'}

  object.assign@4.1.5:
    resolution: {integrity: sha512-byy+U7gp+FVwmyzKPYhW2h5l3crpmGsxl7X2s8y43IgxvG4g3QZ6CffDtsNQy1WsmZpQbO+ybo0AlW7TY6DcBQ==}
    engines: {node: '>= 0.4'}

  object.fromentries@2.0.8:
    resolution: {integrity: sha512-k6E21FzySsSK5a21KRADBd/NGneRegFO5pLHfdQLpRDETUNJueLXs3WCzyQ3tFRDYgbq3KHGXfTbi2bs8WQ6rQ==}
    engines: {node: '>= 0.4'}

  object.groupby@1.0.3:
    resolution: {integrity: sha512-+Lhy3TQTuzXI5hevh8sBGqbmurHbbIjAi0Z4S63nthVLmLxfbj4T54a4CfZrXIrt9iP4mVAPYMo/v99taj3wjQ==}
    engines: {node: '>= 0.4'}

  object.values@1.2.0:
    resolution: {integrity: sha512-yBYjY9QX2hnRmZHAjG/f13MzmBzxzYgQhFrke06TTyKY5zSTEqkOeukBzIdVA3j3ulu8Qa3MbVFShV7T2RmGtQ==}
    engines: {node: '>= 0.4'}

  obliterator@2.0.4:
    resolution: {integrity: sha512-lgHwxlxV1qIg1Eap7LgIeoBWIMFibOjbrYPIPJZcI1mmGAI2m3lNYpK12Y+GBdPQ0U1hRwSord7GIaawz962qQ==}

  once@1.4.0:
    resolution: {integrity: sha512-lNaJgI+2Q5URQBkccEKHTQOPaXdUxnZZElQTZY0MFUAuaEqe1E+Nyvgdz/aIyNi6Z9MzO5dv1H8n58/GELp3+w==}

  onetime@5.1.2:
    resolution: {integrity: sha512-kbpaSSGJTWdAY5KPVeMOKXSrPtr8C8C7wodJbcsd51jRnmD+GZu8Y0VoU6Dm5Z4vWr0Ig/1NKuWRKf7j5aaYSg==}
    engines: {node: '>=6'}

  optionator@0.8.3:
    resolution: {integrity: sha512-+IW9pACdk3XWmmTXG8m3upGUJst5XRGzxMRjXzAuJ1XnIFNvfhjjIuYkDvysnPQ7qzqVzLt78BCruntqRhWQbA==}
    engines: {node: '>= 0.8.0'}

  optionator@0.9.4:
    resolution: {integrity: sha512-6IpQ7mKUxRcZNLIObR0hz7lxsapSSIYNZJwXPGeF0mTVqGKFIXj1DQcMoT22S3ROcLyY/rz0PWaWZ9ayWmad9g==}
    engines: {node: '>= 0.8.0'}

  ora@5.4.1:
    resolution: {integrity: sha512-5b6Y85tPxZZ7QytO+BQzysW31HJku27cRIlkbAXaNx+BdcVi+LlRFmVXzeF6a7JCwJpyw5c4b+YSVImQIrBpuQ==}
    engines: {node: '>=10'}

  ordinal@1.0.3:
    resolution: {integrity: sha512-cMddMgb2QElm8G7vdaa02jhUNbTSrhsgAGUz1OokD83uJTwSUn+nKoNoKVVaRa08yF6sgfO7Maou1+bgLd9rdQ==}

  os-tmpdir@1.0.2:
    resolution: {integrity: sha512-D2FR03Vir7FIu45XBY20mTb+/ZSWB00sjU9jdQXt83gDrI4Ztz5Fs7/yy74g2N5SVQY4xY1qDr4rNddwYRVX0g==}
    engines: {node: '>=0.10.0'}

  outdent@0.5.0:
    resolution: {integrity: sha512-/jHxFIzoMXdqPzTaCpFzAAWhpkSjZPF4Vsn6jAfNpmbH/ymsmd7Qc6VE9BGn0L6YMj6uwpQLxCECpus4ukKS9Q==}

  p-filter@2.1.0:
    resolution: {integrity: sha512-ZBxxZ5sL2HghephhpGAQdoskxplTwr7ICaehZwLIlfL6acuVgZPm8yBNuRAFBGEqtD/hmUeq9eqLg2ys9Xr/yw==}
    engines: {node: '>=8'}

  p-limit@1.3.0:
    resolution: {integrity: sha512-vvcXsLAJ9Dr5rQOPk7toZQZJApBl2K4J6dANSsEuh6QI41JYcsS/qhTGa9ErIUUgK3WNQoJYvylxvjqmiqEA9Q==}
    engines: {node: '>=4'}

  p-limit@2.3.0:
    resolution: {integrity: sha512-//88mFWSJx8lxCzwdAABTJL2MyWB12+eIY7MDL2SqLmAkeKU9qxRvWuSyTjm3FUmpBEMuFfckAIqEaVGUDxb6w==}
    engines: {node: '>=6'}

  p-limit@3.1.0:
    resolution: {integrity: sha512-TYOanM3wGwNGsZN2cVTYPArw454xnXj5qmWF1bEoAc4+cU/ol7GVh7odevjp1FNHduHc3KZMcFduxU5Xc6uJRQ==}
    engines: {node: '>=10'}

  p-locate@2.0.0:
    resolution: {integrity: sha512-nQja7m7gSKuewoVRen45CtVfODR3crN3goVQ0DDZ9N3yHxgpkuBhZqsaiotSQRrADUrne346peY7kT3TSACykg==}
    engines: {node: '>=4'}

  p-locate@4.1.0:
    resolution: {integrity: sha512-R79ZZ/0wAxKGu3oYMlz8jy/kbhsNrS7SKZ7PxEHBgJ5+F2mtFW2fK2cOtBh1cHYkQsbzFV7I+EoRKe6Yt0oK7A==}
    engines: {node: '>=8'}

  p-locate@5.0.0:
    resolution: {integrity: sha512-LaNjtRWUBY++zB5nE/NwcaoMylSPk+S+ZHNB1TzdbMJMny6dynpAGt7X/tl/QYq3TIeE6nxHppbo2LGymrG5Pw==}
    engines: {node: '>=10'}

  p-map@2.1.0:
    resolution: {integrity: sha512-y3b8Kpd8OAN444hxfBbFfj1FY/RjtTd8tzYwhUqNYXx0fXx2iX4maP4Qr6qhIKbQXI02wTLAda4fYUbDagTUFw==}
    engines: {node: '>=6'}

  p-map@3.0.0:
    resolution: {integrity: sha512-d3qXVTF/s+W+CdJ5A29wywV2n8CQQYahlgz2bFiA+4eVNJbHJodPZ+/gXwPGh0bOqA+j8S+6+ckmvLGPk1QpxQ==}
    engines: {node: '>=8'}

  p-map@4.0.0:
    resolution: {integrity: sha512-/bjOqmgETBYB5BoEeGVea8dmvHb2m9GLy1E9W43yeyfP6QQCZGFNa+XRceJEuDB6zqr+gKpIAmlLebMpykw/MQ==}
    engines: {node: '>=10'}

  p-try@1.0.0:
    resolution: {integrity: sha512-U1etNYuMJoIz3ZXSrrySFjsXQTWOx2/jdi86L+2pRvph/qMKL6sbcCYdH23fqsbm8TH2Gn0OybpT4eSFlCVHww==}
    engines: {node: '>=4'}

  p-try@2.2.0:
    resolution: {integrity: sha512-R4nPAVTAU0B9D35/Gk3uJf/7XYbQcyohSKdvAxIRSNghFl4e71hVoGnBNQz9cWaXxO2I10KTC+3jMdvvoKw6dQ==}
    engines: {node: '>=6'}

  package-hash@4.0.0:
    resolution: {integrity: sha512-whdkPIooSu/bASggZ96BWVvZTRMOFxnyUG5PnTSGKoJE2gd5mbVNmR2Nj20QFzxYYgAXpoqC+AiXzl+UMRh7zQ==}
    engines: {node: '>=8'}

  package-json-from-dist@1.0.0:
    resolution: {integrity: sha512-dATvCeZN/8wQsGywez1mzHtTlP22H8OEfPrVMLNr4/eGa+ijtLn/6M5f0dY8UKNrC2O9UCU6SSoG3qRKnt7STw==}

  parent-module@1.0.1:
    resolution: {integrity: sha512-GQ2EWRpQV8/o+Aw8YqtfZZPfNRWZYkbidE9k5rpl/hC3vtHHBfGm2Ifi6qWV+coDGkrUKZAxE3Lot5kcsRlh+g==}
    engines: {node: '>=6'}

  parse-cache-control@1.0.1:
    resolution: {integrity: sha512-60zvsJReQPX5/QP0Kzfd/VrpjScIQ7SHBW6bFCYfEP+fp0Eppr1SHhIO5nd1PjZtvclzSzES9D/p5nFJurwfWg==}

  parse-json@5.2.0:
    resolution: {integrity: sha512-ayCKvm/phCGxOkYRSCM82iDwct8/EonSEgCSxWxD7ve6jHggsFl4fZVQBPRNgQoKiuV/odhFrGzQXZwbifC8Rg==}
    engines: {node: '>=8'}

  parse-ms@0.1.2:
    resolution: {integrity: sha512-VwMglE9412ifMHcRFEVJePEpreQh90wjIiOdP0UQQGKV4l+QprdKI+p5noXTkmGjznBMb40s+VymcclATAVvYA==}
    engines: {node: '>=0.10.0'}

  path-exists@3.0.0:
    resolution: {integrity: sha512-bpC7GYwiDYQ4wYLe+FA8lhRjhQCMcQGuSgGGqDkg/QerRWw9CmGRT0iSOVRSZJ29NMLZgIzqaljJ63oaL4NIJQ==}
    engines: {node: '>=4'}

  path-exists@4.0.0:
    resolution: {integrity: sha512-ak9Qy5Q7jYb2Wwcey5Fpvg2KoAc/ZIhLSLOSBmRmygPsGwkVVt0fZa0qrtMz+m6tJTAHfZQ8FnmB4MG4LWy7/w==}
    engines: {node: '>=8'}

  path-is-absolute@1.0.1:
    resolution: {integrity: sha512-AVbw3UJ2e9bq64vSaS9Am0fje1Pa8pbGqTTsmXfaIiMpnr5DlDhfJOuLj9Sf95ZPVDAUerDfEk88MPmPe7UCQg==}
    engines: {node: '>=0.10.0'}

  path-key@3.1.1:
    resolution: {integrity: sha512-ojmeN0qd+y0jszEtoY48r0Peq5dwMEkIlCOu6Q5f41lfkswXuKtYrhgoTpLnyIcHm24Uhqx+5Tqm2InSwLhE6Q==}
    engines: {node: '>=8'}

  path-parse@1.0.7:
    resolution: {integrity: sha512-LDJzPVEEEPR+y48z93A0Ed0yXb8pAByGWo/k5YYdYgpY2/2EsOsksJrq7lOHxryrVOn1ejG6oAp8ahvOIQD8sw==}

  path-scurry@1.11.1:
    resolution: {integrity: sha512-Xa4Nw17FS9ApQFJ9umLiJS4orGjm7ZzwUrwamcGQuHSzDyth9boKDaycYdDcZDuqYATXw4HFXgaqWTctW/v1HA==}
    engines: {node: '>=16 || 14 >=14.18'}

  path-to-regexp@1.8.0:
    resolution: {integrity: sha512-n43JRhlUKUAlibEJhPeir1ncUID16QnEjNpwzNdO3Lm4ywrBpBZ5oLD0I6br9evr1Y9JTqwRtAh7JLoOzAQdVA==}

  path-type@4.0.0:
    resolution: {integrity: sha512-gDKb8aZMDeD/tZWs9P6+q0J9Mwkdl6xMV8TjnGP3qJVJ06bdMgkbBlLU8IdfOsIsFz2BW1rNVT3XuNEl8zPAvw==}
    engines: {node: '>=8'}

  pathval@1.1.1:
    resolution: {integrity: sha512-Dp6zGqpTdETdR63lehJYPeIOqpiNBNtc7BpWSLrOje7UaIsE5aY92r/AunQA7rsXvet3lrJ3JnZX29UPTKXyKQ==}

  pbkdf2@3.1.2:
    resolution: {integrity: sha512-iuh7L6jA7JEGu2WxDwtQP1ddOpaJNC4KlDEFfdQajSGgGPNi4OyDc2R7QnbY2bR9QjBVGwgvTdNJZoE7RaxUMA==}
    engines: {node: '>=0.12'}

  picocolors@1.0.1:
    resolution: {integrity: sha512-anP1Z8qwhkbmu7MFP5iTt+wQKXgwzf7zTyGlcdzabySa9vd0Xt392U0rVmz9poOaBj0uHJKyyo9/upk0HrEQew==}

  picomatch@2.3.1:
    resolution: {integrity: sha512-JU3teHTNjmE2VCGFzuY8EXzCDVwEqB2a8fsIvwaStHhAWJEeVd1o1QD80CU6+ZdEXXSLbSsuLwJjkCBWqRQUVA==}
    engines: {node: '>=8.6'}

  pify@4.0.1:
    resolution: {integrity: sha512-uB80kBFb/tfd68bVleG9T5GGsGPjJrLAUpR5PZIrhBnIaRTQRjqdJSsIKkOP6OAIFbj7GOrcudc5pNjZ+geV2g==}
    engines: {node: '>=6'}

  pkg-dir@4.2.0:
    resolution: {integrity: sha512-HRDzbaKjC+AOWVXxAU/x54COGeIv9eb+6CkDSQoNTt4XyWoIJvuPsXizxu/Fr23EiekbtZwmh1IcIG/l/a10GQ==}
    engines: {node: '>=8'}

  possible-typed-array-names@1.0.0:
    resolution: {integrity: sha512-d7Uw+eZoloe0EHDIYoe+bQ5WXnGMOpmiZFTuMWCwpjzzkL2nTjcKiAk4hh8TjnGye2TwWOk3UXucZ+3rbmBa8Q==}
    engines: {node: '>= 0.4'}

  prebuild-install@7.1.2:
    resolution: {integrity: sha512-UnNke3IQb6sgarcZIDU3gbMeTp/9SSU1DAIkil7PrqG1vZlBtY5msYccSKSHDqa3hNg436IXK+SNImReuA1wEQ==}
    engines: {node: '>=10'}
    hasBin: true

  preferred-pm@3.1.4:
    resolution: {integrity: sha512-lEHd+yEm22jXdCphDrkvIJQU66EuLojPPtvZkpKIkiD+l0DMThF/niqZKJSoU8Vl7iuvtmzyMhir9LdVy5WMnA==}
    engines: {node: '>=10'}

  prelude-ls@1.1.2:
    resolution: {integrity: sha512-ESF23V4SKG6lVSGZgYNpbsiaAkdab6ZgOxe52p7+Kid3W3u3bxR4Vfd/o21dmN7jSt0IwgZ4v5MUd26FEtXE9w==}
    engines: {node: '>= 0.8.0'}

  prelude-ls@1.2.1:
    resolution: {integrity: sha512-vkcDPrRZo1QZLbn5RLGPpg/WmIQ65qoWWhcGKf/b5eplkkarX0m9z8ppCat4mlOqUsWpyNuYgO3VRyrYHSzX5g==}
    engines: {node: '>= 0.8.0'}

  prettier-linter-helpers@1.0.0:
    resolution: {integrity: sha512-GbK2cP9nraSSUF9N2XwUwqfzlAFlMNYYl+ShE/V+H8a9uNl/oUqB1w2EL54Jh0OlyRSd8RfWYJ3coVS4TROP2w==}
    engines: {node: '>=6.0.0'}

  prettier@2.4.1:
    resolution: {integrity: sha512-9fbDAXSBcc6Bs1mZrDYb3XKzDLm4EXXL9sC1LqKP5rZkT6KRr/rf9amVUcODVXgguK/isJz0d0hP72WeaKWsvA==}
    engines: {node: '>=10.13.0'}
    hasBin: true

  prettier@2.8.8:
    resolution: {integrity: sha512-tdN8qQGvNjw4CHbY+XXk0JgCXn9QiF21a55rBe5LJAU+kDyC4WQn4+awm2Xfk2lQMk5fKup9XgzTZtGkjBdP9Q==}
    engines: {node: '>=10.13.0'}
    hasBin: true

  prettier@3.2.5:
    resolution: {integrity: sha512-3/GWa9aOC0YeD7LUfvOG2NiDyhOWRvt1k+rcKhOuYnMY24iiCphgneUfJDyFXd6rZCAnuLBv6UeAULtrhT/F4A==}
    engines: {node: '>=14'}
    hasBin: true

  pretty-format@29.7.0:
    resolution: {integrity: sha512-Pdlw/oPxN+aXdmM9R00JVC9WVFoCLTKJvDVLgmJ+qAffBMxsV85l/Lu7sNx4zSzPyoL2euImuEwHhOXdEgNFZQ==}
    engines: {node: ^14.15.0 || ^16.10.0 || >=18.0.0}

  pretty-ms@0.2.2:
    resolution: {integrity: sha512-ah/vWDJAT0arxQwVcSGp6etaLTZr4IsrXTy/khfjimzdYgSxYWzTMByrtpJUWinAnVY8szDg+qQhsE5MUMz3lQ==}
    engines: {node: '>=0.10.0'}
    hasBin: true

  process-nextick-args@2.0.1:
    resolution: {integrity: sha512-3ouUOpQhtgrbOa17J7+uxOTpITYWaGP7/AhoR3+A+/1e9skrzelGi/dXzEYyvbxubEF6Wn2ypscTKiKJFFn1ag==}

  process-on-spawn@1.0.0:
    resolution: {integrity: sha512-1WsPDsUSMmZH5LeMLegqkPDrsGgsWwk1Exipy2hvB0o/F0ASzbpIctSCcZIK1ykJvtTJULEH+20WOFjMvGnCTg==}
    engines: {node: '>=8'}

  promise@8.3.0:
    resolution: {integrity: sha512-rZPNPKTOYVNEEKFaq1HqTgOwZD+4/YHS5ukLzQCypkj+OkYx7iv0mA91lJlpPPZ8vMau3IIGj5Qlwrx+8iiSmg==}

  prompts@2.4.2:
    resolution: {integrity: sha512-NxNv/kLguCA7p3jE8oL2aEBsrJWgAakBpgmgK6lpPWV+WuOmY6r2/zbAVnP+T8bQlA0nzHXSJSJW0Hq7ylaD2Q==}
    engines: {node: '>= 6'}

  proxy-from-env@1.1.0:
    resolution: {integrity: sha512-D+zkORCbA9f1tdWRK0RaCR3GPv50cMxcrz4X8k5LTSUD1Dkw47mKJEZQNunItRTkWwgtaUSo1RVFRIG9ZXiFYg==}

  pseudomap@1.0.2:
    resolution: {integrity: sha512-b/YwNhb8lk1Zz2+bXXpS/LK9OisiZZ1SNsSLxN1x2OXVEhW2Ckr/7mWE5vrC1ZTiJlD9g19jWszTmJsB+oEpFQ==}

  pump@3.0.0:
    resolution: {integrity: sha512-LwZy+p3SFs1Pytd/jYct4wpv49HiYCqd9Rlc5ZVdk0V+8Yzv6jR5Blk3TRmPL1ft69TxP0IMZGJ+WPFU2BFhww==}

  punycode@2.3.1:
    resolution: {integrity: sha512-vYt7UD1U9Wg6138shLtLOvdAu+8DsC/ilFtEVHcH+wydcSpNE20AfSOduf6MkRFahL5FY7X1oU7nKVZFtfq8Fg==}
    engines: {node: '>=6'}

  qs@6.13.0:
    resolution: {integrity: sha512-+38qI9SOr8tfZ4QmJNplMUxqjbe7LKvvZgWdExBOmd+egZTtjLB67Gu0HRX3u/XOq7UU2Nx6nsjvS16Z9uwfpg==}
    engines: {node: '>=0.6'}

  queue-microtask@1.2.3:
    resolution: {integrity: sha512-NuaNSa6flKT5JaSYQzJok04JzTL1CA6aGhv5rfLW3PgqA+M2ChpZQnAC8h8i4ZFkBS8X5RqkDBHA7r4hej3K9A==}

  rambda@7.5.0:
    resolution: {integrity: sha512-y/M9weqWAH4iopRd7EHDEQQvpFPHj1AA3oHozE9tfITHUtTR7Z9PSlIRRG2l1GuW7sefC1cXFfIcF+cgnShdBA==}

  randombytes@2.1.0:
    resolution: {integrity: sha512-vYl3iOX+4CKUWuxGi9Ukhie6fsqXqS9FE2Zaic4tNFD2N2QQaXOMFbuKK4QmDHC0JO6B1Zp41J0LpT0oR68amQ==}

  raw-body@2.5.2:
    resolution: {integrity: sha512-8zGqypfENjCIqGhgXToC8aB2r7YrBX+AQAfIPs/Mlk+BtPTztOvTS01NRW/3Eh60J+a48lt8qsCzirQ6loCVfA==}
    engines: {node: '>= 0.8'}

  rc@1.2.8:
    resolution: {integrity: sha512-y3bGgqKj3QBdxLbLkomlohkvsA8gdAiUQlSBJnBhfn+BPxg4bc62d8TcBW15wavDfgexCgccckhcZvywyQYPOw==}
    hasBin: true

  react-dom@18.3.1:
    resolution: {integrity: sha512-5m4nQKp+rZRb09LNH59GM4BxTh9251/ylbKIbpe7TpGxfJ+9kv6BLkLBXIjjspbgbnIBNqlI23tRnTWT0snUIw==}
    peerDependencies:
      react: ^18.3.1

  react-is@18.3.1:
    resolution: {integrity: sha512-/LLMVyas0ljjAtoYiPqYiL8VWXzUUdThrmU5+n20DZv+a+ClRoevUzw5JxU+Ieh5/c87ytoTBV9G1FiKfNJdmg==}

  react@18.3.1:
    resolution: {integrity: sha512-wS+hAgJShR0KhEvPJArfuPVN1+Hz1t0Y6n5jLrGQbkb4urgPE/0Rve+1kMB1v/oWgHgm4WIcV+i7F2pTVj+2iQ==}
    engines: {node: '>=0.10.0'}

  read-yaml-file@1.1.0:
    resolution: {integrity: sha512-VIMnQi/Z4HT2Fxuwg5KrY174U1VdUIASQVWXXyqtNRtxSr9IYkn1rsI6Tb6HsrHCmB7gVpNwX6JxPTHcH6IoTA==}
    engines: {node: '>=6'}

  readable-stream@2.3.8:
    resolution: {integrity: sha512-8p0AUk4XODgIewSi0l8Epjs+EVnWiK7NoDIEGU0HhE7+ZyY8D1IMY7odu5lRrFXGg71L15KG8QrPmum45RTtdA==}

  readable-stream@3.6.2:
    resolution: {integrity: sha512-9u/sniCrY3D5WdsERHzHE4G2YCXqoG5FTHUiCC4SIbr6XcLZBY05ya9EKjYek9O5xOAwjGq+1JdGBAS7Q9ScoA==}
    engines: {node: '>= 6'}

  readdirp@3.6.0:
    resolution: {integrity: sha512-hOS089on8RduqdbhvQ5Z37A0ESjsqz6qnRcffsMU3495FuTdqSm+7bhJ29JvIOsBDEEnan5DPu9t3To9VRlMzA==}
    engines: {node: '>=8.10.0'}

  rechoir@0.6.2:
    resolution: {integrity: sha512-HFM8rkZ+i3zrV+4LQjwQ0W+ez98pApMGM3HUrN04j3CqzPOzl9nmP15Y8YXNm8QHGv/eacOVEjqhmWpkRV0NAw==}
    engines: {node: '>= 0.10'}

  recursive-readdir@2.2.3:
    resolution: {integrity: sha512-8HrF5ZsXk5FAH9dgsx3BlUer73nIhuj+9OrQwEbLTPOBzGkL1lsFCR01am+v+0m2Cmbs1nP12hLDl5FA7EszKA==}
    engines: {node: '>=6.0.0'}

  reduce-flatten@2.0.0:
    resolution: {integrity: sha512-EJ4UNY/U1t2P/2k6oqotuX2Cc3T6nxJwsM0N0asT7dhrtH1ltUxDn4NalSYmPE2rCkVpcf/X6R0wDwcFpzhd4w==}
    engines: {node: '>=6'}

  regenerator-runtime@0.14.1:
    resolution: {integrity: sha512-dYnhHh0nJoMfnkZs6GmmhFknAGRrLznOu5nc9ML+EJxGvrx6H7teuevqVqCuPcPK//3eDrrjQhehXVx9cnkGdw==}

  regexp.prototype.flags@1.5.2:
    resolution: {integrity: sha512-NcDiDkTLuPR+++OCKB0nWafEmhg/Da8aUPLPMQbK+bxKKCm1/S5he+AqYa4PlMCVBalb4/yxIRub6qkEx5yJbw==}
    engines: {node: '>= 0.4'}

  release-zalgo@1.0.0:
    resolution: {integrity: sha512-gUAyHVHPPC5wdqX/LG4LWtRYtgjxyX78oanFNTMMyFEfOqdC54s3eE82imuWKbOeqYht2CrNf64Qb8vgmmtZGA==}
    engines: {node: '>=4'}

  req-cwd@2.0.0:
    resolution: {integrity: sha512-ueoIoLo1OfB6b05COxAA9UpeoscNpYyM+BqYlA7H6LVF4hKGPXQQSSaD2YmvDVJMkk4UDpAHIeU1zG53IqjvlQ==}
    engines: {node: '>=4'}

  req-from@2.0.0:
    resolution: {integrity: sha512-LzTfEVDVQHBRfjOUMgNBA+V6DWsSnoeKzf42J7l0xa/B4jyPOuuF5MlNSmomLNGemWTnV2TIdjSSLnEn95fOQA==}
    engines: {node: '>=4'}

  require-directory@2.1.1:
    resolution: {integrity: sha512-fGxEI7+wsG9xrvdjsrlmL22OMTTiHRwAMroiEeMgq8gzoLC/PQr7RsRDSTLUg/bZAZtF+TVIkHc6/4RIKrui+Q==}
    engines: {node: '>=0.10.0'}

  require-from-string@2.0.2:
    resolution: {integrity: sha512-Xf0nWe6RseziFMu+Ap9biiUbmplq6S9/p+7w7YXP/JBHhrUDDUhwa+vANyubuqfZWTveU//DYVGsDG7RKL/vEw==}
    engines: {node: '>=0.10.0'}

  require-main-filename@2.0.0:
    resolution: {integrity: sha512-NKN5kMDylKuldxYLSUfrbo5Tuzh4hd+2E8NPPX02mZtn1VuREQToYe/ZdlJy+J3uCpfaiGF05e7B8W0iXbQHmg==}

  requireindex@1.2.0:
    resolution: {integrity: sha512-L9jEkOi3ASd9PYit2cwRfyppc9NoABujTP8/5gFcbERmo5jUoAKovIC3fsF17pkTnGsrByysqX+Kxd2OTNI1ww==}
    engines: {node: '>=0.10.5'}

  resolve-from@3.0.0:
    resolution: {integrity: sha512-GnlH6vxLymXJNMBo7XP1fJIzBFbdYt49CuTwmB/6N53t+kMPRMFKz783LlQ4tv28XoQfMWinAJX6WCGf2IlaIw==}
    engines: {node: '>=4'}

  resolve-from@4.0.0:
    resolution: {integrity: sha512-pb/MYmXstAkysRFx8piNI1tGFNQIFA3vkE3Gq4EuA1dF6gHp/+vgZqsCGJapvy8N3Q+4o7FwvquPJcnZ7RYy4g==}
    engines: {node: '>=4'}

  resolve-from@5.0.0:
    resolution: {integrity: sha512-qYg9KP24dD5qka9J47d0aVky0N+b4fTU89LN9iDnjB5waksiC49rvMB0PrUJQGoTmH50XPiqOvAjDfaijGxYZw==}
    engines: {node: '>=8'}

  resolve-pkg-maps@1.0.0:
    resolution: {integrity: sha512-seS2Tj26TBVOC2NIc2rOe2y2ZO7efxITtLZcGSOnHHNOQ7CkiUBfw0Iw2ck6xkIhPwLhKNLS8BO+hEpngQlqzw==}

  resolve@1.1.7:
    resolution: {integrity: sha512-9znBF0vBcaSN3W2j7wKvdERPwqTxSpCq+if5C0WoTCyV9n24rua28jeuQ2pL/HOf+yUe/Mef+H/5p60K0Id3bg==}

  resolve@1.17.0:
    resolution: {integrity: sha512-ic+7JYiV8Vi2yzQGFWOkiZD5Z9z7O2Zhm9XMaTxdJExKasieFCr+yXZ/WmXsckHiKl12ar0y6XiXDx3m4RHn1w==}

  resolve@1.22.8:
    resolution: {integrity: sha512-oKWePCxqpd6FlLvGV1VU0x7bkPmmCNolxzjMf4NczoDnQcIWrAF+cPtZn5i6n+RfD2d9i0tzpKnG6Yk168yIyw==}
    hasBin: true

  restore-cursor@3.1.0:
    resolution: {integrity: sha512-l+sSefzHpj5qimhFSE5a8nufZYAM3sBSVMAPtYkmC+4EH2anSGaEMXSD0izRQbu9nfyQ9y5JrVmp7E8oZrUjvA==}
    engines: {node: '>=8'}

  reusify@1.0.4:
    resolution: {integrity: sha512-U9nH88a3fc/ekCF1l0/UP1IosiuIjyTh7hBvXVMHYgVcfGvt897Xguj2UOLDeI5BG2m7/uwyaLVT6fbtCwTyzw==}
    engines: {iojs: '>=1.0.0', node: '>=0.10.0'}

  rfdc@1.4.1:
    resolution: {integrity: sha512-q1b3N5QkRUWUl7iyylaaj3kOpIT0N2i9MqIEQXP73GVsN9cw3fdx8X63cEmWhJGi2PPCF23Ijp7ktmd39rawIA==}

  rimraf@2.7.1:
    resolution: {integrity: sha512-uWjbaKIK3T1OSVptzX7Nl6PvQ3qAGtKEtVRjRuazjfL3Bx5eI409VZSqgND+4UNnmzLVdPj9FqFJNPqBZFve4w==}
    deprecated: Rimraf versions prior to v4 are no longer supported
    hasBin: true

  rimraf@3.0.2:
    resolution: {integrity: sha512-JZkJMZkAGFFPP2YqXZXPbMlMBgsxzE8ILs4lMIX/2o0L9UBw9O/Y3o6wFw/i9YLapcUJWwqbi3kdxIPdC62TIA==}
    deprecated: Rimraf versions prior to v4 are no longer supported
    hasBin: true

  rimraf@5.0.10:
    resolution: {integrity: sha512-l0OE8wL34P4nJH/H2ffoaniAokM2qSmrtXHmlpvYr5AVVX8msAyW0l8NVJFDxlSK4u3Uh/f41cQheDVdnYijwQ==}
    hasBin: true

  ripemd160@2.0.2:
    resolution: {integrity: sha512-ii4iagi25WusVoiC4B4lq7pbXfAp3D9v5CwfkY33vffw2+pkDjY1D8GaN7spsxvCSx8dkPqOZCEZyfxcmJG2IA==}

  rlp@2.2.7:
    resolution: {integrity: sha512-d5gdPmgQ0Z+AklL2NVXr/IoSjNZFfTVvQWzL/AM2AOcSzYP2xjlb0AC8YyCLc41MSNf6P6QVtjgPdmVtzb+4lQ==}
    hasBin: true

  run-parallel@1.2.0:
    resolution: {integrity: sha512-5l4VyZR86LZ/lDxZTR6jqL8AFE2S0IFLMP26AbjsLVADxHdhB/c0GUsH+y39UfCi3dzz8OlQuPmnaJOMoDHQBA==}

  rxjs@7.8.1:
    resolution: {integrity: sha512-AA3TVj+0A2iuIoQkWEK/tqFjBq2j+6PO6Y0zJcvzLAFhEFIO3HL0vls9hWLncZbAAbK0mar7oZ4V079I/qPMxg==}

  safe-array-concat@1.1.2:
    resolution: {integrity: sha512-vj6RsCsWBCf19jIeHEfkRMw8DPiBb+DMXklQ/1SGDHOMlHdPUkZXFQ2YdplS23zESTijAcurb1aSgJA3AgMu1Q==}
    engines: {node: '>=0.4'}

  safe-buffer@5.1.2:
    resolution: {integrity: sha512-Gd2UZBJDkXlY7GbJxfsE8/nvKkUEU1G38c1siN6QP6a9PT9MmHB8GnpscSmMJSoF8LOIrt8ud/wPtojys4G6+g==}

  safe-buffer@5.2.1:
    resolution: {integrity: sha512-rp3So07KcdmmKbGvgaNxQSJr7bGVSVk5S9Eq1F+ppbRo70+YeaDxkw5Dd8NPN+GD6bjnYm2VuPuCXmpuYvmCXQ==}

  safe-regex-test@1.0.3:
    resolution: {integrity: sha512-CdASjNJPvRa7roO6Ra/gLYBTzYzzPyyBXxIMdGW3USQLyjWEls2RgW5UBTXaQVp+OrpeCK3bLem8smtmheoRuw==}
    engines: {node: '>= 0.4'}

  safer-buffer@2.1.2:
    resolution: {integrity: sha512-YZo3K82SD7Riyi0E1EQPojLz7kpepnSQI9IyPbHHg1XXXevb5dJI7tpyN2ADxGcQbHG7vcyRHk0cbwqcQriUtg==}

  sc-istanbul@0.4.6:
    resolution: {integrity: sha512-qJFF/8tW/zJsbyfh/iT/ZM5QNHE3CXxtLJbZsL+CzdJLBsPD7SedJZoUA4d8iAcN2IoMp/Dx80shOOd2x96X/g==}
    hasBin: true

  scheduler@0.23.2:
    resolution: {integrity: sha512-UOShsPwz7NrMUqhR6t0hWjFduvOzbtv7toDH1/hIrfRNIDBnnBWd0CwJTGvTpngVlmwGCdP9/Zl/tVrDqcuYzQ==}

  scrypt-js@3.0.1:
    resolution: {integrity: sha512-cdwTTnqPu0Hyvf5in5asVdZocVDTNRmR7XEcJuIzMjJeSHybHl7vpB66AzwTaIg6CLSbtjcxc8fqcySfnTkccA==}

  secp256k1@4.0.3:
    resolution: {integrity: sha512-NLZVf+ROMxwtEj3Xa562qgv2BK5e2WNmXPiOdVIPLgs6lyTzMvBq0aWTYMI5XCP9jZMVKOcqZLw/Wc4vDkuxhA==}
    engines: {node: '>=10.0.0'}

  semver@5.7.2:
    resolution: {integrity: sha512-cBznnQ9KjJqU67B52RMC65CMarK2600WFnbkcaiwWq3xy/5haFJlshgnpjovMVJ+Hff49d8GEn0b87C5pDQ10g==}
    hasBin: true

  semver@6.3.1:
    resolution: {integrity: sha512-BR7VvDCVHO+q2xBEWskxS6DJE1qRnb7DxzUrogb71CWoSficBxYsiAGd+Kl0mmq/MprG9yArRkyrQxTO6XjMzA==}
    hasBin: true

  semver@7.6.3:
    resolution: {integrity: sha512-oVekP1cKtI+CTDvHWYFUcMtsK/00wmAEfyqKfNdARm8u1wNVhSgaX7A8d4UuIlUI5e84iEwOhs7ZPYRmzU9U6A==}
    engines: {node: '>=10'}
    hasBin: true

  serialize-javascript@6.0.2:
    resolution: {integrity: sha512-Saa1xPByTTq2gdeFZYLLo+RFE35NHZkAbqZeWNd3BpzppeVisAqpDjcp8dyf6uIvEqJRd46jemmyA4iFIeVk8g==}

  set-blocking@2.0.0:
    resolution: {integrity: sha512-KiKBS8AnWGEyLzofFfmvKwpdPzqiy16LvQfK3yv/fVH7Bj13/wl3JSR1J+rfgRE9q7xUJK4qvgS8raSOeLUehw==}

  set-function-length@1.2.2:
    resolution: {integrity: sha512-pgRc4hJ4/sNjWCSS9AmnS40x3bNMDTknHgL5UaMBTMyJnU90EgWh1Rz+MC9eFu4BuN/UwZjKQuY/1v3rM7HMfg==}
    engines: {node: '>= 0.4'}

  set-function-name@2.0.2:
    resolution: {integrity: sha512-7PGFlmtwsEADb0WYyvCMa1t+yke6daIG4Wirafur5kcf+MhUnPms1UeR0CKQdTZD81yESwMHbtn+TR+dMviakQ==}
    engines: {node: '>= 0.4'}

  setimmediate@1.0.5:
    resolution: {integrity: sha512-MATJdZp8sLqDl/68LfQmbP8zKPLQNV6BIZoIgrscFDQ+RsvK/BxeDQOgyxKKoh0y/8h3BqVFnCqQ/gd+reiIXA==}

  setprototypeof@1.2.0:
    resolution: {integrity: sha512-E5LDX7Wrp85Kil5bhZv46j8jOeboKq5JMmYM3gVGdGH8xFpPWXUMsNrlODCrkoxMEeNi/XZIwuRvY4XNwYMJpw==}

  sha.js@2.4.11:
    resolution: {integrity: sha512-QMEp5B7cftE7APOjk5Y6xgrbWu+WkLVQwk8JNjZ8nKRciZaByEW6MubieAiToS7+dwvrjGhH8jRXz3MVd0AYqQ==}
    hasBin: true

  sha1@1.1.1:
    resolution: {integrity: sha512-dZBS6OrMjtgVkopB1Gmo4RQCDKiZsqcpAQpkV/aaj+FCrCg8r4I4qMkDPQjBgLIxlmu9k4nUbWq6ohXahOneYA==}

  shebang-command@1.2.0:
    resolution: {integrity: sha512-EV3L1+UQWGor21OmnvojK36mhg+TyIKDh3iFBKBohr5xeXIhNBcx8oWdgkTEEQ+BEFFYdLRuqMfd5L84N1V5Vg==}
    engines: {node: '>=0.10.0'}

  shebang-command@2.0.0:
    resolution: {integrity: sha512-kHxr2zZpYtdmrN1qDjrrX/Z1rR1kG8Dx+gkpK1G4eXmvXswmcE1hTWBWYUzlraYw1/yZp6YuDY77YtvbN0dmDA==}
    engines: {node: '>=8'}

  shebang-regex@1.0.0:
    resolution: {integrity: sha512-wpoSFAxys6b2a2wHZ1XpDSgD7N9iVjg29Ph9uV/uaP9Ex/KXlkTZTeddxDPSYQpgvzKLGJke2UU0AzoGCjNIvQ==}
    engines: {node: '>=0.10.0'}

  shebang-regex@3.0.0:
    resolution: {integrity: sha512-7++dFhtcx3353uBaq8DDR4NuxBetBzC7ZQOhmTQInHEd6bSrXdiEyzCvG07Z44UYdLShWUyXt5M/yhz8ekcb1A==}
    engines: {node: '>=8'}

  shelljs@0.8.5:
    resolution: {integrity: sha512-TiwcRcrkhHvbrZbnRcFYMLl30Dfov3HKqzp5tO5b4pt6G/SezKcYhmDg15zXVBswHmctSAQKznqNW2LO5tTDow==}
    engines: {node: '>=4'}
    hasBin: true

  side-channel@1.0.6:
    resolution: {integrity: sha512-fDW/EZ6Q9RiO8eFG8Hj+7u/oW+XrPTIChwCOM2+th2A6OblDtYYIpve9m+KvI9Z4C9qSEXlaGR6bTEYHReuglA==}
    engines: {node: '>= 0.4'}

  signal-exit@3.0.7:
    resolution: {integrity: sha512-wnD2ZE+l+SPC/uoS0vXeE9L1+0wuaMqKlfz9AMUo38JsyLSBWSFcHR1Rri62LZc12vLr1gb3jl7iwQhgwpAbGQ==}

  signal-exit@4.1.0:
    resolution: {integrity: sha512-bzyZ1e88w9O1iNJbKnOlvYTrWPDl46O1bG0D3XInv+9tkPrxrN8jUUTiFlDkkmKWgn1M6CfIA13SuGqOa9Korw==}
    engines: {node: '>=14'}

  simple-concat@1.0.1:
    resolution: {integrity: sha512-cSFtAPtRhljv69IK0hTVZQ+OfE9nePi/rtJmw5UjHeVyVroEqJXP1sFztKUy1qU+xvz3u/sfYJLa947b7nAN2Q==}

  simple-get@4.0.1:
    resolution: {integrity: sha512-brv7p5WgH0jmQJr1ZDDfKDOSeWWg+OVypG99A/5vYGPqJ6pxiaHLy8nxtFjBA7oMa01ebA9gfh1uMCFqOuXxvA==}

  sinon-chai@3.7.0:
    resolution: {integrity: sha512-mf5NURdUaSdnatJx3uhoBOrY9dtL19fiOtAdT1Azxg3+lNJFiuN0uzaU3xX1LeAfL17kHQhTAJgpsfhbMJMY2g==}
    peerDependencies:
      chai: ^4.0.0
      sinon: '>=4.0.0'

  sinon@9.2.4:
    resolution: {integrity: sha512-zljcULZQsJxVra28qIAL6ow1Z9tpattkCTEJR4RBP3TGc00FcttsP5pK284Nas5WjMZU5Yzy3kAIp3B3KRf5Yg==}
    deprecated: 16.1.1

  sisteransi@1.0.5:
    resolution: {integrity: sha512-bLGGlR1QxBcynn2d5YmDX4MGjlZvy2MRBDRNHLJ8VI6l6+9FUiyTFNJ0IveOSP0bcXgVDPRcfGqA0pjaqUpfVg==}

  slash@3.0.0:
    resolution: {integrity: sha512-g9Q1haeby36OSStwb4ntCGGGaKsaVSjQ68fBxoQcutl5fS1vuY18H3wSt3jFyFtrkx+Kz0V1G85A4MyAdDMi2Q==}
    engines: {node: '>=8'}

  slice-ansi@4.0.0:
    resolution: {integrity: sha512-qMCMfhY040cVHT43K9BFygqYbUPFZKHOg7K73mtTWJRb8pyP3fzf4Ixd5SzdEJQ6MRUg/WBnOLxghZtKKurENQ==}
    engines: {node: '>=10'}

  solc@0.7.3:
    resolution: {integrity: sha512-GAsWNAjGzIDg7VxzP6mPjdurby3IkGCjQcM8GFYZT6RyaoUZKmMU6Y7YwG+tFGhv7dwZ8rmR4iwFDrrD99JwqA==}
    engines: {node: '>=8.0.0'}
    hasBin: true

  solc@0.8.26:
    resolution: {integrity: sha512-yiPQNVf5rBFHwN6SIf3TUUvVAFKcQqmSUFeq+fb6pNRCo0ZCgpYOZDi3BVoezCPIAcKrVYd/qXlBLUP9wVrZ9g==}
    engines: {node: '>=10.0.0'}
    hasBin: true

  solidity-coverage@0.8.12:
    resolution: {integrity: sha512-8cOB1PtjnjFRqOgwFiD8DaUsYJtVJ6+YdXQtSZDrLGf8cdhhh8xzTtGzVTGeBf15kTv0v7lYPJlV/az7zLEPJw==}
    hasBin: true
    peerDependencies:
      hardhat: ^2.11.0

  source-map-support@0.5.21:
    resolution: {integrity: sha512-uBHU3L3czsIyYXKX88fdrGovxdSCoTGDRZ6SYXtSRxLZUzHg5P/66Ht6uoUlHu9EZod+inXhKo3qQgwXUT/y1w==}

  source-map@0.2.0:
    resolution: {integrity: sha512-CBdZ2oa/BHhS4xj5DlhjWNHcan57/5YuvfdLf17iVmIpd9KRm+DFLmC6nBNj+6Ua7Kt3TmOjDpQT1aTYOQtoUA==}
    engines: {node: '>=0.8.0'}

  source-map@0.6.1:
    resolution: {integrity: sha512-UjgapumWlbMhkBgzT7Ykc5YXUT46F0iKu8SGXq0bcwP5dz/h0Plj6enJqjz1Zbq2l5WaqYnrVbwWOWMyF3F47g==}
    engines: {node: '>=0.10.0'}

  spawn-wrap@2.0.0:
    resolution: {integrity: sha512-EeajNjfN9zMnULLwhZZQU3GWBoFNkbngTUPfaawT4RkMiviTxcX0qfhVbGey39mfctfDHkWtuecgQ8NJcyQWHg==}
    engines: {node: '>=8'}

  spawndamnit@2.0.0:
    resolution: {integrity: sha512-j4JKEcncSjFlqIwU5L/rp2N5SIPsdxaRsIv678+TZxZ0SRDJTm8JrxJMjE/XuiEZNEir3S8l0Fa3Ke339WI4qA==}

  split2@3.2.2:
    resolution: {integrity: sha512-9NThjpgZnifTkJpzTZ7Eue85S49QwpNhZTq6GRJwObb6jnLFNGB7Qm73V5HewTROPyxD0C29xqmaI68bQtV+hg==}

  sprintf-js@1.0.3:
    resolution: {integrity: sha512-D9cPgkvLlV3t3IzL0D0YLvGA9Ahk4PcvVwUbN0dSGr1aP0Nrt4AEnTUbuGvquEC0mA64Gqt1fzirlRs5ibXx8g==}

  stacktrace-parser@0.1.10:
    resolution: {integrity: sha512-KJP1OCML99+8fhOHxwwzyWrlUuVX5GQ0ZpJTd1DFXhdkrvg1szxfHhawXUZ3g9TkXORQd4/WG68jMlQZ2p8wlg==}
    engines: {node: '>=6'}

  statuses@2.0.1:
    resolution: {integrity: sha512-RwNA9Z/7PrK06rYLIzFMlaF+l73iwpzsqRIFgbMLbTcLD6cOao82TaWefPXQvB2fOC4AjuYSEndS7N/mTCbkdQ==}
    engines: {node: '>= 0.8'}

  string-format@2.0.0:
    resolution: {integrity: sha512-bbEs3scLeYNXLecRRuk6uJxdXUSj6le/8rNPHChIJTn2V79aXVTR1EH2OH5zLKKoz0V02fOUKZZcw01pLUShZA==}

  string-width@2.1.1:
    resolution: {integrity: sha512-nOqH59deCq9SRHlxq1Aw85Jnt4w6KvLKqWVik6oA9ZklXLNIOlqg4F2yrT1MVaTjAqvVwdfeZ7w7aCvJD7ugkw==}
    engines: {node: '>=4'}

  string-width@4.2.3:
    resolution: {integrity: sha512-wKyQRQpjJ0sIp62ErSZdGsjMJWsap5oRNihHhu6G7JVO/9jIB6UyevL+tXuOqrng8j/cxKTWyWUwvSTriiZz/g==}
    engines: {node: '>=8'}

  string-width@5.1.2:
    resolution: {integrity: sha512-HnLOCR3vjcY8beoNLtcjZ5/nxn2afmME6lhrDrebokqMap+XbeW8n9TXpPDOqdGK5qcI3oT0GKTW6wC7EMiVqA==}
    engines: {node: '>=12'}

  string.prototype.trim@1.2.9:
    resolution: {integrity: sha512-klHuCNxiMZ8MlsOihJhJEBJAiMVqU3Z2nEXWfWnIqjN0gEFS9J9+IxKozWWtQGcgoa1WUZzLjKPTr4ZHNFTFxw==}
    engines: {node: '>= 0.4'}

  string.prototype.trimend@1.0.8:
    resolution: {integrity: sha512-p73uL5VCHCO2BZZ6krwwQE3kCzM7NKmis8S//xEC6fQonchbum4eP6kR4DLEjQFO3Wnj3Fuo8NM0kOSjVdHjZQ==}

  string.prototype.trimstart@1.0.8:
    resolution: {integrity: sha512-UXSH262CSZY1tfu3G3Secr6uGLCFVPMhIqHjlgCUtCCcgihYc/xKs9djMTMUOb2j1mVSeU8EU6NWc/iQKU6Gfg==}
    engines: {node: '>= 0.4'}

  string_decoder@1.1.1:
    resolution: {integrity: sha512-n/ShnvDi6FHbbVfviro+WojiFzv+s8MPMHBczVePfUpDJLwoLT0ht1l4YwBCbi8pJAveEEdnkHyPyTP/mzRfwg==}

  string_decoder@1.3.0:
    resolution: {integrity: sha512-hkRX8U1WjJFd8LsDJ2yQ/wWWxaopEsABU1XfkM8A+j0+85JAGppt16cr1Whg6KIbb4okU6Mql6BOj+uup/wKeA==}

  strip-ansi@0.1.1:
    resolution: {integrity: sha512-behete+3uqxecWlDAm5lmskaSaISA+ThQ4oNNBDTBJt0x2ppR6IPqfZNuj6BLaLJ/Sji4TPZlcRyOis8wXQTLg==}
    engines: {node: '>=0.8.0'}
    hasBin: true

  strip-ansi@4.0.0:
    resolution: {integrity: sha512-4XaJ2zQdCzROZDivEVIDPkcQn8LMFSa8kj8Gxb/Lnwzv9A8VctNZ+lfivC/sV3ivW8ElJTERXZoPBRrZKkNKow==}
    engines: {node: '>=4'}

  strip-ansi@6.0.1:
    resolution: {integrity: sha512-Y38VPSHcqkFrCpFnQ9vuSXmquuv5oXOKpGeT6aGrr3o3Gc9AlVa6JBfUSOCnbxGGZF+/0ooI7KrPuUSztUdU5A==}
    engines: {node: '>=8'}

  strip-ansi@7.1.0:
    resolution: {integrity: sha512-iq6eVVI64nQQTRYq2KtEg2d2uU7LElhTJwsH4YzIHZshxlgZms/wIc4VoDQTlG/IvVIrBKG06CrZnp0qv7hkcQ==}
    engines: {node: '>=12'}

  strip-bom@3.0.0:
    resolution: {integrity: sha512-vavAMRXOgBVNF6nyEEmL3DBK19iRpDcoIwW+swQ+CbGiu7lju6t+JklA1MHweoWtadgt4ISVUsXLyDq34ddcwA==}
    engines: {node: '>=4'}

  strip-bom@4.0.0:
    resolution: {integrity: sha512-3xurFv5tEgii33Zi8Jtp55wEIILR9eh34FAW00PZf+JnSsTmV/ioewSgQl97JHvgjoRGwPShsWm+IdrxB35d0w==}
    engines: {node: '>=8'}

  strip-hex-prefix@1.0.0:
    resolution: {integrity: sha512-q8d4ue7JGEiVcypji1bALTos+0pWtyGlivAWyPuTkHzuTCJqrK9sWxYQZUq6Nq3cuyv3bm734IhHvHtGGURU6A==}
    engines: {node: '>=6.5.0', npm: '>=3'}

  strip-json-comments@2.0.1:
    resolution: {integrity: sha512-4gB8na07fecVVkOI6Rs4e7T6NOTki5EmL7TUduTs6bu3EdnSycntVJ4re8kgZA+wx9IueI2Y11bfbgwtzuE0KQ==}
    engines: {node: '>=0.10.0'}

  strip-json-comments@3.1.1:
    resolution: {integrity: sha512-6fPc+R4ihwqP6N/aIv2f1gMH8lOVtWQHoqC4yK6oSDVVocumAsfCqjkXnqiYMhmMwS/mEHLp7Vehlt3ql6lEig==}
    engines: {node: '>=8'}

  supports-color@3.2.3:
    resolution: {integrity: sha512-Jds2VIYDrlp5ui7t8abHN2bjAu4LV/q4N2KivFPpGH0lrka0BMq/33AmECUXlKPcHigkNaqfXRENFju+rlcy+A==}
    engines: {node: '>=0.8.0'}

  supports-color@5.5.0:
    resolution: {integrity: sha512-QjVjwdXIt408MIiAqCX4oUKsgU2EqAGzs2Ppkm4aQYbjm+ZEWEcW4SfFNTr4uMNZma0ey4f5lgLrkB0aX0QMow==}
    engines: {node: '>=4'}

  supports-color@7.2.0:
    resolution: {integrity: sha512-qpCAvRl9stuOHveKsn7HncJRvv501qIacKzQlO/+Lwxc9+0q2wLyv4Dfvt80/DPn2pqOBsJdDiogXGR9+OvwRw==}
    engines: {node: '>=8'}

  supports-color@8.1.1:
    resolution: {integrity: sha512-MpUEN2OodtUzxvKQl72cUF7RQ5EiHsGvSsVG0ia9c5RbWGL2CI4C7EpPS8UTBIplnlzZiNuV56w+FuNxy3ty2Q==}
    engines: {node: '>=10'}

  supports-preserve-symlinks-flag@1.0.0:
    resolution: {integrity: sha512-ot0WnXS9fgdkgIcePe6RHNk1WA8+muPa6cSjeR3V8K27q9BB1rTE3R1p7Hv0z1ZyAc8s6Vvv8DIyWf681MAt0w==}
    engines: {node: '>= 0.4'}

  sync-request@6.1.0:
    resolution: {integrity: sha512-8fjNkrNlNCrVc/av+Jn+xxqfCjYaBoHqCsDz6mt030UMxJGr+GSfCV1dQt2gRtlL63+VPidwDVLr7V2OcTSdRw==}
    engines: {node: '>=8.0.0'}

  sync-rpc@1.3.6:
    resolution: {integrity: sha512-J8jTXuZzRlvU7HemDgHi3pGnh/rkoqR/OZSjhTyyZrEkkYQbk7Z33AXp37mkPfPpfdOuj7Ex3H/TJM1z48uPQw==}

  table-layout@1.0.2:
    resolution: {integrity: sha512-qd/R7n5rQTRFi+Zf2sk5XVVd9UQl6ZkduPFC3S7WEGJAmetDTjY3qPN50eSKzwuzEyQKy5TN2TiZdkIjos2L6A==}
    engines: {node: '>=8.0.0'}

  table@6.8.2:
    resolution: {integrity: sha512-w2sfv80nrAh2VCbqR5AK27wswXhqcck2AhfnNW76beQXskGZ1V12GwS//yYVa3d3fcvAip2OUnbDAjW2k3v9fA==}
    engines: {node: '>=10.0.0'}

  tapable@2.2.1:
    resolution: {integrity: sha512-GNzQvQTOIP6RyTfE2Qxb8ZVlNmw0n88vp1szwWRimP02mnTsx3Wtn5qRdqY9w2XduFNUgvOwhNnQsjwCp+kqaQ==}
    engines: {node: '>=6'}

  tar-fs@2.1.1:
    resolution: {integrity: sha512-V0r2Y9scmbDRLCNex/+hYzvp/zyYjvFbHPNgVTKfQvVrb6guiE/fxP+XblDNR011utopbkex2nM4dHNV6GDsng==}

  tar-stream@2.2.0:
    resolution: {integrity: sha512-ujeqbceABgwMZxEJnk2HDY2DlnUZ+9oEcb1KzTVfYHio0UE6dG71n60d8D2I4qNvleWrrXpmjpt7vZeF1LnMZQ==}
    engines: {node: '>=6'}

  term-size@2.2.1:
    resolution: {integrity: sha512-wK0Ri4fOGjv/XPy8SBHZChl8CM7uMc5VML7SqiQ0zG7+J5Vr+RMQDoHa2CNT6KHUnTGIXH34UDMkPzAUyapBZg==}
    engines: {node: '>=8'}

  test-exclude@6.0.0:
    resolution: {integrity: sha512-cAGWPIyOHU6zlmg88jwm7VRyXnMN7iV68OGAbYDk/Mh/xC/pzVPlQtY6ngoIH/5/tciuhGfvESU8GrHrcxD56w==}
    engines: {node: '>=8'}

  text-table@0.2.0:
    resolution: {integrity: sha512-N+8UisAXDGk8PFXP4HAzVR9nbfmVJ3zYLAWiTIoqC5v5isinhr+r5uaO8+7r3BMfuNIufIsA7RdpVgacC2cSpw==}

  then-request@6.0.2:
    resolution: {integrity: sha512-3ZBiG7JvP3wbDzA9iNY5zJQcHL4jn/0BWtXIkagfz7QgOL/LqjCEOBQuJNZfu0XYnv5JhKh+cDxCPM4ILrqruA==}
    engines: {node: '>=6.0.0'}

  through2@4.0.2:
    resolution: {integrity: sha512-iOqSav00cVxEEICeD7TjLB1sueEL+81Wpzp2bY17uZjZN0pWZPuo4suZ/61VujxmqSGFfgOcNuTZ85QJwNZQpw==}

  time-require@0.1.2:
    resolution: {integrity: sha512-IqcSpa1sVNleRbC9eHnN7p7vwEHNmsjsXUDqjlnvo4+2VLJ7/gIY2XACTBuRhMB4weYbDYKsR3av2ySykRhDIA==}
    engines: {node: '>= 0.10.0'}

  tmp@0.0.33:
    resolution: {integrity: sha512-jRCJlojKnZ3addtTOjdIqoRuPEKBvNXcGYqzO6zWZX8KfKEpnGY5jfggJQ3EjKuu8D4bJRr0y+cYJFmYbImXGw==}
    engines: {node: '>=0.6.0'}

  to-fast-properties@2.0.0:
    resolution: {integrity: sha512-/OaKK0xYrs3DmxRYqL/yDc+FxFUVYhDlXMhRmv3z915w2HF1tnN1omB354j8VUGO/hbRzyD6Y3sA7v7GS/ceog==}
    engines: {node: '>=4'}

  to-regex-range@5.0.1:
    resolution: {integrity: sha512-65P7iz6X5yEr1cwcgvQxbbIw7Uk3gOy5dIdtZ4rDveLqhrdJP+Li/Hx6tyK0NEb+2GCyneCMJiGqrADCSNk8sQ==}
    engines: {node: '>=8.0'}

  toidentifier@1.0.1:
    resolution: {integrity: sha512-o5sSPKEkg/DIQNmH43V0/uerLrpzVedkUh8tGNvaeXpfpuwjKenlSox/2O/BTlZUtEe+JG7s5YhEz608PlAHRA==}
    engines: {node: '>=0.6'}

  tr46@0.0.3:
    resolution: {integrity: sha512-N3WMsuqV66lT30CrXNbEjx4GEwlow3v6rr4mCcv6prnfwhS01rkgyFdjPNBYd9br7LpXV1+Emh01fHnq2Gdgrw==}

  ts-api-utils@1.3.0:
    resolution: {integrity: sha512-UQMIo7pb8WRomKR1/+MFVLTroIvDVtMX3K6OUir8ynLyzB8Jeriont2bTAtmNPa1ekAgN7YPDyf6V+ygrdU+eQ==}
    engines: {node: '>=16'}
    peerDependencies:
      typescript: '>=4.2.0'

  ts-command-line-args@2.5.1:
    resolution: {integrity: sha512-H69ZwTw3rFHb5WYpQya40YAX2/w7Ut75uUECbgBIsLmM+BNuYnxsltfyyLMxy6sEeKxgijLTnQtLd0nKd6+IYw==}
    hasBin: true

  ts-essentials@7.0.3:
    resolution: {integrity: sha512-8+gr5+lqO3G84KdiTSMRLtuyJ+nTBVRKuCrK4lidMPdVeEp0uqC875uE5NMcaA7YYMN7XsNiFQuMvasF8HT/xQ==}
    peerDependencies:
      typescript: '>=3.7.0'

  ts-node@10.9.2:
    resolution: {integrity: sha512-f0FFpIdcHgn8zcPSbf1dRevwt047YMnaiJM3u2w2RewrB+fob/zePZcrOyQoLMMO7aBIddLcQIEK5dYjkLnGrQ==}
    hasBin: true
    peerDependencies:
      '@swc/core': '>=1.2.50'
      '@swc/wasm': '>=1.2.50'
      '@types/node': '*'
      typescript: '>=2.7'
    peerDependenciesMeta:
      '@swc/core':
        optional: true
      '@swc/wasm':
        optional: true

  tsconfig-paths@3.15.0:
    resolution: {integrity: sha512-2Ac2RgzDe/cn48GvOe3M+o82pEFewD3UPbyoUHHdKasHwJKjds4fLXWf/Ux5kATBKN20oaFGu+jbElp1pos0mg==}

  tslib@1.14.1:
    resolution: {integrity: sha512-Xni35NKzjgMrwevysHTCArtLDpPvye8zV/0E4EyYn43P7/7qvQwPh9BGkHewbMulVntbigmcT7rdX3BNo9wRJg==}

  tslib@2.4.0:
    resolution: {integrity: sha512-d6xOpEDfsi2CZVlPQzGeux8XMwLT9hssAsaPYExaQMuYskwb+x1x7J371tWlbBdWHroy99KnVB6qIkUbs5X3UQ==}

  tslib@2.7.0:
    resolution: {integrity: sha512-gLXCKdN1/j47AiHiOkJN69hJmcbGTHI0ImLmbYLHykhgeN0jVGola9yVjFgzCUklsZQMW55o+dW7IXv3RCXDzA==}

  tsort@0.0.1:
    resolution: {integrity: sha512-Tyrf5mxF8Ofs1tNoxA13lFeZ2Zrbd6cKbuH3V+MQ5sb6DtBj5FjrXVsRWT8YvNAQTqNoz66dz1WsbigI22aEnw==}

  tsutils@3.21.0:
    resolution: {integrity: sha512-mHKK3iUXL+3UF6xL5k0PEhKRUBKPBCv/+RkEOpjRWxxx27KKRBmmA60A9pgOUvMi8GKhRMPEmjBRPzs2W7O1OA==}
    engines: {node: '>= 6'}
    peerDependencies:
      typescript: '>=2.8.0 || >= 3.2.0-dev || >= 3.3.0-dev || >= 3.4.0-dev || >= 3.5.0-dev || >= 3.6.0-dev || >= 3.6.0-beta || >= 3.7.0-dev || >= 3.7.0-beta'

  tsx@4.18.0:
    resolution: {integrity: sha512-a1jaKBSVQkd6yEc1/NI7G6yHFfefIcuf3QJST7ZEyn4oQnxLYrZR5uZAM8UrwUa3Ge8suiZHcNS1gNrEvmobqg==}
    engines: {node: '>=18.0.0'}
    hasBin: true

  tunnel-agent@0.6.0:
    resolution: {integrity: sha512-McnNiV1l8RYeY8tBgEpuodCC1mLUdbSN+CYBL7kJsJNInOP8UjDDEwdk6Mw60vdLLrr5NHKZhMAOSrR2NZuQ+w==}

  tunnel@0.0.6:
    resolution: {integrity: sha512-1h/Lnq9yajKY2PEbBadPXj3VxsDDu844OnaAo52UVmIzIvwwtBPIuNvkjuzBlTWpfJyUbG3ez0KSBibQkj4ojg==}
    engines: {node: '>=0.6.11 <=0.7.0 || >=0.7.3'}

  tweetnacl-util@0.15.1:
    resolution: {integrity: sha512-RKJBIj8lySrShN4w6i/BonWp2Z/uxwC3h4y7xsRrpP59ZboCd0GpEVsOnMDYLMmKBpYhb5TgHzZXy7wTfYFBRw==}

  tweetnacl@1.0.3:
    resolution: {integrity: sha512-6rt+RN7aOi1nGMyC4Xa5DdYiukl2UWCbcJft7YhxReBGQD7OAM8Pbxw6YMo4r2diNEA8FEmu32YOn9rhaiE5yw==}

  type-check@0.3.2:
    resolution: {integrity: sha512-ZCmOJdvOWDBYJlzAoFkC+Q0+bUyEOS1ltgp1MGU03fqHG+dbi9tBFU2Rd9QKiDZFAYrhPh2JUf7rZRIuHRKtOg==}
    engines: {node: '>= 0.8.0'}

  type-check@0.4.0:
    resolution: {integrity: sha512-XleUoc9uwGXqjWwXaUTZAmzMcFZ5858QA2vvx1Ur5xIcixXIP+8LnFDgRplU30us6teqdlskFfu+ae4K79Ooew==}
    engines: {node: '>= 0.8.0'}

  type-detect@4.0.8:
    resolution: {integrity: sha512-0fr/mIH1dlO+x7TlcMy+bIDqKPsw/70tVyeHW787goQjhmqaZe10uwLujubK9q9Lg6Fiho1KUKDYz0Z7k7g5/g==}
    engines: {node: '>=4'}

  type-detect@4.1.0:
    resolution: {integrity: sha512-Acylog8/luQ8L7il+geoSxhEkazvkslg7PSNKOX59mbB9cOveP5aq9h74Y7YU8yDpJwetzQQrfIwtf4Wp4LKcw==}
    engines: {node: '>=4'}

  type-fest@0.20.2:
    resolution: {integrity: sha512-Ne+eE4r0/iWnpAxD852z3A+N0Bt5RN//NjJwRd2VFHEmrywxf5vsZlh4R6lixl6B+wz/8d+maTSAkN1FIkI3LQ==}
    engines: {node: '>=10'}

  type-fest@0.21.3:
    resolution: {integrity: sha512-t0rzBq87m3fVcduHDUFhKmyyX+9eo6WQjZvf51Ea/M0Q7+T374Jp1aUiyUl0GKxp8M/OETVHSDvmkyPgvX+X2w==}
    engines: {node: '>=10'}

  type-fest@0.7.1:
    resolution: {integrity: sha512-Ne2YiiGN8bmrmJJEuTWTLJR32nh/JdL1+PSicowtNb0WFpn59GK8/lfD61bVtzguz7b3PBt74nxpv/Pw5po5Rg==}
    engines: {node: '>=8'}

  type-fest@0.8.1:
    resolution: {integrity: sha512-4dbzIzqvjtgiM5rw1k5rEHtBANKmdudhGyBEajN01fEyhaAIhsoKNy6y7+IN93IfpFtwY9iqi7kD+xwKhQsNJA==}
    engines: {node: '>=8'}

  type-fest@2.19.0:
    resolution: {integrity: sha512-RAH822pAdBgcNMAfWnCBU3CFZcfZ/i1eZjwFU/dsLKumyuuP3niueg2UAukXYF0E2AAoc82ZSSf9J0WQBinzHA==}
    engines: {node: '>=12.20'}

  type-fest@3.13.1:
    resolution: {integrity: sha512-tLq3bSNx+xSpwvAJnzrK0Ep5CLNWjvFTOp71URMaAEWBfRb9nnJiBoUe0tF8bI4ZFO3omgBR6NvnbzVUT3Ly4g==}
    engines: {node: '>=14.16'}

  typechain@8.3.2:
    resolution: {integrity: sha512-x/sQYr5w9K7yv3es7jo4KTX05CLxOf7TRWwoHlrjRh8H82G64g+k7VuWPJlgMo6qrjfCulOdfBjiaDtmhFYD/Q==}
    hasBin: true
    peerDependencies:
      typescript: '>=4.3.0'

  typed-array-buffer@1.0.2:
    resolution: {integrity: sha512-gEymJYKZtKXzzBzM4jqa9w6Q1Jjm7x2d+sh19AdsD4wqnMPDYyvwpsIc2Q/835kHuo3BEQ7CjelGhfTsoBb2MQ==}
    engines: {node: '>= 0.4'}

  typed-array-byte-length@1.0.1:
    resolution: {integrity: sha512-3iMJ9q0ao7WE9tWcaYKIptkNBuOIcZCCT0d4MRvuuH88fEoEH62IuQe0OtraD3ebQEoTRk8XCBoknUNc1Y67pw==}
    engines: {node: '>= 0.4'}

  typed-array-byte-offset@1.0.2:
    resolution: {integrity: sha512-Ous0vodHa56FviZucS2E63zkgtgrACj7omjwd/8lTEMEPFFyjfixMZ1ZXenpgCFBBt4EC1J2XsyVS2gkG0eTFA==}
    engines: {node: '>= 0.4'}

  typed-array-length@1.0.6:
    resolution: {integrity: sha512-/OxDN6OtAk5KBpGb28T+HZc2M+ADtvRxXrKKbUwtsLgdoxgX13hyy7ek6bFRl5+aBs2yZzB0c4CnQfAtVypW/g==}
    engines: {node: '>= 0.4'}

  typedarray-to-buffer@3.1.5:
    resolution: {integrity: sha512-zdu8XMNEDepKKR+XYOXAVPtWui0ly0NtohUscw+UmaHiAWT8hrV1rr//H6V+0DvJ3OQ19S979M0laLfX8rm82Q==}

  typedarray@0.0.6:
    resolution: {integrity: sha512-/aCDEGatGvZ2BIk+HmLf4ifCJFwvKFNb9/JeZPMulfgFracn9QFcAf5GO8B/mweUjSoblS5In0cWhqpfs/5PQA==}

  typescript-eslint@7.7.1:
    resolution: {integrity: sha512-ykEBfa3xx3odjZy6GRED4SCPrjo0rgHwstLlEgLX4EMEuv7QeIDSmfV+S6Kk+XkbsYn4BDEcPvsci1X26lRpMQ==}
    engines: {node: ^18.18.0 || >=20.0.0}
    peerDependencies:
      eslint: ^8.56.0
      typescript: '*'
    peerDependenciesMeta:
      typescript:
        optional: true

  typescript@5.0.4:
    resolution: {integrity: sha512-cW9T5W9xY37cc+jfEnaUvX91foxtHkza3Nw3wkoF4sSlKn0MONdkdEndig/qPBWXNkmplh3NzayQzCiHM4/hqw==}
    engines: {node: '>=12.20'}
    hasBin: true

  typescript@5.5.4:
    resolution: {integrity: sha512-Mtq29sKDAEYP7aljRgtPOpTvOfbwRWlS6dPRzwjdE+C0R4brX/GUyhHSecbHMFLNBLcJIPt9nl9yG5TZ1weH+Q==}
    engines: {node: '>=14.17'}
    hasBin: true

  typical@4.0.0:
    resolution: {integrity: sha512-VAH4IvQ7BDFYglMd7BPRDfLgxZZX4O4TFcRDA6EN5X7erNJJq+McIEp8np9aVtxrCJ6qx4GTYVfOWNjcqwZgRw==}
    engines: {node: '>=8'}

  typical@5.2.0:
    resolution: {integrity: sha512-dvdQgNDNJo+8B2uBQoqdb11eUCE1JQXhvjC/CZtgvZseVd5TYMXnq0+vuUemXbd/Se29cTaUuPX3YIc2xgbvIg==}
    engines: {node: '>=8'}

  uglify-js@3.19.2:
    resolution: {integrity: sha512-S8KA6DDI47nQXJSi2ctQ629YzwOVs+bQML6DAtvy0wgNdpi+0ySpQK0g2pxBq2xfF2z3YCscu7NNA8nXT9PlIQ==}
    engines: {node: '>=0.8.0'}
    hasBin: true

  unbox-primitive@1.0.2:
    resolution: {integrity: sha512-61pPlCD9h51VoreyJ0BReideM3MDKMKnh6+V9L08331ipq6Q8OFXZYiqP6n/tbHx4s5I9uRhcye6BrbkizkBDw==}

  undici-types@5.26.5:
    resolution: {integrity: sha512-JlCMO+ehdEIKqlFxk6IfVoAUVmgz7cU7zD/h9XZ0qzeosSHmUJVOzSQvvYSYWXkFXC+IfLKSIffhv0sVZup6pA==}

  undici-types@6.19.8:
    resolution: {integrity: sha512-ve2KP6f/JnbPBFyobGHuerC9g1FYGn/F8n1LWTwNxCEzd6IfqTwUQcNXgEtmmQ6DlRrC1hrSrBnCZPokRrDHjw==}

  undici@5.28.4:
    resolution: {integrity: sha512-72RFADWFqKmUb2hmmvNODKL3p9hcB6Gt2DOQMis1SEBaV6a4MH8soBvzg+95CYhCKPFedut2JY9bMfrDl9D23g==}
    engines: {node: '>=14.0'}

  undici@6.19.8:
    resolution: {integrity: sha512-U8uCCl2x9TK3WANvmBavymRzxbfFYG+tAu+fgx3zxQy3qdagQqBLwJVrdyO1TBfUXvfKveMKJZhpvUYoOjM+4g==}
    engines: {node: '>=18.17'}

  universalify@0.1.2:
    resolution: {integrity: sha512-rBJeI5CXAlmy1pV+617WB9J63U6XcazHHF2f2dbJix4XzpUF0RS3Zbj0FGIOCAva5P/d/GBOYaACQ1w+0azUkg==}
    engines: {node: '>= 4.0.0'}

  universalify@2.0.1:
    resolution: {integrity: sha512-gptHNQghINnc/vTGIk0SOFGFNXw7JVrlRUtConJRlvaw6DuX0wO5Jeko9sWrMBhh+PsYAZ7oXAiOnf/UKogyiw==}
    engines: {node: '>= 10.0.0'}

  unpipe@1.0.0:
    resolution: {integrity: sha512-pjy2bYhSsufwWlKwPc+l3cN7+wuJlK6uz0YdJEOlQDbl6jo/YlPi4mb8agUkVC8BF7V8NuzeyPNqRksA3hztKQ==}
    engines: {node: '>= 0.8'}

  untildify@4.0.0:
    resolution: {integrity: sha512-KK8xQ1mkzZeg9inewmFVDNkg3l5LUhoq9kN6iWYB/CC9YMG8HA+c1Q8HwDe6dEX7kErrEVNVBO3fWsVq5iDgtw==}
    engines: {node: '>=8'}

  update-browserslist-db@1.1.0:
    resolution: {integrity: sha512-EdRAaAyk2cUE1wOf2DkEhzxqOQvFOoRJFNS6NeyJ01Gp2beMRpBAINjM2iDXE3KCuKhwnvHIQCJm6ThL2Z+HzQ==}
    hasBin: true
    peerDependencies:
      browserslist: '>= 4.21.0'

  uri-js@4.4.1:
    resolution: {integrity: sha512-7rKUyy33Q1yc98pQ1DAmLtwX109F7TIfWlW1Ydo8Wl1ii1SeHieeh0HHfPeL2fMXK6z0s8ecKs9frCuLJvndBg==}

  usb@2.9.0:
    resolution: {integrity: sha512-G0I/fPgfHUzWH8xo2KkDxTTFruUWfppgSFJ+bQxz/kVY2x15EQ/XDB7dqD1G432G4gBG4jYQuF3U7j/orSs5nw==}
    engines: {node: '>=10.20.0 <11.x || >=12.17.0 <13.0 || >=14.0.0'}

  utf8@3.0.0:
    resolution: {integrity: sha512-E8VjFIQ/TyQgp+TZfS6l8yp/xWppSAHzidGiRrqe4bK4XP9pTRyKFgGJpO3SN7zdX4DeomTrwaseCHovfpFcqQ==}

  util-deprecate@1.0.2:
    resolution: {integrity: sha512-EPD5q1uXyFxJpCrLnCc1nHnq3gOa6DZBocAIiI2TaSCA7VCJ1UJDMagCzIkXNsUYfD1daK//LTEQ8xiIbrHtcw==}

  util@0.12.5:
    resolution: {integrity: sha512-kZf/K6hEIrWHI6XqOFUiiMa+79wE/D8Q+NCNAWclkyg3b4d2k7s0QGepNjiABc+aR3N1PAyHL7p6UcLY6LmrnA==}

  uuid@8.3.2:
    resolution: {integrity: sha512-+NYs2QeMWy+GWFOEm9xnn6HCDp0l7QBD7ml8zLUmJ+93Q5NF0NocErnwkTkXVFNiX3/fpC6afS8Dhb/gz7R7eg==}
    hasBin: true

  v8-compile-cache-lib@3.0.1:
    resolution: {integrity: sha512-wa7YjyUGfNZngI/vtK0UHAN+lgDCxBPCylVXGp0zu59Fz5aiGtNXaq3DhIov063MorB+VfufLh3JlF2KdTK3xg==}

  v8-to-istanbul@9.3.0:
    resolution: {integrity: sha512-kiGUalWN+rgBJ/1OHZsBtU4rXZOfj/7rKQxULKlIzwzQSvMJUUNgPwJEEh7gU6xEVxC0ahoOBvN2YI8GH6FNgA==}
    engines: {node: '>=10.12.0'}

  viem@2.18.8:
    resolution: {integrity: sha512-Fi5d9fd/LBiVtJ5eV2c99yrdt4dJH5Vbkf2JajwCqHYuV4ErSk/sm+L6Ru3rzT67rfRHSOQibTZxByEBua/WLw==}
    peerDependencies:
      typescript: '>=5.0.4'
    peerDependenciesMeta:
      typescript:
        optional: true

  viem@2.20.0:
    resolution: {integrity: sha512-cM4vs81HnSNbfceI1MLkx4pCVzbVjl9xiNSv5SCutYjUyFFOVSPDlEyhpg2iHinxx1NM4Qne3END5eLT8rvUdg==}
    peerDependencies:
      typescript: '>=5.0.4'
    peerDependenciesMeta:
      typescript:
        optional: true

  wcwidth@1.0.1:
    resolution: {integrity: sha512-XHPEwS0q6TaxcvG85+8EYkbiCux2XtWG2mkc47Ng2A77BQu9+DqIOJldST4HgPkuea7dvKSj5VgX3P1d4rW8Tg==}

  web3-core@4.5.1:
    resolution: {integrity: sha512-mFMOO/IWdKsLL1o2whh3oJ0LCG9P3l5c4lpiMoVsVln3QXh/B0Gf8gW3aY8S+Ixm0OHyzFDXJVc2CodxqmI4Gw==}
    engines: {node: '>=14', npm: '>=6.12.0'}

  web3-errors@1.3.0:
    resolution: {integrity: sha512-j5JkAKCtuVMbY3F5PYXBqg1vWrtF4jcyyMY1rlw8a4PV67AkqlepjGgpzWJZd56Mt+TvHy6DA1F/3Id8LatDSQ==}
    engines: {node: '>=14', npm: '>=6.12.0'}

  web3-eth-abi@4.2.3:
    resolution: {integrity: sha512-rPVwTn0O1CzbtfXwEfIjUP0W5Y7u1OFjugwKpSqJzPQE6+REBg6OELjomTGZBu+GThxHnv0rp15SOxvqp+tyXA==}
    engines: {node: '>=14', npm: '>=6.12.0'}

  web3-eth-accounts@4.2.1:
    resolution: {integrity: sha512-aOlEZFzqAgKprKs7+DGArU4r9b+ILBjThpeq42aY7LAQcP+mSpsWcQgbIRK3r/n3OwTYZ3aLPk0Ih70O/LwnYA==}
    engines: {node: '>=14', npm: '>=6.12.0'}

  web3-eth-contract@4.7.0:
    resolution: {integrity: sha512-fdStoBOjFyMHwlyJmSUt/BTDL1ATwKGmG3zDXQ/zTKlkkW/F/074ut0Vry4GuwSBg9acMHc0ycOiZx9ZKjNHsw==}
    engines: {node: '>=14', npm: '>=6.12.0'}

  web3-eth-ens@4.4.0:
    resolution: {integrity: sha512-DeyVIS060hNV9g8dnTx92syqvgbvPricE3MerCxe/DquNZT3tD8aVgFfq65GATtpCgDDJffO2bVeHp3XBemnSQ==}
    engines: {node: '>=14', npm: '>=6.12.0'}

  web3-eth-iban@4.0.7:
    resolution: {integrity: sha512-8weKLa9KuKRzibC87vNLdkinpUE30gn0IGY027F8doeJdcPUfsa4IlBgNC4k4HLBembBB2CTU0Kr/HAOqMeYVQ==}
    engines: {node: '>=14', npm: '>=6.12.0'}

  web3-eth-personal@4.0.8:
    resolution: {integrity: sha512-sXeyLKJ7ddQdMxz1BZkAwImjqh7OmKxhXoBNF3isDmD4QDpMIwv/t237S3q4Z0sZQamPa/pHebJRWVuvP8jZdw==}
    engines: {node: '>=14', npm: '>=6.12.0'}

  web3-eth@4.8.2:
    resolution: {integrity: sha512-DLV/fIMG6gBp/B0gv0+G4FzxZ4YCDQsY3lzqqv7avwh3uU7/O27aifCUcFd7Ye+3ixTqCjAvLEl9wYSeyG3zQw==}
    engines: {node: '>=14', npm: '>=6.12.0'}

  web3-net@4.1.0:
    resolution: {integrity: sha512-WWmfvHVIXWEoBDWdgKNYKN8rAy6SgluZ0abyRyXOL3ESr7ym7pKWbfP4fjApIHlYTh8tNqkrdPfM4Dyi6CA0SA==}
    engines: {node: '>=14', npm: '>=6.12.0'}

  web3-providers-http@4.2.0:
    resolution: {integrity: sha512-IPMnDtHB7dVwaB7/mMxAZzyq7d5ezfO1+Vw0bNfAeIi7gaDlJiggp85SdyAfOgov8AMUA/dyiY72kQ0KmjXKvQ==}
    engines: {node: '>=14', npm: '>=6.12.0'}

  web3-providers-ipc@4.0.7:
    resolution: {integrity: sha512-YbNqY4zUvIaK2MHr1lQFE53/8t/ejHtJchrWn9zVbFMGXlTsOAbNoIoZWROrg1v+hCBvT2c9z8xt7e/+uz5p1g==}
    engines: {node: '>=14', npm: '>=6.12.0'}

  web3-providers-ws@4.0.8:
    resolution: {integrity: sha512-goJdgata7v4pyzHRsg9fSegUG4gVnHZSHODhNnn6J93ykHkBI1nz4fjlGpcQLUMi4jAMz6SHl9Ibzs2jj9xqPw==}
    engines: {node: '>=14', npm: '>=6.12.0'}

  web3-rpc-methods@1.3.0:
    resolution: {integrity: sha512-/CHmzGN+IYgdBOme7PdqzF+FNeMleefzqs0LVOduncSaqsppeOEoskLXb2anSpzmQAP3xZJPaTrkQPWSJMORig==}
    engines: {node: '>=14', npm: '>=6.12.0'}

  web3-rpc-providers@1.0.0-rc.2:
    resolution: {integrity: sha512-ocFIEXcBx/DYQ90HhVepTBUVnL9pGsZw8wyPb1ZINSenwYus9SvcFkjU1Hfvd/fXjuhAv2bUVch9vxvMx1mXAQ==}
    engines: {node: '>=14', npm: '>=6.12.0'}

  web3-types@1.7.0:
    resolution: {integrity: sha512-nhXxDJ7a5FesRw9UG5SZdP/C/3Q2EzHGnB39hkAV+YGXDMgwxBXFWebQLfEzZzuArfHnvC0sQqkIHNwSKcVjdA==}
    engines: {node: '>=14', npm: '>=6.12.0'}

  web3-utils@1.10.4:
    resolution: {integrity: sha512-tsu8FiKJLk2PzhDl9fXbGUWTkkVXYhtTA+SmEFkKft+9BgwLxfCRpU96sWv7ICC8zixBNd3JURVoiR3dUXgP8A==}
    engines: {node: '>=8.0.0'}

  web3-utils@4.3.1:
    resolution: {integrity: sha512-kGwOk8FxOLJ9DQC68yqNQc7AzN+k9YDLaW+ZjlAXs3qORhf8zXk5SxWAAGLbLykMs3vTeB0FTb1Exut4JEYfFA==}
    engines: {node: '>=14', npm: '>=6.12.0'}

  web3-validator@2.0.6:
    resolution: {integrity: sha512-qn9id0/l1bWmvH4XfnG/JtGKKwut2Vokl6YXP5Kfg424npysmtRLe9DgiNBM9Op7QL/aSiaA0TVXibuIuWcizg==}
    engines: {node: '>=14', npm: '>=6.12.0'}

  web3@4.12.1:
    resolution: {integrity: sha512-zIFUPdgo2uG5Vbl7C4KrTv8dmWKN3sGnY/GundbiJzcaJZDxaCyu3a5HXAcgUM1VvvsVb1zaUQAFPceq05/q/Q==}
    engines: {node: '>=14.0.0', npm: '>=6.12.0'}

  webauthn-p256@0.0.5:
    resolution: {integrity: sha512-drMGNWKdaixZNobeORVIqq7k5DsRC9FnG201K2QjeOoQLmtSDaSsVZdkg6n5jUALJKcAG++zBPJXmv6hy0nWFg==}

  webidl-conversions@3.0.1:
    resolution: {integrity: sha512-2JAn3z8AR6rjK8Sm8orRC0h/bcl/DqL7tRPdGZ4I1CjdF+EaMLmYxBHyXuKL849eucPFhvBoxMsflfOb8kxaeQ==}

  whatwg-url@5.0.0:
    resolution: {integrity: sha512-saE57nupxk6v3HY35+jzBwYa0rKSy0XR8JSxZPwgLr7ys0IBzhGviA1/TUGJLmSVqs8pb9AnvICXEuOHLprYTw==}

  which-boxed-primitive@1.0.2:
    resolution: {integrity: sha512-bwZdv0AKLpplFY2KZRX6TvyuN7ojjr7lwkg6ml0roIy9YeuSr7JS372qlNW18UQYzgYK9ziGcerWqZOmEn9VNg==}

  which-module@2.0.1:
    resolution: {integrity: sha512-iBdZ57RDvnOR9AGBhML2vFZf7h8vmBjhoaZqODJBFWHVtKkDmKuHai3cx5PgVMrX5YDNp27AofYbAwctSS+vhQ==}

  which-pm@2.2.0:
    resolution: {integrity: sha512-MOiaDbA5ZZgUjkeMWM5EkJp4loW5ZRoa5bc3/aeMox/PJelMhE6t7S/mLuiY43DBupyxH+S0U1bTui9kWUlmsw==}
    engines: {node: '>=8.15'}

  which-typed-array@1.1.15:
    resolution: {integrity: sha512-oV0jmFtUky6CXfkqehVvBP/LSWJ2sy4vWMioiENyJLePrBO/yKyV9OyJySfAKosh+RYkIl5zJCNZ8/4JncrpdA==}
    engines: {node: '>= 0.4'}

  which@1.3.1:
    resolution: {integrity: sha512-HxJdYWq1MTIQbJ3nw0cqssHoTNU267KlrDuGZ1WYlxDStUtKUhOaJmh112/TZmHxxUfuJqPXSOm7tDyas0OSIQ==}
    hasBin: true

  which@2.0.2:
    resolution: {integrity: sha512-BLI3Tl1TW3Pvl70l3yq3Y64i+awpwXqsGBYWkkqMtnbXgrMD+yj7rhW0kuEDxzJaYXGjEW5ogapKNMEKNMjibA==}
    engines: {node: '>= 8'}
    hasBin: true

  widest-line@3.1.0:
    resolution: {integrity: sha512-NsmoXalsWVDMGupxZ5R08ka9flZjjiLvHVAWYOKtiKM8ujtZWr9cRffak+uSE48+Ob8ObalXpwyeUiyDD6QFgg==}
    engines: {node: '>=8'}

  word-wrap@1.2.5:
    resolution: {integrity: sha512-BN22B5eaMMI9UMtjrGd5g5eCYPpCPDUy0FJXbYsaT5zYxjFOckS53SQDE3pWkVoWpHXVb3BrYcEN4Twa55B5cA==}
    engines: {node: '>=0.10.0'}

  wordwrap@1.0.0:
    resolution: {integrity: sha512-gvVzJFlPycKc5dZN4yPkP8w7Dc37BtP1yczEneOb4uq34pXZcvrtRTmWV8W+Ume+XCxKgbjM+nevkyFPMybd4Q==}

  wordwrapjs@4.0.1:
    resolution: {integrity: sha512-kKlNACbvHrkpIw6oPeYDSmdCTu2hdMHoyXLTcUKala++lx5Y+wjJ/e474Jqv5abnVmwxw08DiTuHmw69lJGksA==}
    engines: {node: '>=8.0.0'}

  workerpool@6.5.1:
    resolution: {integrity: sha512-Fs4dNYcsdpYSAfVxhnl1L5zTksjvOJxtC5hzMNl+1t9B8hTJTdKDyZ5ju7ztgPy+ft9tBFXoOlDNiOT9WUXZlA==}

  wrap-ansi@6.2.0:
    resolution: {integrity: sha512-r6lPcBGxZXlIcymEu7InxDMhdW0KDxpLgoFLcguasxCaJ/SOIZwINatK9KY/tf+ZrlywOKU0UDj3ATXUBfxJXA==}
    engines: {node: '>=8'}

  wrap-ansi@7.0.0:
    resolution: {integrity: sha512-YVGIj2kamLSTxw6NsZjoBxfSwsn0ycdesmc4p+Q21c5zPuZ1pl+NfxVdxPtdHvmNVOQ6XSYG4AUtyt/Fi7D16Q==}
    engines: {node: '>=10'}

  wrap-ansi@8.1.0:
    resolution: {integrity: sha512-si7QWI6zUMq56bESFvagtmzMdGOtoxfR+Sez11Mobfc7tm+VkUckk9bW2UeffTGVUbOksxmSw0AA2gs8g71NCQ==}
    engines: {node: '>=12'}

  wrappy@1.0.2:
    resolution: {integrity: sha512-l4Sp/DRseor9wL6EvV2+TuQn63dMkPjZ/sp9XkghTEbV9KlPS1xUsZ3u7/IQO4wxtcFB4bgpQPRcR3QCvezPcQ==}

  write-file-atomic@3.0.3:
    resolution: {integrity: sha512-AvHcyZ5JnSfq3ioSyjrBkH9yW4m7Ayk8/9My/DD9onKeu/94fwrMocemO2QAJFAlnnDN+ZDS+ZjAR5ua1/PV/Q==}

  ws@7.4.6:
    resolution: {integrity: sha512-YmhHDO4MzaDLB+M9ym/mDA5z0naX8j7SIlT8f8z+I0VtzsRbekxEutHSme7NPS2qE8StCYQNUnfWdXta/Yu85A==}
    engines: {node: '>=8.3.0'}
    peerDependencies:
      bufferutil: ^4.0.1
      utf-8-validate: ^5.0.2
    peerDependenciesMeta:
      bufferutil:
        optional: true
      utf-8-validate:
        optional: true

  ws@7.5.10:
    resolution: {integrity: sha512-+dbF1tHwZpXcbOJdVOkzLDxZP1ailvSxM6ZweXTegylPny803bFhA+vqBYw4s31NSAk4S2Qz+AKXK9a4wkdjcQ==}
    engines: {node: '>=8.3.0'}
    peerDependencies:
      bufferutil: ^4.0.1
      utf-8-validate: ^5.0.2
    peerDependenciesMeta:
      bufferutil:
        optional: true
      utf-8-validate:
        optional: true

  ws@8.17.1:
    resolution: {integrity: sha512-6XQFvXTkbfUOZOKKILFG1PDK2NDQs4azKQl26T0YS5CxqWLgXajbPZ+h4gZekJyRqFU8pvnbAbbs/3TgRPy+GQ==}
    engines: {node: '>=10.0.0'}
    peerDependencies:
      bufferutil: ^4.0.1
      utf-8-validate: '>=5.0.2'
    peerDependenciesMeta:
      bufferutil:
        optional: true
      utf-8-validate:
        optional: true

  ws@8.18.0:
    resolution: {integrity: sha512-8VbfWfHLbbwu3+N6OKsOMpBdT4kXPDDB9cJk2bJ6mh9ucxdlnNvH1e+roYkKmN9Nxw2yjz7VzeO9oOz2zJ04Pw==}
    engines: {node: '>=10.0.0'}
    peerDependencies:
      bufferutil: ^4.0.1
      utf-8-validate: '>=5.0.2'
    peerDependenciesMeta:
      bufferutil:
        optional: true
      utf-8-validate:
        optional: true

  y18n@4.0.3:
    resolution: {integrity: sha512-JKhqTOwSrqNA1NY5lSztJ1GrBiUodLMmIZuLiDaMRJ+itFd+ABVE8XBjOvIWL+rSqNDC74LCSFmlb/U4UZ4hJQ==}

  y18n@5.0.8:
    resolution: {integrity: sha512-0pfFzegeDWJHJIAmTLRP2DwHjdF5s7jo9tuztdQxAhINCdvS+3nGINqPd00AphqJR/0LhANUS6/+7SCb98YOfA==}
    engines: {node: '>=10'}

  yallist@2.1.2:
    resolution: {integrity: sha512-ncTzHV7NvsQZkYe1DW7cbDLm0YpzHmZF5r/iyP3ZnQtMiJ+pjzisCiMNI+Sj+xQF5pXhSHxSB3uDbsBTzY/c2A==}

  yallist@3.1.1:
    resolution: {integrity: sha512-a4UGQaWPH59mOXUYnAG2ewncQS4i4F43Tv3JoAM+s2VDAmS9NsK8GpDMLrCHPksFT7h3K6TOoUNn2pb7RoXx4g==}

  yargs-parser@18.1.3:
    resolution: {integrity: sha512-o50j0JeToy/4K6OZcaQmW6lyXXKhq7csREXcDwk2omFPJEwUNOVtJKvmDr9EI1fAJZUyZcRF7kxGBWmRXudrCQ==}
    engines: {node: '>=6'}

  yargs-parser@20.2.9:
    resolution: {integrity: sha512-y11nGElTIV+CT3Zv9t7VKl+Q3hTQoT9a1Qzezhhl6Rp21gJ/IVTW7Z3y9EWXhuUBC2Shnf+DX0antecpAwSP8w==}
    engines: {node: '>=10'}

  yargs-parser@21.1.1:
    resolution: {integrity: sha512-tVpsJW7DdjecAiFpbIB1e3qxIQsE6NoPc5/eTdrbbIC4h0LVsWhnoa3g+m2HclBIujHzsxZ4VJVA+GUuc2/LBw==}
    engines: {node: '>=12'}

  yargs-unparser@2.0.0:
    resolution: {integrity: sha512-7pRTIA9Qc1caZ0bZ6RYRGbHJthJWuakf+WmHK0rVeLkNrrGhfoabBNdue6kdINI6r4if7ocq9aD/n7xwKOdzOA==}
    engines: {node: '>=10'}

  yargs@15.4.1:
    resolution: {integrity: sha512-aePbxDmcYW++PaqBsJ+HYUFwCdv4LVvdnhBy78E57PIor8/OVvhMrADFFEDh8DHDFRv/O9i3lPhsENjO7QX0+A==}
    engines: {node: '>=8'}

  yargs@16.2.0:
    resolution: {integrity: sha512-D1mvvtDG0L5ft/jGWkLpG1+m0eQxOfaBvTNELraWj22wSVUMWxZUvYgJYcKh6jGGIkJFhH4IZPQhR4TKpc8mBw==}
    engines: {node: '>=10'}

  yargs@17.7.2:
    resolution: {integrity: sha512-7dSzzRQ++CKnNI/krKnYRV7JKKPUXMEh61soaHKg9mrWEhzFWhFnxPxGl+69cD1Ou63C13NUPCnmIcrvqCuM6w==}
    engines: {node: '>=12'}

  yn@3.1.1:
    resolution: {integrity: sha512-Ux4ygGWsu2c7isFWe8Yu1YluJmqVhxqK2cLXNQA5AcC3QfbGNpM7fu0Y8b/z16pXLnFxZYvWhd3fhBY9DLmC6Q==}
    engines: {node: '>=6'}

  yocto-queue@0.1.0:
    resolution: {integrity: sha512-rVksvsnNCdJ/ohGc6xgPwyN8eheCxsiLM8mxuE/t/mOVqJewPuO1miLpTHQiRgTKCLexL4MeAFVagts7HmNZ2Q==}
    engines: {node: '>=10'}

  zod@3.23.8:
    resolution: {integrity: sha512-XBx9AXhXktjUqnepgTiE5flcKIYWi/rme0Eaj+5Y0lftuGBq+jyRu/md4WnuxqgP1ubdpNCsYEYPxrzVHD8d6g==}

snapshots:

  '@actions/core@1.10.1':
    dependencies:
      '@actions/http-client': 2.2.3
      uuid: 8.3.2

  '@actions/http-client@2.2.3':
    dependencies:
      tunnel: 0.0.6
      undici: 5.28.4

  '@adraffy/ens-normalize@1.10.0': {}

  '@adraffy/ens-normalize@1.10.1': {}

  '@ampproject/remapping@2.3.0':
    dependencies:
      '@jridgewell/gen-mapping': 0.3.5
      '@jridgewell/trace-mapping': 0.3.25

  '@babel/code-frame@7.24.7':
    dependencies:
      '@babel/highlight': 7.24.7
      picocolors: 1.0.1

  '@babel/compat-data@7.25.4': {}

  '@babel/core@7.25.2':
    dependencies:
      '@ampproject/remapping': 2.3.0
      '@babel/code-frame': 7.24.7
      '@babel/generator': 7.25.5
      '@babel/helper-compilation-targets': 7.25.2
      '@babel/helper-module-transforms': 7.25.2(@babel/core@7.25.2)
      '@babel/helpers': 7.25.0
      '@babel/parser': 7.25.4
      '@babel/template': 7.25.0
      '@babel/traverse': 7.25.4
      '@babel/types': 7.25.4
      convert-source-map: 2.0.0
      debug: 4.3.6(supports-color@8.1.1)
      gensync: 1.0.0-beta.2
      json5: 2.2.3
      semver: 6.3.1
    transitivePeerDependencies:
      - supports-color

  '@babel/generator@7.25.5':
    dependencies:
      '@babel/types': 7.25.4
      '@jridgewell/gen-mapping': 0.3.5
      '@jridgewell/trace-mapping': 0.3.25
      jsesc: 2.5.2

  '@babel/helper-compilation-targets@7.25.2':
    dependencies:
      '@babel/compat-data': 7.25.4
      '@babel/helper-validator-option': 7.24.8
      browserslist: 4.23.3
      lru-cache: 5.1.1
      semver: 6.3.1

  '@babel/helper-module-imports@7.24.7':
    dependencies:
      '@babel/traverse': 7.25.4
      '@babel/types': 7.25.4
    transitivePeerDependencies:
      - supports-color

  '@babel/helper-module-transforms@7.25.2(@babel/core@7.25.2)':
    dependencies:
      '@babel/core': 7.25.2
      '@babel/helper-module-imports': 7.24.7
      '@babel/helper-simple-access': 7.24.7
      '@babel/helper-validator-identifier': 7.24.7
      '@babel/traverse': 7.25.4
    transitivePeerDependencies:
      - supports-color

  '@babel/helper-simple-access@7.24.7':
    dependencies:
      '@babel/traverse': 7.25.4
      '@babel/types': 7.25.4
    transitivePeerDependencies:
      - supports-color

  '@babel/helper-string-parser@7.24.8': {}

  '@babel/helper-validator-identifier@7.24.7': {}

  '@babel/helper-validator-option@7.24.8': {}

  '@babel/helpers@7.25.0':
    dependencies:
      '@babel/template': 7.25.0
      '@babel/types': 7.25.4

  '@babel/highlight@7.24.7':
    dependencies:
      '@babel/helper-validator-identifier': 7.24.7
      chalk: 2.4.2
      js-tokens: 4.0.0
      picocolors: 1.0.1

  '@babel/parser@7.25.4':
    dependencies:
      '@babel/types': 7.25.4

  '@babel/runtime@7.25.4':
    dependencies:
      regenerator-runtime: 0.14.1

  '@babel/template@7.25.0':
    dependencies:
      '@babel/code-frame': 7.24.7
      '@babel/parser': 7.25.4
      '@babel/types': 7.25.4

  '@babel/traverse@7.25.4':
    dependencies:
      '@babel/code-frame': 7.24.7
      '@babel/generator': 7.25.5
      '@babel/parser': 7.25.4
      '@babel/template': 7.25.0
      '@babel/types': 7.25.4
      debug: 4.3.6(supports-color@8.1.1)
      globals: 11.12.0
    transitivePeerDependencies:
      - supports-color

  '@babel/types@7.25.4':
    dependencies:
      '@babel/helper-string-parser': 7.24.8
      '@babel/helper-validator-identifier': 7.24.7
      to-fast-properties: 2.0.0

  '@bcoe/v8-coverage@0.2.3': {}

  '@changesets/apply-release-plan@7.0.4':
    dependencies:
      '@babel/runtime': 7.25.4
      '@changesets/config': 3.0.2
      '@changesets/get-version-range-type': 0.4.0
      '@changesets/git': 3.0.0
      '@changesets/should-skip-package': 0.1.0
      '@changesets/types': 6.0.0
      '@manypkg/get-packages': 1.1.3
      detect-indent: 6.1.0
      fs-extra: 7.0.1
      lodash.startcase: 4.4.0
      outdent: 0.5.0
      prettier: 2.8.8
      resolve-from: 5.0.0
      semver: 7.6.3

  '@changesets/assemble-release-plan@6.0.3':
    dependencies:
      '@babel/runtime': 7.25.4
      '@changesets/errors': 0.2.0
      '@changesets/get-dependents-graph': 2.1.1
      '@changesets/should-skip-package': 0.1.0
      '@changesets/types': 6.0.0
      '@manypkg/get-packages': 1.1.3
      semver: 7.6.3

  '@changesets/changelog-git@0.2.0':
    dependencies:
      '@changesets/types': 6.0.0

  '@changesets/cli@2.27.7':
    dependencies:
      '@babel/runtime': 7.25.4
      '@changesets/apply-release-plan': 7.0.4
      '@changesets/assemble-release-plan': 6.0.3
      '@changesets/changelog-git': 0.2.0
      '@changesets/config': 3.0.2
      '@changesets/errors': 0.2.0
      '@changesets/get-dependents-graph': 2.1.1
      '@changesets/get-release-plan': 4.0.3
      '@changesets/git': 3.0.0
      '@changesets/logger': 0.1.0
      '@changesets/pre': 2.0.0
      '@changesets/read': 0.6.0
      '@changesets/should-skip-package': 0.1.0
      '@changesets/types': 6.0.0
      '@changesets/write': 0.3.1
      '@manypkg/get-packages': 1.1.3
      '@types/semver': 7.5.8
      ansi-colors: 4.1.3
      chalk: 2.4.2
      ci-info: 3.9.0
      enquirer: 2.4.1
      external-editor: 3.1.0
      fs-extra: 7.0.1
      human-id: 1.0.2
      mri: 1.2.0
      outdent: 0.5.0
      p-limit: 2.3.0
      preferred-pm: 3.1.4
      resolve-from: 5.0.0
      semver: 7.6.3
      spawndamnit: 2.0.0
      term-size: 2.2.1

  '@changesets/config@3.0.2':
    dependencies:
      '@changesets/errors': 0.2.0
      '@changesets/get-dependents-graph': 2.1.1
      '@changesets/logger': 0.1.0
      '@changesets/types': 6.0.0
      '@manypkg/get-packages': 1.1.3
      fs-extra: 7.0.1
      micromatch: 4.0.8

  '@changesets/errors@0.2.0':
    dependencies:
      extendable-error: 0.1.7

  '@changesets/get-dependents-graph@2.1.1':
    dependencies:
      '@changesets/types': 6.0.0
      '@manypkg/get-packages': 1.1.3
      chalk: 2.4.2
      fs-extra: 7.0.1
      semver: 7.6.3

  '@changesets/get-release-plan@4.0.3':
    dependencies:
      '@babel/runtime': 7.25.4
      '@changesets/assemble-release-plan': 6.0.3
      '@changesets/config': 3.0.2
      '@changesets/pre': 2.0.0
      '@changesets/read': 0.6.0
      '@changesets/types': 6.0.0
      '@manypkg/get-packages': 1.1.3

  '@changesets/get-version-range-type@0.4.0': {}

  '@changesets/git@3.0.0':
    dependencies:
      '@babel/runtime': 7.25.4
      '@changesets/errors': 0.2.0
      '@changesets/types': 6.0.0
      '@manypkg/get-packages': 1.1.3
      is-subdir: 1.2.0
      micromatch: 4.0.8
      spawndamnit: 2.0.0

  '@changesets/logger@0.1.0':
    dependencies:
      chalk: 2.4.2

  '@changesets/parse@0.4.0':
    dependencies:
      '@changesets/types': 6.0.0
      js-yaml: 3.14.1

  '@changesets/pre@2.0.0':
    dependencies:
      '@babel/runtime': 7.25.4
      '@changesets/errors': 0.2.0
      '@changesets/types': 6.0.0
      '@manypkg/get-packages': 1.1.3
      fs-extra: 7.0.1

  '@changesets/read@0.6.0':
    dependencies:
      '@babel/runtime': 7.25.4
      '@changesets/git': 3.0.0
      '@changesets/logger': 0.1.0
      '@changesets/parse': 0.4.0
      '@changesets/types': 6.0.0
      chalk: 2.4.2
      fs-extra: 7.0.1
      p-filter: 2.1.0

  '@changesets/should-skip-package@0.1.0':
    dependencies:
      '@babel/runtime': 7.25.4
      '@changesets/types': 6.0.0
      '@manypkg/get-packages': 1.1.3

  '@changesets/types@4.1.0': {}

  '@changesets/types@6.0.0': {}

  '@changesets/write@0.3.1':
    dependencies:
      '@babel/runtime': 7.25.4
      '@changesets/types': 6.0.0
      fs-extra: 7.0.1
      human-id: 1.0.2
      prettier: 2.8.8

  '@cspotcode/source-map-support@0.8.1':
    dependencies:
      '@jridgewell/trace-mapping': 0.3.9

  '@esbuild/aix-ppc64@0.23.1':
    optional: true

  '@esbuild/android-arm64@0.23.1':
    optional: true

  '@esbuild/android-arm@0.23.1':
    optional: true

  '@esbuild/android-x64@0.23.1':
    optional: true

  '@esbuild/darwin-arm64@0.23.1':
    optional: true

  '@esbuild/darwin-x64@0.23.1':
    optional: true

  '@esbuild/freebsd-arm64@0.23.1':
    optional: true

  '@esbuild/freebsd-x64@0.23.1':
    optional: true

  '@esbuild/linux-arm64@0.23.1':
    optional: true

  '@esbuild/linux-arm@0.23.1':
    optional: true

  '@esbuild/linux-ia32@0.23.1':
    optional: true

  '@esbuild/linux-loong64@0.23.1':
    optional: true

  '@esbuild/linux-mips64el@0.23.1':
    optional: true

  '@esbuild/linux-ppc64@0.23.1':
    optional: true

  '@esbuild/linux-riscv64@0.23.1':
    optional: true

  '@esbuild/linux-s390x@0.23.1':
    optional: true

  '@esbuild/linux-x64@0.23.1':
    optional: true

  '@esbuild/netbsd-x64@0.23.1':
    optional: true

  '@esbuild/openbsd-arm64@0.23.1':
    optional: true

  '@esbuild/openbsd-x64@0.23.1':
    optional: true

  '@esbuild/sunos-x64@0.23.1':
    optional: true

  '@esbuild/win32-arm64@0.23.1':
    optional: true

  '@esbuild/win32-ia32@0.23.1':
    optional: true

  '@esbuild/win32-x64@0.23.1':
    optional: true

  '@eslint-community/eslint-plugin-eslint-comments@4.4.0(eslint@8.57.0)':
    dependencies:
      escape-string-regexp: 4.0.0
      eslint: 8.57.0
      ignore: 5.3.2

  '@eslint-community/eslint-utils@4.4.0(eslint@8.57.0)':
    dependencies:
      eslint: 8.57.0
      eslint-visitor-keys: 3.4.3

  '@eslint-community/regexpp@4.11.0': {}

  '@eslint/eslintrc@2.1.4':
    dependencies:
      ajv: 6.12.6
      debug: 4.3.6(supports-color@8.1.1)
      espree: 9.6.1
      globals: 13.24.0
      ignore: 5.3.2
      import-fresh: 3.3.0
      js-yaml: 4.1.0
      minimatch: 3.1.2
      strip-json-comments: 3.1.1
    transitivePeerDependencies:
      - supports-color

  '@eslint/js@8.57.0': {}

  '@ethereumjs/rlp@4.0.1': {}

  '@ethereumjs/rlp@5.0.2': {}

  '@ethereumjs/util@8.1.0':
    dependencies:
      '@ethereumjs/rlp': 4.0.1
      ethereum-cryptography: 2.2.1
      micro-ftch: 0.3.1

  '@ethersproject/abi@5.7.0':
    dependencies:
      '@ethersproject/address': 5.7.0
      '@ethersproject/bignumber': 5.7.0
      '@ethersproject/bytes': 5.7.0
      '@ethersproject/constants': 5.7.0
      '@ethersproject/hash': 5.7.0
      '@ethersproject/keccak256': 5.7.0
      '@ethersproject/logger': 5.7.0
      '@ethersproject/properties': 5.7.0
      '@ethersproject/strings': 5.7.0

  '@ethersproject/abstract-provider@5.7.0':
    dependencies:
      '@ethersproject/bignumber': 5.7.0
      '@ethersproject/bytes': 5.7.0
      '@ethersproject/logger': 5.7.0
      '@ethersproject/networks': 5.7.1
      '@ethersproject/properties': 5.7.0
      '@ethersproject/transactions': 5.7.0
      '@ethersproject/web': 5.7.1

  '@ethersproject/abstract-signer@5.7.0':
    dependencies:
      '@ethersproject/abstract-provider': 5.7.0
      '@ethersproject/bignumber': 5.7.0
      '@ethersproject/bytes': 5.7.0
      '@ethersproject/logger': 5.7.0
      '@ethersproject/properties': 5.7.0

  '@ethersproject/address@5.6.1':
    dependencies:
      '@ethersproject/bignumber': 5.7.0
      '@ethersproject/bytes': 5.7.0
      '@ethersproject/keccak256': 5.7.0
      '@ethersproject/logger': 5.7.0
      '@ethersproject/rlp': 5.7.0

  '@ethersproject/address@5.7.0':
    dependencies:
      '@ethersproject/bignumber': 5.7.0
      '@ethersproject/bytes': 5.7.0
      '@ethersproject/keccak256': 5.7.0
      '@ethersproject/logger': 5.7.0
      '@ethersproject/rlp': 5.7.0

  '@ethersproject/base64@5.7.0':
    dependencies:
      '@ethersproject/bytes': 5.7.0

  '@ethersproject/basex@5.7.0':
    dependencies:
      '@ethersproject/bytes': 5.7.0
      '@ethersproject/properties': 5.7.0

  '@ethersproject/bignumber@5.7.0':
    dependencies:
      '@ethersproject/bytes': 5.7.0
      '@ethersproject/logger': 5.7.0
      bn.js: 5.2.1

  '@ethersproject/bytes@5.7.0':
    dependencies:
      '@ethersproject/logger': 5.7.0

  '@ethersproject/constants@5.7.0':
    dependencies:
      '@ethersproject/bignumber': 5.7.0

  '@ethersproject/contracts@5.7.0':
    dependencies:
      '@ethersproject/abi': 5.7.0
      '@ethersproject/abstract-provider': 5.7.0
      '@ethersproject/abstract-signer': 5.7.0
      '@ethersproject/address': 5.7.0
      '@ethersproject/bignumber': 5.7.0
      '@ethersproject/bytes': 5.7.0
      '@ethersproject/constants': 5.7.0
      '@ethersproject/logger': 5.7.0
      '@ethersproject/properties': 5.7.0
      '@ethersproject/transactions': 5.7.0

  '@ethersproject/hash@5.7.0':
    dependencies:
      '@ethersproject/abstract-signer': 5.7.0
      '@ethersproject/address': 5.7.0
      '@ethersproject/base64': 5.7.0
      '@ethersproject/bignumber': 5.7.0
      '@ethersproject/bytes': 5.7.0
      '@ethersproject/keccak256': 5.7.0
      '@ethersproject/logger': 5.7.0
      '@ethersproject/properties': 5.7.0
      '@ethersproject/strings': 5.7.0

  '@ethersproject/hdnode@5.7.0':
    dependencies:
      '@ethersproject/abstract-signer': 5.7.0
      '@ethersproject/basex': 5.7.0
      '@ethersproject/bignumber': 5.7.0
      '@ethersproject/bytes': 5.7.0
      '@ethersproject/logger': 5.7.0
      '@ethersproject/pbkdf2': 5.7.0
      '@ethersproject/properties': 5.7.0
      '@ethersproject/sha2': 5.7.0
      '@ethersproject/signing-key': 5.7.0
      '@ethersproject/strings': 5.7.0
      '@ethersproject/transactions': 5.7.0
      '@ethersproject/wordlists': 5.7.0

  '@ethersproject/json-wallets@5.7.0':
    dependencies:
      '@ethersproject/abstract-signer': 5.7.0
      '@ethersproject/address': 5.7.0
      '@ethersproject/bytes': 5.7.0
      '@ethersproject/hdnode': 5.7.0
      '@ethersproject/keccak256': 5.7.0
      '@ethersproject/logger': 5.7.0
      '@ethersproject/pbkdf2': 5.7.0
      '@ethersproject/properties': 5.7.0
      '@ethersproject/random': 5.7.0
      '@ethersproject/strings': 5.7.0
      '@ethersproject/transactions': 5.7.0
      aes-js: 3.0.0
      scrypt-js: 3.0.1

  '@ethersproject/keccak256@5.7.0':
    dependencies:
      '@ethersproject/bytes': 5.7.0
      js-sha3: 0.8.0

  '@ethersproject/logger@5.7.0': {}

  '@ethersproject/networks@5.7.1':
    dependencies:
      '@ethersproject/logger': 5.7.0

  '@ethersproject/pbkdf2@5.7.0':
    dependencies:
      '@ethersproject/bytes': 5.7.0
      '@ethersproject/sha2': 5.7.0

  '@ethersproject/properties@5.7.0':
    dependencies:
      '@ethersproject/logger': 5.7.0

  '@ethersproject/providers@5.7.2':
    dependencies:
      '@ethersproject/abstract-provider': 5.7.0
      '@ethersproject/abstract-signer': 5.7.0
      '@ethersproject/address': 5.7.0
      '@ethersproject/base64': 5.7.0
      '@ethersproject/basex': 5.7.0
      '@ethersproject/bignumber': 5.7.0
      '@ethersproject/bytes': 5.7.0
      '@ethersproject/constants': 5.7.0
      '@ethersproject/hash': 5.7.0
      '@ethersproject/logger': 5.7.0
      '@ethersproject/networks': 5.7.1
      '@ethersproject/properties': 5.7.0
      '@ethersproject/random': 5.7.0
      '@ethersproject/rlp': 5.7.0
      '@ethersproject/sha2': 5.7.0
      '@ethersproject/strings': 5.7.0
      '@ethersproject/transactions': 5.7.0
      '@ethersproject/web': 5.7.1
      bech32: 1.1.4
      ws: 7.4.6
    transitivePeerDependencies:
      - bufferutil
      - utf-8-validate

  '@ethersproject/random@5.7.0':
    dependencies:
      '@ethersproject/bytes': 5.7.0
      '@ethersproject/logger': 5.7.0

  '@ethersproject/rlp@5.7.0':
    dependencies:
      '@ethersproject/bytes': 5.7.0
      '@ethersproject/logger': 5.7.0

  '@ethersproject/sha2@5.7.0':
    dependencies:
      '@ethersproject/bytes': 5.7.0
      '@ethersproject/logger': 5.7.0
      hash.js: 1.1.7

  '@ethersproject/signing-key@5.7.0':
    dependencies:
      '@ethersproject/bytes': 5.7.0
      '@ethersproject/logger': 5.7.0
      '@ethersproject/properties': 5.7.0
      bn.js: 5.2.1
      elliptic: 6.5.4
      hash.js: 1.1.7

  '@ethersproject/solidity@5.7.0':
    dependencies:
      '@ethersproject/bignumber': 5.7.0
      '@ethersproject/bytes': 5.7.0
      '@ethersproject/keccak256': 5.7.0
      '@ethersproject/logger': 5.7.0
      '@ethersproject/sha2': 5.7.0
      '@ethersproject/strings': 5.7.0

  '@ethersproject/strings@5.7.0':
    dependencies:
      '@ethersproject/bytes': 5.7.0
      '@ethersproject/constants': 5.7.0
      '@ethersproject/logger': 5.7.0

  '@ethersproject/transactions@5.7.0':
    dependencies:
      '@ethersproject/address': 5.7.0
      '@ethersproject/bignumber': 5.7.0
      '@ethersproject/bytes': 5.7.0
      '@ethersproject/constants': 5.7.0
      '@ethersproject/keccak256': 5.7.0
      '@ethersproject/logger': 5.7.0
      '@ethersproject/properties': 5.7.0
      '@ethersproject/rlp': 5.7.0
      '@ethersproject/signing-key': 5.7.0

  '@ethersproject/units@5.7.0':
    dependencies:
      '@ethersproject/bignumber': 5.7.0
      '@ethersproject/constants': 5.7.0
      '@ethersproject/logger': 5.7.0

  '@ethersproject/wallet@5.7.0':
    dependencies:
      '@ethersproject/abstract-provider': 5.7.0
      '@ethersproject/abstract-signer': 5.7.0
      '@ethersproject/address': 5.7.0
      '@ethersproject/bignumber': 5.7.0
      '@ethersproject/bytes': 5.7.0
      '@ethersproject/hash': 5.7.0
      '@ethersproject/hdnode': 5.7.0
      '@ethersproject/json-wallets': 5.7.0
      '@ethersproject/keccak256': 5.7.0
      '@ethersproject/logger': 5.7.0
      '@ethersproject/properties': 5.7.0
      '@ethersproject/random': 5.7.0
      '@ethersproject/signing-key': 5.7.0
      '@ethersproject/transactions': 5.7.0
      '@ethersproject/wordlists': 5.7.0

  '@ethersproject/web@5.7.1':
    dependencies:
      '@ethersproject/base64': 5.7.0
      '@ethersproject/bytes': 5.7.0
      '@ethersproject/logger': 5.7.0
      '@ethersproject/properties': 5.7.0
      '@ethersproject/strings': 5.7.0

  '@ethersproject/wordlists@5.7.0':
    dependencies:
      '@ethersproject/bytes': 5.7.0
      '@ethersproject/hash': 5.7.0
      '@ethersproject/logger': 5.7.0
      '@ethersproject/properties': 5.7.0
      '@ethersproject/strings': 5.7.0

  '@fastify/busboy@2.1.1': {}

  '@fvictorio/tabtab@0.0.3':
    dependencies:
      debug: 4.3.6(supports-color@8.1.1)
      enquirer: 2.4.1
      minimist: 1.2.8
      mkdirp: 1.0.4
      untildify: 4.0.0
    transitivePeerDependencies:
      - supports-color

  '@humanwhocodes/config-array@0.11.14':
    dependencies:
      '@humanwhocodes/object-schema': 2.0.3
      debug: 4.3.6(supports-color@8.1.1)
      minimatch: 3.1.2
    transitivePeerDependencies:
      - supports-color

  '@humanwhocodes/module-importer@1.0.1': {}

  '@humanwhocodes/object-schema@2.0.3': {}

  '@isaacs/cliui@8.0.2':
    dependencies:
      string-width: 5.1.2
      string-width-cjs: string-width@4.2.3
      strip-ansi: 7.1.0
      strip-ansi-cjs: strip-ansi@6.0.1
      wrap-ansi: 8.1.0
      wrap-ansi-cjs: wrap-ansi@7.0.0

  '@istanbuljs/load-nyc-config@1.1.0':
    dependencies:
      camelcase: 5.3.1
      find-up: 4.1.0
      get-package-type: 0.1.0
      js-yaml: 3.14.1
      resolve-from: 5.0.0

  '@istanbuljs/schema@0.1.3': {}

  '@jest/schemas@29.6.3':
    dependencies:
      '@sinclair/typebox': 0.27.8

  '@jridgewell/gen-mapping@0.3.5':
    dependencies:
      '@jridgewell/set-array': 1.2.1
      '@jridgewell/sourcemap-codec': 1.5.0
      '@jridgewell/trace-mapping': 0.3.25

  '@jridgewell/resolve-uri@3.1.2': {}

  '@jridgewell/set-array@1.2.1': {}

  '@jridgewell/sourcemap-codec@1.5.0': {}

  '@jridgewell/trace-mapping@0.3.25':
    dependencies:
      '@jridgewell/resolve-uri': 3.1.2
      '@jridgewell/sourcemap-codec': 1.5.0

  '@jridgewell/trace-mapping@0.3.9':
    dependencies:
      '@jridgewell/resolve-uri': 3.1.2
      '@jridgewell/sourcemap-codec': 1.5.0

  '@ledgerhq/cryptoassets@9.13.0':
    dependencies:
      invariant: 2.2.4

  '@ledgerhq/devices@8.4.2':
    dependencies:
      '@ledgerhq/errors': 6.18.0
      '@ledgerhq/logs': 6.12.0
      rxjs: 7.8.1
      semver: 7.6.3

  '@ledgerhq/domain-service@1.2.3(debug@4.3.6)':
    dependencies:
      '@ledgerhq/errors': 6.18.0
      '@ledgerhq/logs': 6.12.0
      '@ledgerhq/types-live': 6.50.0
      axios: 1.7.5(debug@4.3.6)
      eip55: 2.1.1
      react: 18.3.1
      react-dom: 18.3.1(react@18.3.1)
    transitivePeerDependencies:
      - debug

  '@ledgerhq/errors@6.18.0': {}

  '@ledgerhq/hw-app-eth@6.33.6(debug@4.3.6)':
    dependencies:
      '@ethersproject/abi': 5.7.0
      '@ethersproject/rlp': 5.7.0
      '@ledgerhq/cryptoassets': 9.13.0
      '@ledgerhq/domain-service': 1.2.3(debug@4.3.6)
      '@ledgerhq/errors': 6.18.0
      '@ledgerhq/hw-transport': 6.31.2
      '@ledgerhq/hw-transport-mocker': 6.29.2
      '@ledgerhq/logs': 6.12.0
      axios: 1.7.5(debug@4.3.6)
      bignumber.js: 9.1.2
      crypto-js: 4.2.0
    transitivePeerDependencies:
      - debug

  '@ledgerhq/hw-transport-mocker@6.29.2':
    dependencies:
      '@ledgerhq/hw-transport': 6.31.2
      '@ledgerhq/logs': 6.12.0
      rxjs: 7.8.1

  '@ledgerhq/hw-transport-node-hid-noevents@6.30.3':
    dependencies:
      '@ledgerhq/devices': 8.4.2
      '@ledgerhq/errors': 6.18.0
      '@ledgerhq/hw-transport': 6.31.2
      '@ledgerhq/logs': 6.12.0
      node-hid: 2.1.2

  '@ledgerhq/hw-transport-node-hid@6.29.3':
    dependencies:
      '@ledgerhq/devices': 8.4.2
      '@ledgerhq/errors': 6.18.0
      '@ledgerhq/hw-transport': 6.31.2
      '@ledgerhq/hw-transport-node-hid-noevents': 6.30.3
      '@ledgerhq/logs': 6.12.0
      lodash: 4.17.21
      node-hid: 2.1.2
      usb: 2.9.0

  '@ledgerhq/hw-transport@6.31.2':
    dependencies:
      '@ledgerhq/devices': 8.4.2
      '@ledgerhq/errors': 6.18.0
      '@ledgerhq/logs': 6.12.0
      events: 3.3.0

  '@ledgerhq/logs@6.12.0': {}

  '@ledgerhq/types-live@6.50.0':
    dependencies:
      bignumber.js: 9.1.2
      rxjs: 7.8.1

  '@manypkg/find-root@1.1.0':
    dependencies:
      '@babel/runtime': 7.25.4
      '@types/node': 12.20.55
      find-up: 4.1.0
      fs-extra: 8.1.0

  '@manypkg/get-packages@1.1.3':
    dependencies:
      '@babel/runtime': 7.25.4
      '@changesets/types': 4.1.0
      '@manypkg/find-root': 1.1.0
      fs-extra: 8.1.0
      globby: 11.1.0
      read-yaml-file: 1.1.0

  '@metamask/eth-sig-util@4.0.1':
    dependencies:
      ethereumjs-abi: 0.6.8
      ethereumjs-util: 6.2.1
      ethjs-util: 0.1.6
      tweetnacl: 1.0.3
      tweetnacl-util: 0.15.1

  '@noble/curves@1.2.0':
    dependencies:
      '@noble/hashes': 1.3.2

  '@noble/curves@1.4.0':
    dependencies:
      '@noble/hashes': 1.4.0

  '@noble/curves@1.4.2':
    dependencies:
      '@noble/hashes': 1.4.0

<<<<<<< HEAD
  '@noble/hashes@1.1.2': {}
=======
  '@noble/hashes@1.2.0': {}
>>>>>>> 5d48c614

  '@noble/hashes@1.3.2': {}

  '@noble/hashes@1.4.0': {}

<<<<<<< HEAD
  '@noble/secp256k1@1.6.2': {}
=======
  '@noble/secp256k1@1.7.1': {}
>>>>>>> 5d48c614

  '@nodelib/fs.scandir@2.1.5':
    dependencies:
      '@nodelib/fs.stat': 2.0.5
      run-parallel: 1.2.0

  '@nodelib/fs.stat@2.0.5': {}

  '@nodelib/fs.walk@1.2.8':
    dependencies:
      '@nodelib/fs.scandir': 2.1.5
      fastq: 1.17.1

  '@nolyfill/is-core-module@1.0.39': {}

  '@nomicfoundation/edr-darwin-arm64@0.5.2': {}

  '@nomicfoundation/edr-darwin-x64@0.5.2': {}

  '@nomicfoundation/edr-linux-arm64-gnu@0.5.2': {}

  '@nomicfoundation/edr-linux-arm64-musl@0.5.2': {}

  '@nomicfoundation/edr-linux-x64-gnu@0.5.2': {}

  '@nomicfoundation/edr-linux-x64-musl@0.5.2': {}

  '@nomicfoundation/edr-win32-x64-msvc@0.5.2': {}

  '@nomicfoundation/edr@0.5.2':
    dependencies:
      '@nomicfoundation/edr-darwin-arm64': 0.5.2
      '@nomicfoundation/edr-darwin-x64': 0.5.2
      '@nomicfoundation/edr-linux-arm64-gnu': 0.5.2
      '@nomicfoundation/edr-linux-arm64-musl': 0.5.2
      '@nomicfoundation/edr-linux-x64-gnu': 0.5.2
      '@nomicfoundation/edr-linux-x64-musl': 0.5.2
      '@nomicfoundation/edr-win32-x64-msvc': 0.5.2

  '@nomicfoundation/ethereumjs-block@5.0.4':
    dependencies:
      '@nomicfoundation/ethereumjs-common': 4.0.4
      '@nomicfoundation/ethereumjs-rlp': 5.0.4
      '@nomicfoundation/ethereumjs-trie': 6.0.4
      '@nomicfoundation/ethereumjs-tx': 5.0.4
      '@nomicfoundation/ethereumjs-util': 9.0.4
      ethereum-cryptography: 0.1.3
    transitivePeerDependencies:
      - c-kzg

  '@nomicfoundation/ethereumjs-common@4.0.4':
    dependencies:
      '@nomicfoundation/ethereumjs-util': 9.0.4
    transitivePeerDependencies:
      - c-kzg

  '@nomicfoundation/ethereumjs-rlp@5.0.4': {}

  '@nomicfoundation/ethereumjs-trie@6.0.4':
    dependencies:
      '@nomicfoundation/ethereumjs-rlp': 5.0.4
      '@nomicfoundation/ethereumjs-util': 9.0.4
      '@types/readable-stream': 2.3.15
      ethereum-cryptography: 0.1.3
      lru-cache: 10.4.3
      readable-stream: 3.6.2
    transitivePeerDependencies:
      - c-kzg

  '@nomicfoundation/ethereumjs-tx@5.0.4':
    dependencies:
      '@nomicfoundation/ethereumjs-common': 4.0.4
      '@nomicfoundation/ethereumjs-rlp': 5.0.4
      '@nomicfoundation/ethereumjs-util': 9.0.4
      ethereum-cryptography: 0.1.3

  '@nomicfoundation/ethereumjs-util@9.0.4':
    dependencies:
      '@nomicfoundation/ethereumjs-rlp': 5.0.4
      ethereum-cryptography: 0.1.3

  '@nomicfoundation/hardhat-ignition-ethers@0.15.5(@nomicfoundation/hardhat-ethers@packages+hardhat-ethers)(@nomicfoundation/hardhat-ignition@0.15.5(@nomicfoundation/hardhat-verify@packages+hardhat-verify)(hardhat@packages+hardhat-core))(@nomicfoundation/ignition-core@0.15.5)(ethers@6.13.2)(hardhat@packages+hardhat-core)':
    dependencies:
      '@nomicfoundation/hardhat-ethers': link:packages/hardhat-ethers
      '@nomicfoundation/hardhat-ignition': 0.15.5(@nomicfoundation/hardhat-verify@packages+hardhat-verify)(hardhat@packages+hardhat-core)
      '@nomicfoundation/ignition-core': 0.15.5
      ethers: 6.13.2
      hardhat: link:packages/hardhat-core

  '@nomicfoundation/hardhat-ignition-viem@0.15.5(@nomicfoundation/hardhat-ignition@0.15.5(@nomicfoundation/hardhat-verify@packages+hardhat-verify)(hardhat@packages+hardhat-core))(@nomicfoundation/hardhat-viem@packages+hardhat-viem)(@nomicfoundation/ignition-core@0.15.5)(hardhat@packages+hardhat-core)(viem@2.20.0(typescript@5.0.4)(zod@3.23.8))':
    dependencies:
      '@nomicfoundation/hardhat-ignition': 0.15.5(@nomicfoundation/hardhat-verify@packages+hardhat-verify)(hardhat@packages+hardhat-core)
      '@nomicfoundation/hardhat-viem': link:packages/hardhat-viem
      '@nomicfoundation/ignition-core': 0.15.5
      hardhat: link:packages/hardhat-core
      viem: 2.20.0(typescript@5.0.4)(zod@3.23.8)

  '@nomicfoundation/hardhat-ignition@0.15.5(@nomicfoundation/hardhat-verify@packages+hardhat-verify)(hardhat@packages+hardhat-core)':
    dependencies:
      '@nomicfoundation/hardhat-verify': link:packages/hardhat-verify
      '@nomicfoundation/ignition-core': 0.15.5
      '@nomicfoundation/ignition-ui': 0.15.5
      chalk: 4.1.2
      debug: 4.3.6(supports-color@8.1.1)
      fs-extra: 10.1.0
      hardhat: link:packages/hardhat-core
      prompts: 2.4.2
    transitivePeerDependencies:
      - bufferutil
      - supports-color
      - utf-8-validate

  '@nomicfoundation/ignition-core@0.15.5':
    dependencies:
      '@ethersproject/address': 5.6.1
      '@nomicfoundation/solidity-analyzer': 0.1.2
      cbor: 9.0.2
      debug: 4.3.6(supports-color@8.1.1)
      ethers: 6.13.2
      fs-extra: 10.1.0
      immer: 10.0.2
      lodash: 4.17.21
      ndjson: 2.0.0
    transitivePeerDependencies:
      - bufferutil
      - supports-color
      - utf-8-validate

  '@nomicfoundation/ignition-ui@0.15.5': {}

  '@nomicfoundation/solidity-analyzer-darwin-arm64@0.1.2':
    optional: true

  '@nomicfoundation/solidity-analyzer-darwin-x64@0.1.2':
    optional: true

  '@nomicfoundation/solidity-analyzer-linux-arm64-gnu@0.1.2':
    optional: true

  '@nomicfoundation/solidity-analyzer-linux-arm64-musl@0.1.2':
    optional: true

  '@nomicfoundation/solidity-analyzer-linux-x64-gnu@0.1.2':
    optional: true

  '@nomicfoundation/solidity-analyzer-linux-x64-musl@0.1.2':
    optional: true

  '@nomicfoundation/solidity-analyzer-win32-x64-msvc@0.1.2':
    optional: true

  '@nomicfoundation/solidity-analyzer@0.1.2':
    optionalDependencies:
      '@nomicfoundation/solidity-analyzer-darwin-arm64': 0.1.2
      '@nomicfoundation/solidity-analyzer-darwin-x64': 0.1.2
      '@nomicfoundation/solidity-analyzer-linux-arm64-gnu': 0.1.2
      '@nomicfoundation/solidity-analyzer-linux-arm64-musl': 0.1.2
      '@nomicfoundation/solidity-analyzer-linux-x64-gnu': 0.1.2
      '@nomicfoundation/solidity-analyzer-linux-x64-musl': 0.1.2
      '@nomicfoundation/solidity-analyzer-win32-x64-msvc': 0.1.2

  '@pkgjs/parseargs@0.11.0':
    optional: true

  '@scure/base@1.1.7': {}

<<<<<<< HEAD
  '@scure/bip32@1.1.0':
    dependencies:
      '@noble/hashes': 1.1.2
      '@noble/secp256k1': 1.6.2
=======
  '@scure/bip32@1.1.5':
    dependencies:
      '@noble/hashes': 1.2.0
      '@noble/secp256k1': 1.7.1
>>>>>>> 5d48c614
      '@scure/base': 1.1.7

  '@scure/bip32@1.4.0':
    dependencies:
      '@noble/curves': 1.4.2
      '@noble/hashes': 1.4.0
      '@scure/base': 1.1.7

<<<<<<< HEAD
  '@scure/bip39@1.1.0':
    dependencies:
      '@noble/hashes': 1.1.2
=======
  '@scure/bip39@1.1.1':
    dependencies:
      '@noble/hashes': 1.2.0
>>>>>>> 5d48c614
      '@scure/base': 1.1.7

  '@scure/bip39@1.3.0':
    dependencies:
      '@noble/hashes': 1.4.0
      '@scure/base': 1.1.7

  '@sentry/core@5.30.0':
    dependencies:
      '@sentry/hub': 5.30.0
      '@sentry/minimal': 5.30.0
      '@sentry/types': 5.30.0
      '@sentry/utils': 5.30.0
      tslib: 1.14.1

  '@sentry/hub@5.30.0':
    dependencies:
      '@sentry/types': 5.30.0
      '@sentry/utils': 5.30.0
      tslib: 1.14.1

  '@sentry/minimal@5.30.0':
    dependencies:
      '@sentry/hub': 5.30.0
      '@sentry/types': 5.30.0
      tslib: 1.14.1

  '@sentry/node@5.30.0':
    dependencies:
      '@sentry/core': 5.30.0
      '@sentry/hub': 5.30.0
      '@sentry/tracing': 5.30.0
      '@sentry/types': 5.30.0
      '@sentry/utils': 5.30.0
      cookie: 0.4.2
      https-proxy-agent: 5.0.1
      lru_map: 0.3.3
      tslib: 1.14.1
    transitivePeerDependencies:
      - supports-color

  '@sentry/tracing@5.30.0':
    dependencies:
      '@sentry/hub': 5.30.0
      '@sentry/minimal': 5.30.0
      '@sentry/types': 5.30.0
      '@sentry/utils': 5.30.0
      tslib: 1.14.1

  '@sentry/types@5.30.0': {}

  '@sentry/utils@5.30.0':
    dependencies:
      '@sentry/types': 5.30.0
      tslib: 1.14.1

  '@sinclair/typebox@0.27.8': {}

  '@sinonjs/commons@1.8.6':
    dependencies:
      type-detect: 4.0.8

  '@sinonjs/fake-timers@6.0.1':
    dependencies:
      '@sinonjs/commons': 1.8.6

  '@sinonjs/samsam@5.3.1':
    dependencies:
      '@sinonjs/commons': 1.8.6
      lodash.get: 4.4.2
      type-detect: 4.1.0

  '@sinonjs/text-encoding@0.7.3': {}

  '@solidity-parser/parser@0.14.5':
    dependencies:
      antlr4ts: 0.5.0-alpha.4

  '@solidity-parser/parser@0.18.0': {}

  '@tsconfig/node10@1.0.11': {}

  '@tsconfig/node12@1.0.11': {}

  '@tsconfig/node14@1.0.3': {}

  '@tsconfig/node16@1.0.4': {}

  '@typechain/ethers-v6@0.5.1(ethers@6.13.2)(typechain@8.3.2(typescript@5.0.4))(typescript@5.0.4)':
    dependencies:
      ethers: 6.13.2
      lodash: 4.17.21
      ts-essentials: 7.0.3(typescript@5.0.4)
      typechain: 8.3.2(typescript@5.0.4)
      typescript: 5.0.4

  '@typechain/hardhat@9.1.0(@typechain/ethers-v6@0.5.1(ethers@6.13.2)(typechain@8.3.2(typescript@5.0.4))(typescript@5.0.4))(ethers@6.13.2)(hardhat@packages+hardhat-core)(typechain@8.3.2(typescript@5.0.4))':
    dependencies:
      '@typechain/ethers-v6': 0.5.1(ethers@6.13.2)(typechain@8.3.2(typescript@5.0.4))(typescript@5.0.4)
      ethers: 6.13.2
      fs-extra: 9.1.0
      hardhat: link:packages/hardhat-core
      typechain: 8.3.2(typescript@5.0.4)

  '@types/async-eventemitter@0.2.4':
    dependencies:
      '@types/events': 3.0.3

  '@types/bn.js@4.11.6':
    dependencies:
      '@types/node': 20.16.1

  '@types/bn.js@5.1.5':
    dependencies:
      '@types/node': 18.19.46

  '@types/chai-as-promised@7.1.8':
    dependencies:
      '@types/chai': 4.3.18

  '@types/chai@4.3.18': {}

  '@types/ci-info@2.0.0': {}

  '@types/concat-stream@1.6.1':
    dependencies:
      '@types/node': 20.16.1

  '@types/debug@4.1.12':
    dependencies:
      '@types/ms': 0.7.34

  '@types/events@3.0.3': {}

  '@types/find-up@2.1.1': {}

  '@types/form-data@0.0.33':
    dependencies:
      '@types/node': 20.16.1

  '@types/fs-extra@5.1.0':
    dependencies:
      '@types/node': 18.19.46

  '@types/glob@7.2.0':
    dependencies:
      '@types/minimatch': 5.1.2
      '@types/node': 18.19.46

  '@types/istanbul-lib-coverage@2.0.6': {}

  '@types/json-schema@7.0.15': {}

  '@types/json5@0.0.29': {}

  '@types/keccak@3.0.4':
    dependencies:
      '@types/node': 18.19.46

  '@types/lodash.clonedeep@4.5.9':
    dependencies:
      '@types/lodash': 4.17.7

  '@types/lodash.isequal@4.5.8':
    dependencies:
      '@types/lodash': 4.17.7

  '@types/lodash.memoize@4.1.9':
    dependencies:
      '@types/lodash': 4.17.7

  '@types/lodash@4.17.7': {}

  '@types/lru-cache@5.1.1': {}

  '@types/minimatch@5.1.2': {}

  '@types/mocha@10.0.7': {}

  '@types/ms@0.7.34': {}

  '@types/node@10.17.60': {}

  '@types/node@12.20.55': {}

  '@types/node@18.15.13': {}

  '@types/node@18.19.46':
    dependencies:
      undici-types: 5.26.5

  '@types/node@20.16.1':
    dependencies:
      undici-types: 6.19.8

  '@types/node@8.10.66': {}

  '@types/pbkdf2@3.1.2':
    dependencies:
      '@types/node': 20.16.1

  '@types/prettier@2.7.3': {}

  '@types/qs@6.9.15': {}

  '@types/readable-stream@2.3.15':
    dependencies:
      '@types/node': 20.16.1
      safe-buffer: 5.1.2

  '@types/resolve@1.20.6': {}

  '@types/secp256k1@4.0.6':
    dependencies:
      '@types/node': 20.16.1

  '@types/semver@6.2.7': {}

  '@types/semver@7.5.8': {}

  '@types/sinon-chai@3.2.12':
    dependencies:
      '@types/chai': 4.3.18
      '@types/sinon': 9.0.11

  '@types/sinon@9.0.11':
    dependencies:
      '@types/sinonjs__fake-timers': 8.1.5

  '@types/sinonjs__fake-timers@8.1.5': {}

  '@types/uuid@8.3.4': {}

  '@types/w3c-web-usb@1.0.10': {}

  '@types/ws@7.4.7':
    dependencies:
      '@types/node': 18.19.46

  '@types/ws@8.5.3':
    dependencies:
      '@types/node': 20.16.1

  '@typescript-eslint/eslint-plugin@5.61.0(@typescript-eslint/parser@5.61.0(eslint@8.57.0)(typescript@5.0.4))(eslint@8.57.0)(typescript@5.0.4)':
    dependencies:
      '@eslint-community/regexpp': 4.11.0
      '@typescript-eslint/parser': 5.61.0(eslint@8.57.0)(typescript@5.0.4)
      '@typescript-eslint/scope-manager': 5.61.0
      '@typescript-eslint/type-utils': 5.61.0(eslint@8.57.0)(typescript@5.0.4)
      '@typescript-eslint/utils': 5.61.0(eslint@8.57.0)(typescript@5.0.4)
      debug: 4.3.6(supports-color@8.1.1)
      eslint: 8.57.0
      graphemer: 1.4.0
      ignore: 5.3.2
      natural-compare-lite: 1.4.0
      semver: 7.6.3
      tsutils: 3.21.0(typescript@5.0.4)
    optionalDependencies:
      typescript: 5.0.4
    transitivePeerDependencies:
      - supports-color

  '@typescript-eslint/eslint-plugin@7.18.0(@typescript-eslint/parser@7.18.0(eslint@8.57.0)(typescript@5.5.4))(eslint@8.57.0)(typescript@5.5.4)':
    dependencies:
      '@eslint-community/regexpp': 4.11.0
      '@typescript-eslint/parser': 7.18.0(eslint@8.57.0)(typescript@5.5.4)
      '@typescript-eslint/scope-manager': 7.18.0
      '@typescript-eslint/type-utils': 7.18.0(eslint@8.57.0)(typescript@5.5.4)
      '@typescript-eslint/utils': 7.18.0(eslint@8.57.0)(typescript@5.5.4)
      '@typescript-eslint/visitor-keys': 7.18.0
      eslint: 8.57.0
      graphemer: 1.4.0
      ignore: 5.3.2
      natural-compare: 1.4.0
      ts-api-utils: 1.3.0(typescript@5.5.4)
    optionalDependencies:
      typescript: 5.5.4
    transitivePeerDependencies:
      - supports-color

  '@typescript-eslint/eslint-plugin@7.7.1(@typescript-eslint/parser@7.7.1(eslint@8.57.0)(typescript@5.5.4))(eslint@8.57.0)(typescript@5.5.4)':
    dependencies:
      '@eslint-community/regexpp': 4.11.0
      '@typescript-eslint/parser': 7.7.1(eslint@8.57.0)(typescript@5.5.4)
      '@typescript-eslint/scope-manager': 7.7.1
      '@typescript-eslint/type-utils': 7.7.1(eslint@8.57.0)(typescript@5.5.4)
      '@typescript-eslint/utils': 7.7.1(eslint@8.57.0)(typescript@5.5.4)
      '@typescript-eslint/visitor-keys': 7.7.1
      debug: 4.3.6(supports-color@8.1.1)
      eslint: 8.57.0
      graphemer: 1.4.0
      ignore: 5.3.2
      natural-compare: 1.4.0
      semver: 7.6.3
      ts-api-utils: 1.3.0(typescript@5.5.4)
    optionalDependencies:
      typescript: 5.5.4
    transitivePeerDependencies:
      - supports-color

  '@typescript-eslint/parser@5.61.0(eslint@8.57.0)(typescript@5.0.4)':
    dependencies:
      '@typescript-eslint/scope-manager': 5.61.0
      '@typescript-eslint/types': 5.61.0
      '@typescript-eslint/typescript-estree': 5.61.0(typescript@5.0.4)
      debug: 4.3.6(supports-color@8.1.1)
      eslint: 8.57.0
    optionalDependencies:
      typescript: 5.0.4
    transitivePeerDependencies:
      - supports-color

  '@typescript-eslint/parser@7.18.0(eslint@8.57.0)(typescript@5.5.4)':
    dependencies:
      '@typescript-eslint/scope-manager': 7.18.0
      '@typescript-eslint/types': 7.18.0
      '@typescript-eslint/typescript-estree': 7.18.0(typescript@5.5.4)
      '@typescript-eslint/visitor-keys': 7.18.0
      debug: 4.3.6(supports-color@8.1.1)
      eslint: 8.57.0
    optionalDependencies:
      typescript: 5.5.4
    transitivePeerDependencies:
      - supports-color

  '@typescript-eslint/parser@7.7.1(eslint@8.57.0)(typescript@5.5.4)':
    dependencies:
      '@typescript-eslint/scope-manager': 7.7.1
      '@typescript-eslint/types': 7.7.1
      '@typescript-eslint/typescript-estree': 7.7.1(typescript@5.5.4)
      '@typescript-eslint/visitor-keys': 7.7.1
      debug: 4.3.6(supports-color@8.1.1)
      eslint: 8.57.0
    optionalDependencies:
      typescript: 5.5.4
    transitivePeerDependencies:
      - supports-color

  '@typescript-eslint/scope-manager@5.61.0':
    dependencies:
      '@typescript-eslint/types': 5.61.0
      '@typescript-eslint/visitor-keys': 5.61.0

  '@typescript-eslint/scope-manager@5.62.0':
    dependencies:
      '@typescript-eslint/types': 5.62.0
      '@typescript-eslint/visitor-keys': 5.62.0

  '@typescript-eslint/scope-manager@7.18.0':
    dependencies:
      '@typescript-eslint/types': 7.18.0
      '@typescript-eslint/visitor-keys': 7.18.0

  '@typescript-eslint/scope-manager@7.7.1':
    dependencies:
      '@typescript-eslint/types': 7.7.1
      '@typescript-eslint/visitor-keys': 7.7.1

  '@typescript-eslint/type-utils@5.61.0(eslint@8.57.0)(typescript@5.0.4)':
    dependencies:
      '@typescript-eslint/typescript-estree': 5.61.0(typescript@5.0.4)
      '@typescript-eslint/utils': 5.61.0(eslint@8.57.0)(typescript@5.0.4)
      debug: 4.3.6(supports-color@8.1.1)
      eslint: 8.57.0
      tsutils: 3.21.0(typescript@5.0.4)
    optionalDependencies:
      typescript: 5.0.4
    transitivePeerDependencies:
      - supports-color

  '@typescript-eslint/type-utils@7.18.0(eslint@8.57.0)(typescript@5.5.4)':
    dependencies:
      '@typescript-eslint/typescript-estree': 7.18.0(typescript@5.5.4)
      '@typescript-eslint/utils': 7.18.0(eslint@8.57.0)(typescript@5.5.4)
      debug: 4.3.6(supports-color@8.1.1)
      eslint: 8.57.0
      ts-api-utils: 1.3.0(typescript@5.5.4)
    optionalDependencies:
      typescript: 5.5.4
    transitivePeerDependencies:
      - supports-color

  '@typescript-eslint/type-utils@7.7.1(eslint@8.57.0)(typescript@5.5.4)':
    dependencies:
      '@typescript-eslint/typescript-estree': 7.7.1(typescript@5.5.4)
      '@typescript-eslint/utils': 7.7.1(eslint@8.57.0)(typescript@5.5.4)
      debug: 4.3.6(supports-color@8.1.1)
      eslint: 8.57.0
      ts-api-utils: 1.3.0(typescript@5.5.4)
    optionalDependencies:
      typescript: 5.5.4
    transitivePeerDependencies:
      - supports-color

  '@typescript-eslint/types@5.61.0': {}

  '@typescript-eslint/types@5.62.0': {}

  '@typescript-eslint/types@7.18.0': {}

  '@typescript-eslint/types@7.7.1': {}

  '@typescript-eslint/typescript-estree@5.61.0(typescript@5.0.4)':
    dependencies:
      '@typescript-eslint/types': 5.61.0
      '@typescript-eslint/visitor-keys': 5.61.0
      debug: 4.3.6(supports-color@8.1.1)
      globby: 11.1.0
      is-glob: 4.0.3
      semver: 7.6.3
      tsutils: 3.21.0(typescript@5.0.4)
    optionalDependencies:
      typescript: 5.0.4
    transitivePeerDependencies:
      - supports-color

  '@typescript-eslint/typescript-estree@5.62.0(typescript@5.5.4)':
    dependencies:
      '@typescript-eslint/types': 5.62.0
      '@typescript-eslint/visitor-keys': 5.62.0
      debug: 4.3.6(supports-color@8.1.1)
      globby: 11.1.0
      is-glob: 4.0.3
      semver: 7.6.3
      tsutils: 3.21.0(typescript@5.5.4)
    optionalDependencies:
      typescript: 5.5.4
    transitivePeerDependencies:
      - supports-color

  '@typescript-eslint/typescript-estree@7.18.0(typescript@5.5.4)':
    dependencies:
      '@typescript-eslint/types': 7.18.0
      '@typescript-eslint/visitor-keys': 7.18.0
      debug: 4.3.6(supports-color@8.1.1)
      globby: 11.1.0
      is-glob: 4.0.3
      minimatch: 9.0.5
      semver: 7.6.3
      ts-api-utils: 1.3.0(typescript@5.5.4)
    optionalDependencies:
      typescript: 5.5.4
    transitivePeerDependencies:
      - supports-color

  '@typescript-eslint/typescript-estree@7.7.1(typescript@5.5.4)':
    dependencies:
      '@typescript-eslint/types': 7.7.1
      '@typescript-eslint/visitor-keys': 7.7.1
      debug: 4.3.6(supports-color@8.1.1)
      globby: 11.1.0
      is-glob: 4.0.3
      minimatch: 9.0.5
      semver: 7.6.3
      ts-api-utils: 1.3.0(typescript@5.5.4)
    optionalDependencies:
      typescript: 5.5.4
    transitivePeerDependencies:
      - supports-color

  '@typescript-eslint/utils@5.61.0(eslint@8.57.0)(typescript@5.0.4)':
    dependencies:
      '@eslint-community/eslint-utils': 4.4.0(eslint@8.57.0)
      '@types/json-schema': 7.0.15
      '@types/semver': 7.5.8
      '@typescript-eslint/scope-manager': 5.61.0
      '@typescript-eslint/types': 5.61.0
      '@typescript-eslint/typescript-estree': 5.61.0(typescript@5.0.4)
      eslint: 8.57.0
      eslint-scope: 5.1.1
      semver: 7.6.3
    transitivePeerDependencies:
      - supports-color
      - typescript

  '@typescript-eslint/utils@5.62.0(eslint@8.57.0)(typescript@5.5.4)':
    dependencies:
      '@eslint-community/eslint-utils': 4.4.0(eslint@8.57.0)
      '@types/json-schema': 7.0.15
      '@types/semver': 7.5.8
      '@typescript-eslint/scope-manager': 5.62.0
      '@typescript-eslint/types': 5.62.0
      '@typescript-eslint/typescript-estree': 5.62.0(typescript@5.5.4)
      eslint: 8.57.0
      eslint-scope: 5.1.1
      semver: 7.6.3
    transitivePeerDependencies:
      - supports-color
      - typescript

  '@typescript-eslint/utils@7.18.0(eslint@8.57.0)(typescript@5.5.4)':
    dependencies:
      '@eslint-community/eslint-utils': 4.4.0(eslint@8.57.0)
      '@typescript-eslint/scope-manager': 7.18.0
      '@typescript-eslint/types': 7.18.0
      '@typescript-eslint/typescript-estree': 7.18.0(typescript@5.5.4)
      eslint: 8.57.0
    transitivePeerDependencies:
      - supports-color
      - typescript

  '@typescript-eslint/utils@7.7.1(eslint@8.57.0)(typescript@5.5.4)':
    dependencies:
      '@eslint-community/eslint-utils': 4.4.0(eslint@8.57.0)
      '@types/json-schema': 7.0.15
      '@types/semver': 7.5.8
      '@typescript-eslint/scope-manager': 7.7.1
      '@typescript-eslint/types': 7.7.1
      '@typescript-eslint/typescript-estree': 7.7.1(typescript@5.5.4)
      eslint: 8.57.0
      semver: 7.6.3
    transitivePeerDependencies:
      - supports-color
      - typescript

  '@typescript-eslint/visitor-keys@5.61.0':
    dependencies:
      '@typescript-eslint/types': 5.61.0
      eslint-visitor-keys: 3.4.3

  '@typescript-eslint/visitor-keys@5.62.0':
    dependencies:
      '@typescript-eslint/types': 5.62.0
      eslint-visitor-keys: 3.4.3

  '@typescript-eslint/visitor-keys@7.18.0':
    dependencies:
      '@typescript-eslint/types': 7.18.0
      eslint-visitor-keys: 3.4.3

  '@typescript-eslint/visitor-keys@7.7.1':
    dependencies:
      '@typescript-eslint/types': 7.7.1
      eslint-visitor-keys: 3.4.3

  '@ungap/structured-clone@1.2.0': {}

  abbrev@1.0.9: {}

  abitype@0.7.1(typescript@5.0.4)(zod@3.23.8):
    dependencies:
      typescript: 5.0.4
    optionalDependencies:
      zod: 3.23.8

  abitype@0.9.10(typescript@5.0.4)(zod@3.23.8):
    optionalDependencies:
      typescript: 5.0.4
      zod: 3.23.8

  abitype@1.0.5(typescript@5.0.4)(zod@3.23.8):
    optionalDependencies:
      typescript: 5.0.4
      zod: 3.23.8

  abitype@1.0.5(typescript@5.5.4)(zod@3.23.8):
    optionalDependencies:
      typescript: 5.5.4
      zod: 3.23.8

  acorn-jsx@5.3.2(acorn@8.12.1):
    dependencies:
      acorn: 8.12.1

  acorn-walk@8.3.3:
    dependencies:
      acorn: 8.12.1

  acorn@8.12.1: {}

  address@1.2.2: {}

  adm-zip@0.4.16: {}

  aes-js@3.0.0: {}

  aes-js@4.0.0-beta.5: {}

  agent-base@6.0.2:
    dependencies:
      debug: 4.3.6(supports-color@8.1.1)
    transitivePeerDependencies:
      - supports-color

  aggregate-error@3.1.0:
    dependencies:
      clean-stack: 2.2.0
      indent-string: 4.0.0

  ajv@6.12.6:
    dependencies:
      fast-deep-equal: 3.1.3
      fast-json-stable-stringify: 2.1.0
      json-schema-traverse: 0.4.1
      uri-js: 4.4.1

  ajv@8.17.1:
    dependencies:
      fast-deep-equal: 3.1.3
      fast-uri: 3.0.1
      json-schema-traverse: 1.0.0
      require-from-string: 2.0.2

  amdefine@1.0.1:
    optional: true

  ansi-align@3.0.1:
    dependencies:
      string-width: 4.2.3

  ansi-colors@4.1.3: {}

  ansi-escapes@4.3.2:
    dependencies:
      type-fest: 0.21.3

  ansi-regex@3.0.1: {}

  ansi-regex@5.0.1: {}

  ansi-regex@6.0.1: {}

  ansi-styles@1.0.0: {}

  ansi-styles@3.2.1:
    dependencies:
      color-convert: 1.9.3

  ansi-styles@4.3.0:
    dependencies:
      color-convert: 2.0.1

  ansi-styles@5.2.0: {}

  ansi-styles@6.2.1: {}

  antlr4ts@0.5.0-alpha.4: {}

  anymatch@3.1.3:
    dependencies:
      normalize-path: 3.0.0
      picomatch: 2.3.1

  append-transform@2.0.0:
    dependencies:
      default-require-extensions: 3.0.1

  archy@1.0.0: {}

  arg@4.1.3: {}

  argparse@1.0.10:
    dependencies:
      sprintf-js: 1.0.3

  argparse@2.0.1: {}

  array-back@3.1.0: {}

  array-back@4.0.2: {}

  array-buffer-byte-length@1.0.1:
    dependencies:
      call-bind: 1.0.7
      is-array-buffer: 3.0.4

  array-includes@3.1.8:
    dependencies:
      call-bind: 1.0.7
      define-properties: 1.2.1
      es-abstract: 1.23.3
      es-object-atoms: 1.0.0
      get-intrinsic: 1.2.4
      is-string: 1.0.7

  array-union@2.1.0: {}

  array-uniq@1.0.3: {}

  array.prototype.findlastindex@1.2.5:
    dependencies:
      call-bind: 1.0.7
      define-properties: 1.2.1
      es-abstract: 1.23.3
      es-errors: 1.3.0
      es-object-atoms: 1.0.0
      es-shim-unscopables: 1.0.2

  array.prototype.flat@1.3.2:
    dependencies:
      call-bind: 1.0.7
      define-properties: 1.2.1
      es-abstract: 1.23.3
      es-shim-unscopables: 1.0.2

  array.prototype.flatmap@1.3.2:
    dependencies:
      call-bind: 1.0.7
      define-properties: 1.2.1
      es-abstract: 1.23.3
      es-shim-unscopables: 1.0.2

  arraybuffer.prototype.slice@1.0.3:
    dependencies:
      array-buffer-byte-length: 1.0.1
      call-bind: 1.0.7
      define-properties: 1.2.1
      es-abstract: 1.23.3
      es-errors: 1.3.0
      get-intrinsic: 1.2.4
      is-array-buffer: 3.0.4
      is-shared-array-buffer: 1.0.3

  asap@2.0.6: {}

  assertion-error@1.1.0: {}

  astral-regex@2.0.0: {}

  async@1.5.2: {}

  asynckit@0.4.0: {}

  at-least-node@1.0.0: {}

  available-typed-arrays@1.0.7:
    dependencies:
      possible-typed-array-names: 1.0.0

  axios@1.7.5(debug@4.3.6):
    dependencies:
      follow-redirects: 1.15.6(debug@4.3.6)
      form-data: 4.0.0
      proxy-from-env: 1.1.0
    transitivePeerDependencies:
      - debug

  balanced-match@1.0.2: {}

  base-x@3.0.10:
    dependencies:
      safe-buffer: 5.2.1

  base64-js@1.5.1: {}

  bech32@1.1.4: {}

  better-path-resolve@1.0.0:
    dependencies:
      is-windows: 1.0.2

  bignumber.js@9.1.2: {}

  binary-extensions@2.3.0: {}

  bindings@1.5.0:
    dependencies:
      file-uri-to-path: 1.0.0

  bl@4.1.0:
    dependencies:
      buffer: 5.7.1
      inherits: 2.0.4
      readable-stream: 3.6.2

  blakejs@1.2.1: {}

  bn.js@4.11.6: {}

  bn.js@4.12.0: {}

  bn.js@5.2.1: {}

  boolean@3.2.0: {}

  boxen@5.1.2:
    dependencies:
      ansi-align: 3.0.1
      camelcase: 6.3.0
      chalk: 4.1.2
      cli-boxes: 2.2.1
      string-width: 4.2.3
      type-fest: 0.20.2
      widest-line: 3.1.0
      wrap-ansi: 7.0.0

  brace-expansion@1.1.11:
    dependencies:
      balanced-match: 1.0.2
      concat-map: 0.0.1

  brace-expansion@2.0.1:
    dependencies:
      balanced-match: 1.0.2

  braces@3.0.3:
    dependencies:
      fill-range: 7.1.1

  brorand@1.1.0: {}

  browser-stdout@1.3.1: {}

  browserify-aes@1.2.0:
    dependencies:
      buffer-xor: 1.0.3
      cipher-base: 1.0.4
      create-hash: 1.2.0
      evp_bytestokey: 1.0.3
      inherits: 2.0.4
      safe-buffer: 5.2.1

  browserslist@4.23.3:
    dependencies:
      caniuse-lite: 1.0.30001653
      electron-to-chromium: 1.5.13
      node-releases: 2.0.18
      update-browserslist-db: 1.1.0(browserslist@4.23.3)

  bs58@4.0.1:
    dependencies:
      base-x: 3.0.10

  bs58check@2.1.2:
    dependencies:
      bs58: 4.0.1
      create-hash: 1.2.0
      safe-buffer: 5.2.1

  buffer-from@1.1.2: {}

  buffer-xor@1.0.3: {}

  buffer@5.7.1:
    dependencies:
      base64-js: 1.5.1
      ieee754: 1.2.1

  builtin-modules@3.3.0: {}

  builtins@5.1.0:
    dependencies:
      semver: 7.6.3

  bytes@3.1.2: {}

  c8@9.1.0:
    dependencies:
      '@bcoe/v8-coverage': 0.2.3
      '@istanbuljs/schema': 0.1.3
      find-up: 5.0.0
      foreground-child: 3.3.0
      istanbul-lib-coverage: 3.2.2
      istanbul-lib-report: 3.0.1
      istanbul-reports: 3.1.7
      test-exclude: 6.0.0
      v8-to-istanbul: 9.3.0
      yargs: 17.7.2
      yargs-parser: 21.1.1

  caching-transform@4.0.0:
    dependencies:
      hasha: 5.2.2
      make-dir: 3.1.0
      package-hash: 4.0.0
      write-file-atomic: 3.0.3

  call-bind@1.0.7:
    dependencies:
      es-define-property: 1.0.0
      es-errors: 1.3.0
      function-bind: 1.1.2
      get-intrinsic: 1.2.4
      set-function-length: 1.2.2

  callsites@3.1.0: {}

  camelcase@5.3.1: {}

  camelcase@6.3.0: {}

  caniuse-lite@1.0.30001653: {}

  caseless@0.12.0: {}

  cbor@8.1.0:
    dependencies:
      nofilter: 3.1.0

  cbor@9.0.2:
    dependencies:
      nofilter: 3.1.0

  chai-as-promised@7.1.2(chai@4.5.0):
    dependencies:
      chai: 4.5.0
      check-error: 1.0.3

  chai@4.5.0:
    dependencies:
      assertion-error: 1.1.0
      check-error: 1.0.3
      deep-eql: 4.1.4
      get-func-name: 2.0.2
      loupe: 2.3.7
      pathval: 1.1.1
      type-detect: 4.1.0

  chalk@0.4.0:
    dependencies:
      ansi-styles: 1.0.0
      has-color: 0.1.7
      strip-ansi: 0.1.1

  chalk@2.4.2:
    dependencies:
      ansi-styles: 3.2.1
      escape-string-regexp: 1.0.5
      supports-color: 5.5.0

  chalk@4.1.2:
    dependencies:
      ansi-styles: 4.3.0
      supports-color: 7.2.0

  chalk@5.3.0: {}

  chardet@0.7.0: {}

  charenc@0.0.2: {}

  check-error@1.0.3:
    dependencies:
      get-func-name: 2.0.2

  chokidar@3.6.0:
    dependencies:
      anymatch: 3.1.3
      braces: 3.0.3
      glob-parent: 5.1.2
      is-binary-path: 2.1.0
      is-glob: 4.0.3
      normalize-path: 3.0.0
      readdirp: 3.6.0
    optionalDependencies:
      fsevents: 2.3.3

  chownr@1.1.4: {}

  ci-info@2.0.0: {}

  ci-info@3.9.0: {}

  cipher-base@1.0.4:
    dependencies:
      inherits: 2.0.4
      safe-buffer: 5.2.1

  clean-stack@2.2.0: {}

  cli-boxes@2.2.1: {}

  cli-cursor@3.1.0:
    dependencies:
      restore-cursor: 3.1.0

  cli-spinners@2.9.2: {}

  cli-table3@0.5.1:
    dependencies:
      object-assign: 4.1.1
      string-width: 2.1.1
    optionalDependencies:
      colors: 1.4.0

  cliui@6.0.0:
    dependencies:
      string-width: 4.2.3
      strip-ansi: 6.0.1
      wrap-ansi: 6.2.0

  cliui@7.0.4:
    dependencies:
      string-width: 4.2.3
      strip-ansi: 6.0.1
      wrap-ansi: 7.0.0

  cliui@8.0.1:
    dependencies:
      string-width: 4.2.3
      strip-ansi: 6.0.1
      wrap-ansi: 7.0.0

  clone@1.0.4: {}

  color-convert@1.9.3:
    dependencies:
      color-name: 1.1.3

  color-convert@2.0.1:
    dependencies:
      color-name: 1.1.4

  color-name@1.1.3: {}

  color-name@1.1.4: {}

  colors@1.4.0: {}

  combined-stream@1.0.8:
    dependencies:
      delayed-stream: 1.0.0

  command-exists@1.2.9: {}

  command-line-args@5.2.1:
    dependencies:
      array-back: 3.1.0
      find-replace: 3.0.0
      lodash.camelcase: 4.3.0
      typical: 4.0.0

  command-line-usage@6.1.3:
    dependencies:
      array-back: 4.0.2
      chalk: 2.4.2
      table-layout: 1.0.2
      typical: 5.2.0

  commander@10.0.1: {}

  commander@3.0.2: {}

  commander@8.3.0: {}

  commondir@1.0.1: {}

  concat-map@0.0.1: {}

  concat-stream@1.6.2:
    dependencies:
      buffer-from: 1.1.2
      inherits: 2.0.4
      readable-stream: 2.3.8
      typedarray: 0.0.6

  convert-source-map@1.9.0: {}

  convert-source-map@2.0.0: {}

  cookie@0.4.2: {}

  core-util-is@1.0.3: {}

  cosmiconfig@8.3.6(typescript@5.5.4):
    dependencies:
      import-fresh: 3.3.0
      js-yaml: 4.1.0
      parse-json: 5.2.0
      path-type: 4.0.0
    optionalDependencies:
      typescript: 5.5.4

  crc-32@1.2.2: {}

  create-hash@1.2.0:
    dependencies:
      cipher-base: 1.0.4
      inherits: 2.0.4
      md5.js: 1.3.5
      ripemd160: 2.0.2
      sha.js: 2.4.11

  create-hmac@1.1.7:
    dependencies:
      cipher-base: 1.0.4
      create-hash: 1.2.0
      inherits: 2.0.4
      ripemd160: 2.0.2
      safe-buffer: 5.2.1
      sha.js: 2.4.11

  create-require@1.1.1: {}

  cross-fetch@4.0.0:
    dependencies:
      node-fetch: 2.7.0
    transitivePeerDependencies:
      - encoding

  cross-spawn@5.1.0:
    dependencies:
      lru-cache: 4.1.5
      shebang-command: 1.2.0
      which: 1.3.1

  cross-spawn@7.0.3:
    dependencies:
      path-key: 3.1.1
      shebang-command: 2.0.0
      which: 2.0.2

  crypt@0.0.2: {}

  crypto-js@4.2.0: {}

  data-view-buffer@1.0.1:
    dependencies:
      call-bind: 1.0.7
      es-errors: 1.3.0
      is-data-view: 1.0.1

  data-view-byte-length@1.0.1:
    dependencies:
      call-bind: 1.0.7
      es-errors: 1.3.0
      is-data-view: 1.0.1

  data-view-byte-offset@1.0.0:
    dependencies:
      call-bind: 1.0.7
      es-errors: 1.3.0
      is-data-view: 1.0.1

  date-time@0.1.1: {}

  death@1.1.0: {}

  debug@3.2.7:
    dependencies:
      ms: 2.1.3

  debug@4.3.6(supports-color@8.1.1):
    dependencies:
      ms: 2.1.2
    optionalDependencies:
      supports-color: 8.1.1

  decamelize@1.2.0: {}

  decamelize@4.0.0: {}

  decompress-response@6.0.0:
    dependencies:
      mimic-response: 3.1.0

  deep-eql@4.1.4:
    dependencies:
      type-detect: 4.1.0

  deep-extend@0.6.0: {}

  deep-is@0.1.4: {}

  deepmerge@4.3.1: {}

  default-require-extensions@3.0.1:
    dependencies:
      strip-bom: 4.0.0

  defaults@1.0.4:
    dependencies:
      clone: 1.0.4

  define-data-property@1.1.4:
    dependencies:
      es-define-property: 1.0.0
      es-errors: 1.3.0
      gopd: 1.0.1

  define-properties@1.2.1:
    dependencies:
      define-data-property: 1.1.4
      has-property-descriptors: 1.0.2
      object-keys: 1.1.1

  delayed-stream@1.0.0: {}

  depd@2.0.0: {}

  detect-indent@6.1.0: {}

  detect-libc@2.0.3: {}

  detect-port@1.6.1:
    dependencies:
      address: 1.2.2
      debug: 4.3.6(supports-color@8.1.1)
    transitivePeerDependencies:
      - supports-color

  diff-sequences@29.6.3: {}

  diff@4.0.2: {}

  diff@5.2.0: {}

  difflib@0.2.4:
    dependencies:
      heap: 0.2.7

  dir-glob@3.0.1:
    dependencies:
      path-type: 4.0.0

  doctrine@2.1.0:
    dependencies:
      esutils: 2.0.3

  doctrine@3.0.0:
    dependencies:
      esutils: 2.0.3

  dot-prop@7.2.0:
    dependencies:
      type-fest: 2.19.0

  eastasianwidth@0.2.0: {}

  eip55@2.1.1:
    dependencies:
      keccak: 3.0.4

  electron-to-chromium@1.5.13: {}

  elliptic@6.5.4:
    dependencies:
      bn.js: 4.12.0
      brorand: 1.1.0
      hash.js: 1.1.7
      hmac-drbg: 1.0.1
      inherits: 2.0.4
      minimalistic-assert: 1.0.1
      minimalistic-crypto-utils: 1.0.1

  elliptic@6.5.7:
    dependencies:
      bn.js: 4.12.0
      brorand: 1.1.0
      hash.js: 1.1.7
      hmac-drbg: 1.0.1
      inherits: 2.0.4
      minimalistic-assert: 1.0.1
      minimalistic-crypto-utils: 1.0.1

  emoji-regex@8.0.0: {}

  emoji-regex@9.2.2: {}

  end-of-stream@1.4.4:
    dependencies:
      once: 1.4.0

  enhanced-resolve@5.17.1:
    dependencies:
      graceful-fs: 4.2.11
      tapable: 2.2.1

  enquirer@2.4.1:
    dependencies:
      ansi-colors: 4.1.3
      strip-ansi: 6.0.1

  env-paths@2.2.1: {}

  error-ex@1.3.2:
    dependencies:
      is-arrayish: 0.2.1

  es-abstract@1.23.3:
    dependencies:
      array-buffer-byte-length: 1.0.1
      arraybuffer.prototype.slice: 1.0.3
      available-typed-arrays: 1.0.7
      call-bind: 1.0.7
      data-view-buffer: 1.0.1
      data-view-byte-length: 1.0.1
      data-view-byte-offset: 1.0.0
      es-define-property: 1.0.0
      es-errors: 1.3.0
      es-object-atoms: 1.0.0
      es-set-tostringtag: 2.0.3
      es-to-primitive: 1.2.1
      function.prototype.name: 1.1.6
      get-intrinsic: 1.2.4
      get-symbol-description: 1.0.2
      globalthis: 1.0.4
      gopd: 1.0.1
      has-property-descriptors: 1.0.2
      has-proto: 1.0.3
      has-symbols: 1.0.3
      hasown: 2.0.2
      internal-slot: 1.0.7
      is-array-buffer: 3.0.4
      is-callable: 1.2.7
      is-data-view: 1.0.1
      is-negative-zero: 2.0.3
      is-regex: 1.1.4
      is-shared-array-buffer: 1.0.3
      is-string: 1.0.7
      is-typed-array: 1.1.13
      is-weakref: 1.0.2
      object-inspect: 1.13.2
      object-keys: 1.1.1
      object.assign: 4.1.5
      regexp.prototype.flags: 1.5.2
      safe-array-concat: 1.1.2
      safe-regex-test: 1.0.3
      string.prototype.trim: 1.2.9
      string.prototype.trimend: 1.0.8
      string.prototype.trimstart: 1.0.8
      typed-array-buffer: 1.0.2
      typed-array-byte-length: 1.0.1
      typed-array-byte-offset: 1.0.2
      typed-array-length: 1.0.6
      unbox-primitive: 1.0.2
      which-typed-array: 1.1.15

  es-define-property@1.0.0:
    dependencies:
      get-intrinsic: 1.2.4

  es-errors@1.3.0: {}

  es-object-atoms@1.0.0:
    dependencies:
      es-errors: 1.3.0

  es-set-tostringtag@2.0.3:
    dependencies:
      get-intrinsic: 1.2.4
      has-tostringtag: 1.0.2
      hasown: 2.0.2

  es-shim-unscopables@1.0.2:
    dependencies:
      hasown: 2.0.2

  es-to-primitive@1.2.1:
    dependencies:
      is-callable: 1.2.7
      is-date-object: 1.0.5
      is-symbol: 1.0.4

  es6-error@4.1.1: {}

  esbuild@0.23.1:
    optionalDependencies:
      '@esbuild/aix-ppc64': 0.23.1
      '@esbuild/android-arm': 0.23.1
      '@esbuild/android-arm64': 0.23.1
      '@esbuild/android-x64': 0.23.1
      '@esbuild/darwin-arm64': 0.23.1
      '@esbuild/darwin-x64': 0.23.1
      '@esbuild/freebsd-arm64': 0.23.1
      '@esbuild/freebsd-x64': 0.23.1
      '@esbuild/linux-arm': 0.23.1
      '@esbuild/linux-arm64': 0.23.1
      '@esbuild/linux-ia32': 0.23.1
      '@esbuild/linux-loong64': 0.23.1
      '@esbuild/linux-mips64el': 0.23.1
      '@esbuild/linux-ppc64': 0.23.1
      '@esbuild/linux-riscv64': 0.23.1
      '@esbuild/linux-s390x': 0.23.1
      '@esbuild/linux-x64': 0.23.1
      '@esbuild/netbsd-x64': 0.23.1
      '@esbuild/openbsd-arm64': 0.23.1
      '@esbuild/openbsd-x64': 0.23.1
      '@esbuild/sunos-x64': 0.23.1
      '@esbuild/win32-arm64': 0.23.1
      '@esbuild/win32-ia32': 0.23.1
      '@esbuild/win32-x64': 0.23.1

  escalade@3.1.2: {}

  escape-string-regexp@1.0.5: {}

  escape-string-regexp@4.0.0: {}

  escodegen@1.8.1:
    dependencies:
      esprima: 2.7.3
      estraverse: 1.9.3
      esutils: 2.0.3
      optionator: 0.8.3
    optionalDependencies:
      source-map: 0.2.0

  eslint-compat-utils@0.5.1(eslint@8.57.0):
    dependencies:
      eslint: 8.57.0
      semver: 7.6.3

  eslint-config-prettier@8.3.0(eslint@8.57.0):
    dependencies:
      eslint: 8.57.0

  eslint-config-prettier@9.1.0(eslint@8.57.0):
    dependencies:
      eslint: 8.57.0

  eslint-doc-generator@1.7.1(eslint@8.57.0)(typescript@5.5.4):
    dependencies:
      '@typescript-eslint/utils': 5.62.0(eslint@8.57.0)(typescript@5.5.4)
      ajv: 8.17.1
      boolean: 3.2.0
      commander: 10.0.1
      cosmiconfig: 8.3.6(typescript@5.5.4)
      deepmerge: 4.3.1
      dot-prop: 7.2.0
      eslint: 8.57.0
      jest-diff: 29.7.0
      json-schema-traverse: 1.0.0
      markdown-table: 3.0.3
      no-case: 3.0.4
      type-fest: 3.13.1
    transitivePeerDependencies:
      - supports-color
      - typescript

  eslint-import-resolver-node@0.3.9:
    dependencies:
      debug: 3.2.7
      is-core-module: 2.15.1
      resolve: 1.22.8
    transitivePeerDependencies:
      - supports-color

  eslint-import-resolver-typescript@3.6.3(@typescript-eslint/parser@7.18.0(eslint@8.57.0)(typescript@5.5.4))(eslint-plugin-import@2.29.1)(eslint@8.57.0):
    dependencies:
      '@nolyfill/is-core-module': 1.0.39
      debug: 4.3.6(supports-color@8.1.1)
      enhanced-resolve: 5.17.1
      eslint: 8.57.0
      eslint-module-utils: 2.8.2(@typescript-eslint/parser@7.18.0(eslint@8.57.0)(typescript@5.5.4))(eslint-import-resolver-node@0.3.9)(eslint-import-resolver-typescript@3.6.3(@typescript-eslint/parser@7.18.0(eslint@8.57.0)(typescript@5.5.4))(eslint-plugin-import@2.29.1)(eslint@8.57.0))(eslint@8.57.0)
      fast-glob: 3.3.2
      get-tsconfig: 4.7.6
      is-bun-module: 1.1.0
      is-glob: 4.0.3
    optionalDependencies:
      eslint-plugin-import: 2.29.1(@typescript-eslint/parser@7.18.0(eslint@8.57.0)(typescript@5.5.4))(eslint-import-resolver-typescript@3.6.3)(eslint@8.57.0)
    transitivePeerDependencies:
      - '@typescript-eslint/parser'
      - eslint-import-resolver-node
      - eslint-import-resolver-webpack
      - supports-color

  eslint-module-utils@2.8.2(@typescript-eslint/parser@5.61.0(eslint@8.57.0)(typescript@5.0.4))(eslint-import-resolver-node@0.3.9)(eslint@8.57.0):
    dependencies:
      debug: 3.2.7
    optionalDependencies:
      '@typescript-eslint/parser': 5.61.0(eslint@8.57.0)(typescript@5.0.4)
      eslint: 8.57.0
      eslint-import-resolver-node: 0.3.9
    transitivePeerDependencies:
      - supports-color

  eslint-module-utils@2.8.2(@typescript-eslint/parser@7.18.0(eslint@8.57.0)(typescript@5.5.4))(eslint-import-resolver-node@0.3.9)(eslint-import-resolver-typescript@3.6.3(@typescript-eslint/parser@7.18.0(eslint@8.57.0)(typescript@5.5.4))(eslint-plugin-import@2.29.1)(eslint@8.57.0))(eslint@8.57.0):
    dependencies:
      debug: 3.2.7
    optionalDependencies:
      '@typescript-eslint/parser': 7.18.0(eslint@8.57.0)(typescript@5.5.4)
      eslint: 8.57.0
      eslint-import-resolver-node: 0.3.9
      eslint-import-resolver-typescript: 3.6.3(@typescript-eslint/parser@7.18.0(eslint@8.57.0)(typescript@5.5.4))(eslint-plugin-import@2.29.1)(eslint@8.57.0)
    transitivePeerDependencies:
      - supports-color

  eslint-plugin-es-x@7.8.0(eslint@8.57.0):
    dependencies:
      '@eslint-community/eslint-utils': 4.4.0(eslint@8.57.0)
      '@eslint-community/regexpp': 4.11.0
      eslint: 8.57.0
      eslint-compat-utils: 0.5.1(eslint@8.57.0)

  eslint-plugin-eslint-plugin@5.5.1(eslint@8.57.0):
    dependencies:
      eslint: 8.57.0
      eslint-utils: 3.0.0(eslint@8.57.0)
      estraverse: 5.3.0

  eslint-plugin-import@2.27.5(@typescript-eslint/parser@5.61.0(eslint@8.57.0)(typescript@5.0.4))(eslint@8.57.0):
    dependencies:
      array-includes: 3.1.8
      array.prototype.flat: 1.3.2
      array.prototype.flatmap: 1.3.2
      debug: 3.2.7
      doctrine: 2.1.0
      eslint: 8.57.0
      eslint-import-resolver-node: 0.3.9
      eslint-module-utils: 2.8.2(@typescript-eslint/parser@5.61.0(eslint@8.57.0)(typescript@5.0.4))(eslint-import-resolver-node@0.3.9)(eslint@8.57.0)
      has: 1.0.4
      is-core-module: 2.15.1
      is-glob: 4.0.3
      minimatch: 3.1.2
      object.values: 1.2.0
      resolve: 1.22.8
      semver: 6.3.1
      tsconfig-paths: 3.15.0
    optionalDependencies:
      '@typescript-eslint/parser': 5.61.0(eslint@8.57.0)(typescript@5.0.4)
    transitivePeerDependencies:
      - eslint-import-resolver-typescript
      - eslint-import-resolver-webpack
      - supports-color

  eslint-plugin-import@2.29.1(@typescript-eslint/parser@7.18.0(eslint@8.57.0)(typescript@5.5.4))(eslint-import-resolver-typescript@3.6.3)(eslint@8.57.0):
    dependencies:
      array-includes: 3.1.8
      array.prototype.findlastindex: 1.2.5
      array.prototype.flat: 1.3.2
      array.prototype.flatmap: 1.3.2
      debug: 3.2.7
      doctrine: 2.1.0
      eslint: 8.57.0
      eslint-import-resolver-node: 0.3.9
      eslint-module-utils: 2.8.2(@typescript-eslint/parser@7.18.0(eslint@8.57.0)(typescript@5.5.4))(eslint-import-resolver-node@0.3.9)(eslint-import-resolver-typescript@3.6.3(@typescript-eslint/parser@7.18.0(eslint@8.57.0)(typescript@5.5.4))(eslint-plugin-import@2.29.1)(eslint@8.57.0))(eslint@8.57.0)
      hasown: 2.0.2
      is-core-module: 2.15.1
      is-glob: 4.0.3
      minimatch: 3.1.2
      object.fromentries: 2.0.8
      object.groupby: 1.0.3
      object.values: 1.2.0
      semver: 6.3.1
      tsconfig-paths: 3.15.0
    optionalDependencies:
      '@typescript-eslint/parser': 7.18.0(eslint@8.57.0)(typescript@5.5.4)
    transitivePeerDependencies:
      - eslint-import-resolver-typescript
      - eslint-import-resolver-webpack
      - supports-color

  eslint-plugin-mocha@10.4.1(eslint@8.57.0):
    dependencies:
      eslint: 8.57.0
      eslint-utils: 3.0.0(eslint@8.57.0)
      globals: 13.24.0
      rambda: 7.5.0

  eslint-plugin-n@16.6.2(eslint@8.57.0):
    dependencies:
      '@eslint-community/eslint-utils': 4.4.0(eslint@8.57.0)
      builtins: 5.1.0
      eslint: 8.57.0
      eslint-plugin-es-x: 7.8.0(eslint@8.57.0)
      get-tsconfig: 4.7.6
      globals: 13.24.0
      ignore: 5.3.2
      is-builtin-module: 3.2.1
      is-core-module: 2.15.1
      minimatch: 3.1.2
      resolve: 1.22.8
      semver: 7.6.3

  eslint-plugin-no-only-tests@3.1.0: {}

  eslint-plugin-prettier@3.4.0(eslint-config-prettier@8.3.0(eslint@8.57.0))(eslint@8.57.0)(prettier@2.4.1):
    dependencies:
      eslint: 8.57.0
      prettier: 2.4.1
      prettier-linter-helpers: 1.0.0
    optionalDependencies:
      eslint-config-prettier: 8.3.0(eslint@8.57.0)

  eslint-scope@5.1.1:
    dependencies:
      esrecurse: 4.3.0
      estraverse: 4.3.0

  eslint-scope@7.2.2:
    dependencies:
      esrecurse: 4.3.0
      estraverse: 5.3.0

  eslint-utils@3.0.0(eslint@8.57.0):
    dependencies:
      eslint: 8.57.0
      eslint-visitor-keys: 2.1.0

  eslint-visitor-keys@2.1.0: {}

  eslint-visitor-keys@3.4.3: {}

  eslint@8.57.0:
    dependencies:
      '@eslint-community/eslint-utils': 4.4.0(eslint@8.57.0)
      '@eslint-community/regexpp': 4.11.0
      '@eslint/eslintrc': 2.1.4
      '@eslint/js': 8.57.0
      '@humanwhocodes/config-array': 0.11.14
      '@humanwhocodes/module-importer': 1.0.1
      '@nodelib/fs.walk': 1.2.8
      '@ungap/structured-clone': 1.2.0
      ajv: 6.12.6
      chalk: 4.1.2
      cross-spawn: 7.0.3
      debug: 4.3.6(supports-color@8.1.1)
      doctrine: 3.0.0
      escape-string-regexp: 4.0.0
      eslint-scope: 7.2.2
      eslint-visitor-keys: 3.4.3
      espree: 9.6.1
      esquery: 1.6.0
      esutils: 2.0.3
      fast-deep-equal: 3.1.3
      file-entry-cache: 6.0.1
      find-up: 5.0.0
      glob-parent: 6.0.2
      globals: 13.24.0
      graphemer: 1.4.0
      ignore: 5.3.2
      imurmurhash: 0.1.4
      is-glob: 4.0.3
      is-path-inside: 3.0.3
      js-yaml: 4.1.0
      json-stable-stringify-without-jsonify: 1.0.1
      levn: 0.4.1
      lodash.merge: 4.6.2
      minimatch: 3.1.2
      natural-compare: 1.4.0
      optionator: 0.9.4
      strip-ansi: 6.0.1
      text-table: 0.2.0
    transitivePeerDependencies:
      - supports-color

  espree@9.6.1:
    dependencies:
      acorn: 8.12.1
      acorn-jsx: 5.3.2(acorn@8.12.1)
      eslint-visitor-keys: 3.4.3

  esprima@2.7.3: {}

  esprima@4.0.1: {}

  esquery@1.6.0:
    dependencies:
      estraverse: 5.3.0

  esrecurse@4.3.0:
    dependencies:
      estraverse: 5.3.0

  estraverse@1.9.3: {}

  estraverse@4.3.0: {}

  estraverse@5.3.0: {}

  esutils@2.0.3: {}

  eth-gas-reporter@0.2.27:
    dependencies:
      '@solidity-parser/parser': 0.14.5
      axios: 1.7.5(debug@4.3.6)
      cli-table3: 0.5.1
      colors: 1.4.0
      ethereum-cryptography: 1.2.0
      ethers: 5.7.2
      fs-readdir-recursive: 1.1.0
      lodash: 4.17.21
      markdown-table: 1.1.3
      mocha: 10.7.3
      req-cwd: 2.0.0
      sha1: 1.1.1
      sync-request: 6.1.0
    transitivePeerDependencies:
      - bufferutil
      - debug
      - utf-8-validate

  ethereum-bloom-filters@1.2.0:
    dependencies:
      '@noble/hashes': 1.4.0

  ethereum-cryptography@0.1.3:
    dependencies:
      '@types/pbkdf2': 3.1.2
      '@types/secp256k1': 4.0.6
      blakejs: 1.2.1
      browserify-aes: 1.2.0
      bs58check: 2.1.2
      create-hash: 1.2.0
      create-hmac: 1.1.7
      hash.js: 1.1.7
      keccak: 3.0.4
      pbkdf2: 3.1.2
      randombytes: 2.1.0
      safe-buffer: 5.2.1
      scrypt-js: 3.0.1
      secp256k1: 4.0.3
      setimmediate: 1.0.5

<<<<<<< HEAD
  ethereum-cryptography@1.1.1:
    dependencies:
      '@noble/hashes': 1.1.2
      '@noble/secp256k1': 1.6.2
      '@scure/bip32': 1.1.0
      '@scure/bip39': 1.1.0
=======
  ethereum-cryptography@1.2.0:
    dependencies:
      '@noble/hashes': 1.2.0
      '@noble/secp256k1': 1.7.1
      '@scure/bip32': 1.1.5
      '@scure/bip39': 1.1.1
>>>>>>> 5d48c614

  ethereum-cryptography@2.2.1:
    dependencies:
      '@noble/curves': 1.4.2
      '@noble/hashes': 1.4.0
      '@scure/bip32': 1.4.0
      '@scure/bip39': 1.3.0

  ethereumjs-abi@0.6.8:
    dependencies:
      bn.js: 4.12.0
      ethereumjs-util: 6.2.1

  ethereumjs-util@6.2.1:
    dependencies:
      '@types/bn.js': 4.11.6
      bn.js: 4.12.0
      create-hash: 1.2.0
      elliptic: 6.5.7
      ethereum-cryptography: 0.1.3
      ethjs-util: 0.1.6
      rlp: 2.2.7

  ethereumjs-util@7.1.5:
    dependencies:
      '@types/bn.js': 5.1.5
      bn.js: 5.2.1
      create-hash: 1.2.0
      ethereum-cryptography: 0.1.3
      rlp: 2.2.7

  ethers@5.7.2:
    dependencies:
      '@ethersproject/abi': 5.7.0
      '@ethersproject/abstract-provider': 5.7.0
      '@ethersproject/abstract-signer': 5.7.0
      '@ethersproject/address': 5.7.0
      '@ethersproject/base64': 5.7.0
      '@ethersproject/basex': 5.7.0
      '@ethersproject/bignumber': 5.7.0
      '@ethersproject/bytes': 5.7.0
      '@ethersproject/constants': 5.7.0
      '@ethersproject/contracts': 5.7.0
      '@ethersproject/hash': 5.7.0
      '@ethersproject/hdnode': 5.7.0
      '@ethersproject/json-wallets': 5.7.0
      '@ethersproject/keccak256': 5.7.0
      '@ethersproject/logger': 5.7.0
      '@ethersproject/networks': 5.7.1
      '@ethersproject/pbkdf2': 5.7.0
      '@ethersproject/properties': 5.7.0
      '@ethersproject/providers': 5.7.2
      '@ethersproject/random': 5.7.0
      '@ethersproject/rlp': 5.7.0
      '@ethersproject/sha2': 5.7.0
      '@ethersproject/signing-key': 5.7.0
      '@ethersproject/solidity': 5.7.0
      '@ethersproject/strings': 5.7.0
      '@ethersproject/transactions': 5.7.0
      '@ethersproject/units': 5.7.0
      '@ethersproject/wallet': 5.7.0
      '@ethersproject/web': 5.7.1
      '@ethersproject/wordlists': 5.7.0
    transitivePeerDependencies:
      - bufferutil
      - utf-8-validate

  ethers@6.13.2:
    dependencies:
      '@adraffy/ens-normalize': 1.10.1
      '@noble/curves': 1.2.0
      '@noble/hashes': 1.3.2
      '@types/node': 18.15.13
      aes-js: 4.0.0-beta.5
      tslib: 2.4.0
      ws: 8.17.1
    transitivePeerDependencies:
      - bufferutil
      - utf-8-validate

  ethjs-unit@0.1.6:
    dependencies:
      bn.js: 4.11.6
      number-to-bn: 1.7.0

  ethjs-util@0.1.6:
    dependencies:
      is-hex-prefixed: 1.0.0
      strip-hex-prefix: 1.0.0

  eventemitter3@5.0.1: {}

  events@3.3.0: {}

  evp_bytestokey@1.0.3:
    dependencies:
      md5.js: 1.3.5
      safe-buffer: 5.2.1

  expand-template@2.0.3: {}

  expect-type@0.19.0: {}

  extendable-error@0.1.7: {}

  external-editor@3.1.0:
    dependencies:
      chardet: 0.7.0
      iconv-lite: 0.4.24
      tmp: 0.0.33

  fast-deep-equal@3.1.3: {}

  fast-diff@1.3.0: {}

  fast-equals@5.0.1: {}

  fast-glob@3.3.2:
    dependencies:
      '@nodelib/fs.stat': 2.0.5
      '@nodelib/fs.walk': 1.2.8
      glob-parent: 5.1.2
      merge2: 1.4.1
      micromatch: 4.0.8

  fast-json-stable-stringify@2.1.0: {}

  fast-levenshtein@2.0.6: {}

  fast-uri@3.0.1: {}

  fastq@1.17.1:
    dependencies:
      reusify: 1.0.4

  file-entry-cache@6.0.1:
    dependencies:
      flat-cache: 3.2.0

  file-uri-to-path@1.0.0: {}

  fill-range@7.1.1:
    dependencies:
      to-regex-range: 5.0.1

  find-cache-dir@3.3.2:
    dependencies:
      commondir: 1.0.1
      make-dir: 3.1.0
      pkg-dir: 4.2.0

  find-replace@3.0.0:
    dependencies:
      array-back: 3.1.0

  find-up@2.1.0:
    dependencies:
      locate-path: 2.0.0

  find-up@4.1.0:
    dependencies:
      locate-path: 5.0.0
      path-exists: 4.0.0

  find-up@5.0.0:
    dependencies:
      locate-path: 6.0.0
      path-exists: 4.0.0

  find-yarn-workspace-root2@1.2.16:
    dependencies:
      micromatch: 4.0.8
      pkg-dir: 4.2.0

  flat-cache@3.2.0:
    dependencies:
      flatted: 3.3.1
      keyv: 4.5.4
      rimraf: 3.0.2

  flat@5.0.2: {}

  flatted@3.3.1: {}

  follow-redirects@1.15.6(debug@4.3.6):
    optionalDependencies:
      debug: 4.3.6(supports-color@8.1.1)

  for-each@0.3.3:
    dependencies:
      is-callable: 1.2.7

  foreground-child@2.0.0:
    dependencies:
      cross-spawn: 7.0.3
      signal-exit: 3.0.7

  foreground-child@3.3.0:
    dependencies:
      cross-spawn: 7.0.3
      signal-exit: 4.1.0

  form-data@2.5.1:
    dependencies:
      asynckit: 0.4.0
      combined-stream: 1.0.8
      mime-types: 2.1.35

  form-data@4.0.0:
    dependencies:
      asynckit: 0.4.0
      combined-stream: 1.0.8
      mime-types: 2.1.35

  fp-ts@1.19.3: {}

  fromentries@1.3.2: {}

  fs-constants@1.0.0: {}

  fs-extra@0.30.0:
    dependencies:
      graceful-fs: 4.2.11
      jsonfile: 2.4.0
      klaw: 1.3.1
      path-is-absolute: 1.0.1
      rimraf: 2.7.1

  fs-extra@10.1.0:
    dependencies:
      graceful-fs: 4.2.11
      jsonfile: 6.1.0
      universalify: 2.0.1

  fs-extra@7.0.1:
    dependencies:
      graceful-fs: 4.2.11
      jsonfile: 4.0.0
      universalify: 0.1.2

  fs-extra@8.1.0:
    dependencies:
      graceful-fs: 4.2.11
      jsonfile: 4.0.0
      universalify: 0.1.2

  fs-extra@9.1.0:
    dependencies:
      at-least-node: 1.0.0
      graceful-fs: 4.2.11
      jsonfile: 6.1.0
      universalify: 2.0.1

  fs-readdir-recursive@1.1.0: {}

  fs.realpath@1.0.0: {}

  fsevents@2.3.3:
    optional: true

  function-bind@1.1.2: {}

  function.prototype.name@1.1.6:
    dependencies:
      call-bind: 1.0.7
      define-properties: 1.2.1
      es-abstract: 1.23.3
      functions-have-names: 1.2.3

  functions-have-names@1.2.3: {}

  gensync@1.0.0-beta.2: {}

  get-caller-file@2.0.5: {}

  get-func-name@2.0.2: {}

  get-intrinsic@1.2.4:
    dependencies:
      es-errors: 1.3.0
      function-bind: 1.1.2
      has-proto: 1.0.3
      has-symbols: 1.0.3
      hasown: 2.0.2

  get-package-type@0.1.0: {}

  get-port@3.2.0: {}

  get-port@5.1.1: {}

  get-symbol-description@1.0.2:
    dependencies:
      call-bind: 1.0.7
      es-errors: 1.3.0
      get-intrinsic: 1.2.4

  get-tsconfig@4.7.6:
    dependencies:
      resolve-pkg-maps: 1.0.0

  ghost-testrpc@0.0.2:
    dependencies:
      chalk: 2.4.2
      node-emoji: 1.11.0

  github-from-package@0.0.0: {}

  glob-parent@5.1.2:
    dependencies:
      is-glob: 4.0.3

  glob-parent@6.0.2:
    dependencies:
      is-glob: 4.0.3

  glob@10.4.5:
    dependencies:
      foreground-child: 3.3.0
      jackspeak: 3.4.3
      minimatch: 9.0.5
      minipass: 7.1.2
      package-json-from-dist: 1.0.0
      path-scurry: 1.11.1

  glob@5.0.15:
    dependencies:
      inflight: 1.0.6
      inherits: 2.0.4
      minimatch: 3.1.2
      once: 1.4.0
      path-is-absolute: 1.0.1

  glob@7.1.7:
    dependencies:
      fs.realpath: 1.0.0
      inflight: 1.0.6
      inherits: 2.0.4
      minimatch: 3.1.2
      once: 1.4.0
      path-is-absolute: 1.0.1

  glob@7.2.0:
    dependencies:
      fs.realpath: 1.0.0
      inflight: 1.0.6
      inherits: 2.0.4
      minimatch: 3.1.2
      once: 1.4.0
      path-is-absolute: 1.0.1

  glob@8.1.0:
    dependencies:
      fs.realpath: 1.0.0
      inflight: 1.0.6
      inherits: 2.0.4
      minimatch: 5.1.6
      once: 1.4.0

  global-modules@2.0.0:
    dependencies:
      global-prefix: 3.0.0

  global-prefix@3.0.0:
    dependencies:
      ini: 1.3.8
      kind-of: 6.0.3
      which: 1.3.1

  globals@11.12.0: {}

  globals@13.24.0:
    dependencies:
      type-fest: 0.20.2

  globalthis@1.0.4:
    dependencies:
      define-properties: 1.2.1
      gopd: 1.0.1

  globby@10.0.2:
    dependencies:
      '@types/glob': 7.2.0
      array-union: 2.1.0
      dir-glob: 3.0.1
      fast-glob: 3.3.2
      glob: 7.2.0
      ignore: 5.3.2
      merge2: 1.4.1
      slash: 3.0.0

  globby@11.1.0:
    dependencies:
      array-union: 2.1.0
      dir-glob: 3.0.1
      fast-glob: 3.3.2
      ignore: 5.3.2
      merge2: 1.4.1
      slash: 3.0.0

  gopd@1.0.1:
    dependencies:
      get-intrinsic: 1.2.4

  graceful-fs@4.2.11: {}

  graphemer@1.4.0: {}

  handlebars@4.7.8:
    dependencies:
      minimist: 1.2.8
      neo-async: 2.6.2
      source-map: 0.6.1
      wordwrap: 1.0.0
    optionalDependencies:
      uglify-js: 3.19.2

  hardhat-gas-reporter@1.0.10(hardhat@packages+hardhat-core):
    dependencies:
      array-uniq: 1.0.3
      eth-gas-reporter: 0.2.27
      hardhat: link:packages/hardhat-core
      sha1: 1.1.1
    transitivePeerDependencies:
      - '@codechecks/client'
      - bufferutil
      - debug
      - utf-8-validate

  has-bigints@1.0.2: {}

  has-color@0.1.7: {}

  has-flag@1.0.0: {}

  has-flag@3.0.0: {}

  has-flag@4.0.0: {}

  has-property-descriptors@1.0.2:
    dependencies:
      es-define-property: 1.0.0

  has-proto@1.0.3: {}

  has-symbols@1.0.3: {}

  has-tostringtag@1.0.2:
    dependencies:
      has-symbols: 1.0.3

  has@1.0.4: {}

  hash-base@3.1.0:
    dependencies:
      inherits: 2.0.4
      readable-stream: 3.6.2
      safe-buffer: 5.2.1

  hash.js@1.1.7:
    dependencies:
      inherits: 2.0.4
      minimalistic-assert: 1.0.1

  hasha@5.2.2:
    dependencies:
      is-stream: 2.0.1
      type-fest: 0.8.1

  hasown@2.0.2:
    dependencies:
      function-bind: 1.1.2

  he@1.2.0: {}

  heap@0.2.7: {}

  hmac-drbg@1.0.1:
    dependencies:
      hash.js: 1.1.7
      minimalistic-assert: 1.0.1
      minimalistic-crypto-utils: 1.0.1

  html-escaper@2.0.2: {}

  http-basic@8.1.3:
    dependencies:
      caseless: 0.12.0
      concat-stream: 1.6.2
      http-response-object: 3.0.2
      parse-cache-control: 1.0.1

  http-errors@2.0.0:
    dependencies:
      depd: 2.0.0
      inherits: 2.0.4
      setprototypeof: 1.2.0
      statuses: 2.0.1
      toidentifier: 1.0.1

  http-response-object@3.0.2:
    dependencies:
      '@types/node': 10.17.60

  https-proxy-agent@5.0.1:
    dependencies:
      agent-base: 6.0.2
      debug: 4.3.6(supports-color@8.1.1)
    transitivePeerDependencies:
      - supports-color

  human-id@1.0.2: {}

  iconv-lite@0.4.24:
    dependencies:
      safer-buffer: 2.1.2

  ieee754@1.2.1: {}

  ignore@5.3.2: {}

  immer@10.0.2: {}

  immutable@4.3.7: {}

  import-fresh@3.3.0:
    dependencies:
      parent-module: 1.0.1
      resolve-from: 4.0.0

  imurmurhash@0.1.4: {}

  indent-string@4.0.0: {}

  inflight@1.0.6:
    dependencies:
      once: 1.4.0
      wrappy: 1.0.2

  inherits@2.0.4: {}

  ini@1.3.8: {}

  internal-slot@1.0.7:
    dependencies:
      es-errors: 1.3.0
      hasown: 2.0.2
      side-channel: 1.0.6

  interpret@1.4.0: {}

  invariant@2.2.4:
    dependencies:
      loose-envify: 1.4.0

  io-ts@1.10.4:
    dependencies:
      fp-ts: 1.19.3

  is-arguments@1.1.1:
    dependencies:
      call-bind: 1.0.7
      has-tostringtag: 1.0.2

  is-array-buffer@3.0.4:
    dependencies:
      call-bind: 1.0.7
      get-intrinsic: 1.2.4

  is-arrayish@0.2.1: {}

  is-bigint@1.0.4:
    dependencies:
      has-bigints: 1.0.2

  is-binary-path@2.1.0:
    dependencies:
      binary-extensions: 2.3.0

  is-boolean-object@1.1.2:
    dependencies:
      call-bind: 1.0.7
      has-tostringtag: 1.0.2

  is-builtin-module@3.2.1:
    dependencies:
      builtin-modules: 3.3.0

  is-bun-module@1.1.0:
    dependencies:
      semver: 7.6.3

  is-callable@1.2.7: {}

  is-core-module@2.15.1:
    dependencies:
      hasown: 2.0.2

  is-data-view@1.0.1:
    dependencies:
      is-typed-array: 1.1.13

  is-date-object@1.0.5:
    dependencies:
      has-tostringtag: 1.0.2

  is-extglob@2.1.1: {}

  is-fullwidth-code-point@2.0.0: {}

  is-fullwidth-code-point@3.0.0: {}

  is-generator-function@1.0.10:
    dependencies:
      has-tostringtag: 1.0.2

  is-glob@4.0.3:
    dependencies:
      is-extglob: 2.1.1

  is-hex-prefixed@1.0.0: {}

  is-interactive@1.0.0: {}

  is-negative-zero@2.0.3: {}

  is-number-object@1.0.7:
    dependencies:
      has-tostringtag: 1.0.2

  is-number@7.0.0: {}

  is-path-inside@3.0.3: {}

  is-plain-obj@2.1.0: {}

  is-regex@1.1.4:
    dependencies:
      call-bind: 1.0.7
      has-tostringtag: 1.0.2

  is-shared-array-buffer@1.0.3:
    dependencies:
      call-bind: 1.0.7

  is-stream@2.0.1: {}

  is-string@1.0.7:
    dependencies:
      has-tostringtag: 1.0.2

  is-subdir@1.2.0:
    dependencies:
      better-path-resolve: 1.0.0

  is-symbol@1.0.4:
    dependencies:
      has-symbols: 1.0.3

  is-typed-array@1.1.13:
    dependencies:
      which-typed-array: 1.1.15

  is-typedarray@1.0.0: {}

  is-unicode-supported@0.1.0: {}

  is-weakref@1.0.2:
    dependencies:
      call-bind: 1.0.7

  is-windows@1.0.2: {}

  isarray@0.0.1: {}

  isarray@1.0.0: {}

  isarray@2.0.5: {}

  isexe@2.0.0: {}

  isomorphic-ws@5.0.0(ws@8.18.0):
    dependencies:
      ws: 8.18.0

  isows@1.0.4(ws@8.17.1):
    dependencies:
      ws: 8.17.1

  istanbul-lib-coverage@3.2.2: {}

  istanbul-lib-hook@3.0.0:
    dependencies:
      append-transform: 2.0.0

  istanbul-lib-instrument@4.0.3:
    dependencies:
      '@babel/core': 7.25.2
      '@istanbuljs/schema': 0.1.3
      istanbul-lib-coverage: 3.2.2
      semver: 6.3.1
    transitivePeerDependencies:
      - supports-color

  istanbul-lib-processinfo@2.0.3:
    dependencies:
      archy: 1.0.0
      cross-spawn: 7.0.3
      istanbul-lib-coverage: 3.2.2
      p-map: 3.0.0
      rimraf: 3.0.2
      uuid: 8.3.2

  istanbul-lib-report@3.0.1:
    dependencies:
      istanbul-lib-coverage: 3.2.2
      make-dir: 4.0.0
      supports-color: 7.2.0

  istanbul-lib-source-maps@4.0.1:
    dependencies:
      debug: 4.3.6(supports-color@8.1.1)
      istanbul-lib-coverage: 3.2.2
      source-map: 0.6.1
    transitivePeerDependencies:
      - supports-color

  istanbul-reports@3.1.7:
    dependencies:
      html-escaper: 2.0.2
      istanbul-lib-report: 3.0.1

  jackspeak@3.4.3:
    dependencies:
      '@isaacs/cliui': 8.0.2
    optionalDependencies:
      '@pkgjs/parseargs': 0.11.0

  jest-diff@29.7.0:
    dependencies:
      chalk: 4.1.2
      diff-sequences: 29.6.3
      jest-get-type: 29.6.3
      pretty-format: 29.7.0

  jest-get-type@29.6.3: {}

  js-sha3@0.8.0: {}

  js-tokens@4.0.0: {}

  js-yaml@3.14.1:
    dependencies:
      argparse: 1.0.10
      esprima: 4.0.1

  js-yaml@4.1.0:
    dependencies:
      argparse: 2.0.1

  jsesc@2.5.2: {}

  json-buffer@3.0.1: {}

  json-parse-even-better-errors@2.3.1: {}

  json-schema-traverse@0.4.1: {}

  json-schema-traverse@1.0.0: {}

  json-stable-stringify-without-jsonify@1.0.1: {}

  json-stringify-safe@5.0.1: {}

  json5@1.0.2:
    dependencies:
      minimist: 1.2.8

  json5@2.2.3: {}

  jsonfile@2.4.0:
    optionalDependencies:
      graceful-fs: 4.2.11

  jsonfile@4.0.0:
    optionalDependencies:
      graceful-fs: 4.2.11

  jsonfile@6.1.0:
    dependencies:
      universalify: 2.0.1
    optionalDependencies:
      graceful-fs: 4.2.11

  jsonschema@1.4.1: {}

  just-extend@4.2.1: {}

  keccak@3.0.4:
    dependencies:
      node-addon-api: 2.0.2
      node-gyp-build: 4.8.1
      readable-stream: 3.6.2

  keyv@4.5.4:
    dependencies:
      json-buffer: 3.0.1

  kind-of@6.0.3: {}

  klaw@1.3.1:
    optionalDependencies:
      graceful-fs: 4.2.11

  kleur@3.0.3: {}

  levn@0.3.0:
    dependencies:
      prelude-ls: 1.1.2
      type-check: 0.3.2

  levn@0.4.1:
    dependencies:
      prelude-ls: 1.2.1
      type-check: 0.4.0

  lines-and-columns@1.2.4: {}

  load-yaml-file@0.2.0:
    dependencies:
      graceful-fs: 4.2.11
      js-yaml: 3.14.1
      pify: 4.0.1
      strip-bom: 3.0.0

  locate-path@2.0.0:
    dependencies:
      p-locate: 2.0.0
      path-exists: 3.0.0

  locate-path@5.0.0:
    dependencies:
      p-locate: 4.1.0

  locate-path@6.0.0:
    dependencies:
      p-locate: 5.0.0

  lodash.camelcase@4.3.0: {}

  lodash.clonedeep@4.5.0: {}

  lodash.flattendeep@4.4.0: {}

  lodash.get@4.4.2: {}

  lodash.isequal@4.5.0: {}

  lodash.memoize@4.1.2: {}

  lodash.merge@4.6.2: {}

  lodash.startcase@4.4.0: {}

  lodash.truncate@4.4.2: {}

  lodash@4.17.21: {}

  log-symbols@4.1.0:
    dependencies:
      chalk: 4.1.2
      is-unicode-supported: 0.1.0

  loose-envify@1.4.0:
    dependencies:
      js-tokens: 4.0.0

  loupe@2.3.7:
    dependencies:
      get-func-name: 2.0.2

  lower-case@2.0.2:
    dependencies:
      tslib: 2.7.0

  lru-cache@10.4.3: {}

  lru-cache@4.1.5:
    dependencies:
      pseudomap: 1.0.2
      yallist: 2.1.2

  lru-cache@5.1.1:
    dependencies:
      yallist: 3.1.1

  lru_map@0.3.3: {}

  make-dir@3.1.0:
    dependencies:
      semver: 6.3.1

  make-dir@4.0.0:
    dependencies:
      semver: 7.6.3

  make-error@1.3.6: {}

  markdown-table@1.1.3: {}

  markdown-table@3.0.3: {}

  md5.js@1.3.5:
    dependencies:
      hash-base: 3.1.0
      inherits: 2.0.4
      safe-buffer: 5.2.1

  memorystream@0.3.1: {}

  merge2@1.4.1: {}

  micro-ftch@0.3.1: {}

  micromatch@4.0.8:
    dependencies:
      braces: 3.0.3
      picomatch: 2.3.1

  mime-db@1.52.0: {}

  mime-types@2.1.35:
    dependencies:
      mime-db: 1.52.0

  mimic-fn@2.1.0: {}

  mimic-response@3.1.0: {}

  minimalistic-assert@1.0.1: {}

  minimalistic-crypto-utils@1.0.1: {}

  minimatch@3.1.2:
    dependencies:
      brace-expansion: 1.1.11

  minimatch@5.1.6:
    dependencies:
      brace-expansion: 2.0.1

  minimatch@9.0.5:
    dependencies:
      brace-expansion: 2.0.1

  minimist@1.2.8: {}

  minipass@7.1.2: {}

  mkdirp-classic@0.5.3: {}

  mkdirp@0.5.6:
    dependencies:
      minimist: 1.2.8

  mkdirp@1.0.4: {}

  mnemonist@0.38.5:
    dependencies:
      obliterator: 2.0.4

  mocha@10.7.3:
    dependencies:
      ansi-colors: 4.1.3
      browser-stdout: 1.3.1
      chokidar: 3.6.0
      debug: 4.3.6(supports-color@8.1.1)
      diff: 5.2.0
      escape-string-regexp: 4.0.0
      find-up: 5.0.0
      glob: 8.1.0
      he: 1.2.0
      js-yaml: 4.1.0
      log-symbols: 4.1.0
      minimatch: 5.1.6
      ms: 2.1.3
      serialize-javascript: 6.0.2
      strip-json-comments: 3.1.1
      supports-color: 8.1.1
      workerpool: 6.5.1
      yargs: 16.2.0
      yargs-parser: 20.2.9
      yargs-unparser: 2.0.0

  mri@1.2.0: {}

  ms@2.1.2: {}

  ms@2.1.3: {}

  napi-build-utils@1.0.2: {}

  natural-compare-lite@1.4.0: {}

  natural-compare@1.4.0: {}

  ndjson@2.0.0:
    dependencies:
      json-stringify-safe: 5.0.1
      minimist: 1.2.8
      readable-stream: 3.6.2
      split2: 3.2.2
      through2: 4.0.2

  neo-async@2.6.2: {}

  nise@4.1.0:
    dependencies:
      '@sinonjs/commons': 1.8.6
      '@sinonjs/fake-timers': 6.0.1
      '@sinonjs/text-encoding': 0.7.3
      just-extend: 4.2.1
      path-to-regexp: 1.8.0

  no-case@3.0.4:
    dependencies:
      lower-case: 2.0.2
      tslib: 2.7.0

  node-abi@3.67.0:
    dependencies:
      semver: 7.6.3

  node-addon-api@2.0.2: {}

  node-addon-api@3.2.1: {}

  node-addon-api@6.1.0: {}

  node-emoji@1.11.0:
    dependencies:
      lodash: 4.17.21

  node-fetch@2.7.0:
    dependencies:
      whatwg-url: 5.0.0

  node-gyp-build@4.8.1: {}

  node-hid@2.1.2:
    dependencies:
      bindings: 1.5.0
      node-addon-api: 3.2.1
      prebuild-install: 7.1.2

  node-preload@0.2.1:
    dependencies:
      process-on-spawn: 1.0.0

  node-releases@2.0.18: {}

  nofilter@3.1.0: {}

  nopt@3.0.6:
    dependencies:
      abbrev: 1.0.9

  normalize-path@3.0.0: {}

  number-to-bn@1.7.0:
    dependencies:
      bn.js: 4.11.6
      strip-hex-prefix: 1.0.0

  nyc@15.1.0:
    dependencies:
      '@istanbuljs/load-nyc-config': 1.1.0
      '@istanbuljs/schema': 0.1.3
      caching-transform: 4.0.0
      convert-source-map: 1.9.0
      decamelize: 1.2.0
      find-cache-dir: 3.3.2
      find-up: 4.1.0
      foreground-child: 2.0.0
      get-package-type: 0.1.0
      glob: 7.2.0
      istanbul-lib-coverage: 3.2.2
      istanbul-lib-hook: 3.0.0
      istanbul-lib-instrument: 4.0.3
      istanbul-lib-processinfo: 2.0.3
      istanbul-lib-report: 3.0.1
      istanbul-lib-source-maps: 4.0.1
      istanbul-reports: 3.1.7
      make-dir: 3.1.0
      node-preload: 0.2.1
      p-map: 3.0.0
      process-on-spawn: 1.0.0
      resolve-from: 5.0.0
      rimraf: 3.0.2
      signal-exit: 3.0.7
      spawn-wrap: 2.0.0
      test-exclude: 6.0.0
      yargs: 15.4.1
    transitivePeerDependencies:
      - supports-color

  object-assign@4.1.1: {}

  object-inspect@1.13.2: {}

  object-keys@1.1.1: {}

  object.assign@4.1.5:
    dependencies:
      call-bind: 1.0.7
      define-properties: 1.2.1
      has-symbols: 1.0.3
      object-keys: 1.1.1

  object.fromentries@2.0.8:
    dependencies:
      call-bind: 1.0.7
      define-properties: 1.2.1
      es-abstract: 1.23.3
      es-object-atoms: 1.0.0

  object.groupby@1.0.3:
    dependencies:
      call-bind: 1.0.7
      define-properties: 1.2.1
      es-abstract: 1.23.3

  object.values@1.2.0:
    dependencies:
      call-bind: 1.0.7
      define-properties: 1.2.1
      es-object-atoms: 1.0.0

  obliterator@2.0.4: {}

  once@1.4.0:
    dependencies:
      wrappy: 1.0.2

  onetime@5.1.2:
    dependencies:
      mimic-fn: 2.1.0

  optionator@0.8.3:
    dependencies:
      deep-is: 0.1.4
      fast-levenshtein: 2.0.6
      levn: 0.3.0
      prelude-ls: 1.1.2
      type-check: 0.3.2
      word-wrap: 1.2.5

  optionator@0.9.4:
    dependencies:
      deep-is: 0.1.4
      fast-levenshtein: 2.0.6
      levn: 0.4.1
      prelude-ls: 1.2.1
      type-check: 0.4.0
      word-wrap: 1.2.5

  ora@5.4.1:
    dependencies:
      bl: 4.1.0
      chalk: 4.1.2
      cli-cursor: 3.1.0
      cli-spinners: 2.9.2
      is-interactive: 1.0.0
      is-unicode-supported: 0.1.0
      log-symbols: 4.1.0
      strip-ansi: 6.0.1
      wcwidth: 1.0.1

  ordinal@1.0.3: {}

  os-tmpdir@1.0.2: {}

  outdent@0.5.0: {}

  p-filter@2.1.0:
    dependencies:
      p-map: 2.1.0

  p-limit@1.3.0:
    dependencies:
      p-try: 1.0.0

  p-limit@2.3.0:
    dependencies:
      p-try: 2.2.0

  p-limit@3.1.0:
    dependencies:
      yocto-queue: 0.1.0

  p-locate@2.0.0:
    dependencies:
      p-limit: 1.3.0

  p-locate@4.1.0:
    dependencies:
      p-limit: 2.3.0

  p-locate@5.0.0:
    dependencies:
      p-limit: 3.1.0

  p-map@2.1.0: {}

  p-map@3.0.0:
    dependencies:
      aggregate-error: 3.1.0

  p-map@4.0.0:
    dependencies:
      aggregate-error: 3.1.0

  p-try@1.0.0: {}

  p-try@2.2.0: {}

  package-hash@4.0.0:
    dependencies:
      graceful-fs: 4.2.11
      hasha: 5.2.2
      lodash.flattendeep: 4.4.0
      release-zalgo: 1.0.0

  package-json-from-dist@1.0.0: {}

  parent-module@1.0.1:
    dependencies:
      callsites: 3.1.0

  parse-cache-control@1.0.1: {}

  parse-json@5.2.0:
    dependencies:
      '@babel/code-frame': 7.24.7
      error-ex: 1.3.2
      json-parse-even-better-errors: 2.3.1
      lines-and-columns: 1.2.4

  parse-ms@0.1.2: {}

  path-exists@3.0.0: {}

  path-exists@4.0.0: {}

  path-is-absolute@1.0.1: {}

  path-key@3.1.1: {}

  path-parse@1.0.7: {}

  path-scurry@1.11.1:
    dependencies:
      lru-cache: 10.4.3
      minipass: 7.1.2

  path-to-regexp@1.8.0:
    dependencies:
      isarray: 0.0.1

  path-type@4.0.0: {}

  pathval@1.1.1: {}

  pbkdf2@3.1.2:
    dependencies:
      create-hash: 1.2.0
      create-hmac: 1.1.7
      ripemd160: 2.0.2
      safe-buffer: 5.2.1
      sha.js: 2.4.11

  picocolors@1.0.1: {}

  picomatch@2.3.1: {}

  pify@4.0.1: {}

  pkg-dir@4.2.0:
    dependencies:
      find-up: 4.1.0

  possible-typed-array-names@1.0.0: {}

  prebuild-install@7.1.2:
    dependencies:
      detect-libc: 2.0.3
      expand-template: 2.0.3
      github-from-package: 0.0.0
      minimist: 1.2.8
      mkdirp-classic: 0.5.3
      napi-build-utils: 1.0.2
      node-abi: 3.67.0
      pump: 3.0.0
      rc: 1.2.8
      simple-get: 4.0.1
      tar-fs: 2.1.1
      tunnel-agent: 0.6.0

  preferred-pm@3.1.4:
    dependencies:
      find-up: 5.0.0
      find-yarn-workspace-root2: 1.2.16
      path-exists: 4.0.0
      which-pm: 2.2.0

  prelude-ls@1.1.2: {}

  prelude-ls@1.2.1: {}

  prettier-linter-helpers@1.0.0:
    dependencies:
      fast-diff: 1.3.0

  prettier@2.4.1: {}

  prettier@2.8.8: {}

  prettier@3.2.5: {}

  pretty-format@29.7.0:
    dependencies:
      '@jest/schemas': 29.6.3
      ansi-styles: 5.2.0
      react-is: 18.3.1

  pretty-ms@0.2.2:
    dependencies:
      parse-ms: 0.1.2

  process-nextick-args@2.0.1: {}

  process-on-spawn@1.0.0:
    dependencies:
      fromentries: 1.3.2

  promise@8.3.0:
    dependencies:
      asap: 2.0.6

  prompts@2.4.2:
    dependencies:
      kleur: 3.0.3
      sisteransi: 1.0.5

  proxy-from-env@1.1.0: {}

  pseudomap@1.0.2: {}

  pump@3.0.0:
    dependencies:
      end-of-stream: 1.4.4
      once: 1.4.0

  punycode@2.3.1: {}

  qs@6.13.0:
    dependencies:
      side-channel: 1.0.6

  queue-microtask@1.2.3: {}

  rambda@7.5.0: {}

  randombytes@2.1.0:
    dependencies:
      safe-buffer: 5.2.1

  raw-body@2.5.2:
    dependencies:
      bytes: 3.1.2
      http-errors: 2.0.0
      iconv-lite: 0.4.24
      unpipe: 1.0.0

  rc@1.2.8:
    dependencies:
      deep-extend: 0.6.0
      ini: 1.3.8
      minimist: 1.2.8
      strip-json-comments: 2.0.1

  react-dom@18.3.1(react@18.3.1):
    dependencies:
      loose-envify: 1.4.0
      react: 18.3.1
      scheduler: 0.23.2

  react-is@18.3.1: {}

  react@18.3.1:
    dependencies:
      loose-envify: 1.4.0

  read-yaml-file@1.1.0:
    dependencies:
      graceful-fs: 4.2.11
      js-yaml: 3.14.1
      pify: 4.0.1
      strip-bom: 3.0.0

  readable-stream@2.3.8:
    dependencies:
      core-util-is: 1.0.3
      inherits: 2.0.4
      isarray: 1.0.0
      process-nextick-args: 2.0.1
      safe-buffer: 5.1.2
      string_decoder: 1.1.1
      util-deprecate: 1.0.2

  readable-stream@3.6.2:
    dependencies:
      inherits: 2.0.4
      string_decoder: 1.3.0
      util-deprecate: 1.0.2

  readdirp@3.6.0:
    dependencies:
      picomatch: 2.3.1

  rechoir@0.6.2:
    dependencies:
      resolve: 1.17.0

  recursive-readdir@2.2.3:
    dependencies:
      minimatch: 3.1.2

  reduce-flatten@2.0.0: {}

  regenerator-runtime@0.14.1: {}

  regexp.prototype.flags@1.5.2:
    dependencies:
      call-bind: 1.0.7
      define-properties: 1.2.1
      es-errors: 1.3.0
      set-function-name: 2.0.2

  release-zalgo@1.0.0:
    dependencies:
      es6-error: 4.1.1

  req-cwd@2.0.0:
    dependencies:
      req-from: 2.0.0

  req-from@2.0.0:
    dependencies:
      resolve-from: 3.0.0

  require-directory@2.1.1: {}

  require-from-string@2.0.2: {}

  require-main-filename@2.0.0: {}

  requireindex@1.2.0: {}

  resolve-from@3.0.0: {}

  resolve-from@4.0.0: {}

  resolve-from@5.0.0: {}

  resolve-pkg-maps@1.0.0: {}

  resolve@1.1.7: {}

  resolve@1.17.0:
    dependencies:
      path-parse: 1.0.7

  resolve@1.22.8:
    dependencies:
      is-core-module: 2.15.1
      path-parse: 1.0.7
      supports-preserve-symlinks-flag: 1.0.0

  restore-cursor@3.1.0:
    dependencies:
      onetime: 5.1.2
      signal-exit: 3.0.7

  reusify@1.0.4: {}

  rfdc@1.4.1: {}

  rimraf@2.7.1:
    dependencies:
      glob: 7.2.0

  rimraf@3.0.2:
    dependencies:
      glob: 7.2.0

  rimraf@5.0.10:
    dependencies:
      glob: 10.4.5

  ripemd160@2.0.2:
    dependencies:
      hash-base: 3.1.0
      inherits: 2.0.4

  rlp@2.2.7:
    dependencies:
      bn.js: 5.2.1

  run-parallel@1.2.0:
    dependencies:
      queue-microtask: 1.2.3

  rxjs@7.8.1:
    dependencies:
      tslib: 2.7.0

  safe-array-concat@1.1.2:
    dependencies:
      call-bind: 1.0.7
      get-intrinsic: 1.2.4
      has-symbols: 1.0.3
      isarray: 2.0.5

  safe-buffer@5.1.2: {}

  safe-buffer@5.2.1: {}

  safe-regex-test@1.0.3:
    dependencies:
      call-bind: 1.0.7
      es-errors: 1.3.0
      is-regex: 1.1.4

  safer-buffer@2.1.2: {}

  sc-istanbul@0.4.6:
    dependencies:
      abbrev: 1.0.9
      async: 1.5.2
      escodegen: 1.8.1
      esprima: 2.7.3
      glob: 5.0.15
      handlebars: 4.7.8
      js-yaml: 3.14.1
      mkdirp: 0.5.6
      nopt: 3.0.6
      once: 1.4.0
      resolve: 1.1.7
      supports-color: 3.2.3
      which: 1.3.1
      wordwrap: 1.0.0

  scheduler@0.23.2:
    dependencies:
      loose-envify: 1.4.0

  scrypt-js@3.0.1: {}

  secp256k1@4.0.3:
    dependencies:
      elliptic: 6.5.7
      node-addon-api: 2.0.2
      node-gyp-build: 4.8.1

  semver@5.7.2: {}

  semver@6.3.1: {}

  semver@7.6.3: {}

  serialize-javascript@6.0.2:
    dependencies:
      randombytes: 2.1.0

  set-blocking@2.0.0: {}

  set-function-length@1.2.2:
    dependencies:
      define-data-property: 1.1.4
      es-errors: 1.3.0
      function-bind: 1.1.2
      get-intrinsic: 1.2.4
      gopd: 1.0.1
      has-property-descriptors: 1.0.2

  set-function-name@2.0.2:
    dependencies:
      define-data-property: 1.1.4
      es-errors: 1.3.0
      functions-have-names: 1.2.3
      has-property-descriptors: 1.0.2

  setimmediate@1.0.5: {}

  setprototypeof@1.2.0: {}

  sha.js@2.4.11:
    dependencies:
      inherits: 2.0.4
      safe-buffer: 5.2.1

  sha1@1.1.1:
    dependencies:
      charenc: 0.0.2
      crypt: 0.0.2

  shebang-command@1.2.0:
    dependencies:
      shebang-regex: 1.0.0

  shebang-command@2.0.0:
    dependencies:
      shebang-regex: 3.0.0

  shebang-regex@1.0.0: {}

  shebang-regex@3.0.0: {}

  shelljs@0.8.5:
    dependencies:
      glob: 7.2.0
      interpret: 1.4.0
      rechoir: 0.6.2

  side-channel@1.0.6:
    dependencies:
      call-bind: 1.0.7
      es-errors: 1.3.0
      get-intrinsic: 1.2.4
      object-inspect: 1.13.2

  signal-exit@3.0.7: {}

  signal-exit@4.1.0: {}

  simple-concat@1.0.1: {}

  simple-get@4.0.1:
    dependencies:
      decompress-response: 6.0.0
      once: 1.4.0
      simple-concat: 1.0.1

  sinon-chai@3.7.0(chai@4.5.0)(sinon@9.2.4):
    dependencies:
      chai: 4.5.0
      sinon: 9.2.4

  sinon@9.2.4:
    dependencies:
      '@sinonjs/commons': 1.8.6
      '@sinonjs/fake-timers': 6.0.1
      '@sinonjs/samsam': 5.3.1
      diff: 4.0.2
      nise: 4.1.0
      supports-color: 7.2.0

  sisteransi@1.0.5: {}

  slash@3.0.0: {}

  slice-ansi@4.0.0:
    dependencies:
      ansi-styles: 4.3.0
      astral-regex: 2.0.0
      is-fullwidth-code-point: 3.0.0

  solc@0.7.3(debug@4.3.6):
    dependencies:
      command-exists: 1.2.9
      commander: 3.0.2
      follow-redirects: 1.15.6(debug@4.3.6)
      fs-extra: 0.30.0
      js-sha3: 0.8.0
      memorystream: 0.3.1
      require-from-string: 2.0.2
      semver: 5.7.2
      tmp: 0.0.33
    transitivePeerDependencies:
      - debug

  solc@0.8.26(debug@4.3.6):
    dependencies:
      command-exists: 1.2.9
      commander: 8.3.0
      follow-redirects: 1.15.6(debug@4.3.6)
      js-sha3: 0.8.0
      memorystream: 0.3.1
      semver: 5.7.2
      tmp: 0.0.33
    transitivePeerDependencies:
      - debug

  solidity-coverage@0.8.12(hardhat@packages+hardhat-core):
    dependencies:
      '@ethersproject/abi': 5.7.0
      '@solidity-parser/parser': 0.18.0
      chalk: 2.4.2
      death: 1.1.0
      difflib: 0.2.4
      fs-extra: 8.1.0
      ghost-testrpc: 0.0.2
      global-modules: 2.0.0
      globby: 10.0.2
      hardhat: link:packages/hardhat-core
      jsonschema: 1.4.1
      lodash: 4.17.21
      mocha: 10.7.3
      node-emoji: 1.11.0
      pify: 4.0.1
      recursive-readdir: 2.2.3
      sc-istanbul: 0.4.6
      semver: 7.6.3
      shelljs: 0.8.5
      web3-utils: 1.10.4

  source-map-support@0.5.21:
    dependencies:
      buffer-from: 1.1.2
      source-map: 0.6.1

  source-map@0.2.0:
    dependencies:
      amdefine: 1.0.1
    optional: true

  source-map@0.6.1: {}

  spawn-wrap@2.0.0:
    dependencies:
      foreground-child: 2.0.0
      is-windows: 1.0.2
      make-dir: 3.1.0
      rimraf: 3.0.2
      signal-exit: 3.0.7
      which: 2.0.2

  spawndamnit@2.0.0:
    dependencies:
      cross-spawn: 5.1.0
      signal-exit: 3.0.7

  split2@3.2.2:
    dependencies:
      readable-stream: 3.6.2

  sprintf-js@1.0.3: {}

  stacktrace-parser@0.1.10:
    dependencies:
      type-fest: 0.7.1

  statuses@2.0.1: {}

  string-format@2.0.0: {}

  string-width@2.1.1:
    dependencies:
      is-fullwidth-code-point: 2.0.0
      strip-ansi: 4.0.0

  string-width@4.2.3:
    dependencies:
      emoji-regex: 8.0.0
      is-fullwidth-code-point: 3.0.0
      strip-ansi: 6.0.1

  string-width@5.1.2:
    dependencies:
      eastasianwidth: 0.2.0
      emoji-regex: 9.2.2
      strip-ansi: 7.1.0

  string.prototype.trim@1.2.9:
    dependencies:
      call-bind: 1.0.7
      define-properties: 1.2.1
      es-abstract: 1.23.3
      es-object-atoms: 1.0.0

  string.prototype.trimend@1.0.8:
    dependencies:
      call-bind: 1.0.7
      define-properties: 1.2.1
      es-object-atoms: 1.0.0

  string.prototype.trimstart@1.0.8:
    dependencies:
      call-bind: 1.0.7
      define-properties: 1.2.1
      es-object-atoms: 1.0.0

  string_decoder@1.1.1:
    dependencies:
      safe-buffer: 5.1.2

  string_decoder@1.3.0:
    dependencies:
      safe-buffer: 5.2.1

  strip-ansi@0.1.1: {}

  strip-ansi@4.0.0:
    dependencies:
      ansi-regex: 3.0.1

  strip-ansi@6.0.1:
    dependencies:
      ansi-regex: 5.0.1

  strip-ansi@7.1.0:
    dependencies:
      ansi-regex: 6.0.1

  strip-bom@3.0.0: {}

  strip-bom@4.0.0: {}

  strip-hex-prefix@1.0.0:
    dependencies:
      is-hex-prefixed: 1.0.0

  strip-json-comments@2.0.1: {}

  strip-json-comments@3.1.1: {}

  supports-color@3.2.3:
    dependencies:
      has-flag: 1.0.0

  supports-color@5.5.0:
    dependencies:
      has-flag: 3.0.0

  supports-color@7.2.0:
    dependencies:
      has-flag: 4.0.0

  supports-color@8.1.1:
    dependencies:
      has-flag: 4.0.0

  supports-preserve-symlinks-flag@1.0.0: {}

  sync-request@6.1.0:
    dependencies:
      http-response-object: 3.0.2
      sync-rpc: 1.3.6
      then-request: 6.0.2

  sync-rpc@1.3.6:
    dependencies:
      get-port: 3.2.0

  table-layout@1.0.2:
    dependencies:
      array-back: 4.0.2
      deep-extend: 0.6.0
      typical: 5.2.0
      wordwrapjs: 4.0.1

  table@6.8.2:
    dependencies:
      ajv: 8.17.1
      lodash.truncate: 4.4.2
      slice-ansi: 4.0.0
      string-width: 4.2.3
      strip-ansi: 6.0.1

  tapable@2.2.1: {}

  tar-fs@2.1.1:
    dependencies:
      chownr: 1.1.4
      mkdirp-classic: 0.5.3
      pump: 3.0.0
      tar-stream: 2.2.0

  tar-stream@2.2.0:
    dependencies:
      bl: 4.1.0
      end-of-stream: 1.4.4
      fs-constants: 1.0.0
      inherits: 2.0.4
      readable-stream: 3.6.2

  term-size@2.2.1: {}

  test-exclude@6.0.0:
    dependencies:
      '@istanbuljs/schema': 0.1.3
      glob: 7.2.0
      minimatch: 3.1.2

  text-table@0.2.0: {}

  then-request@6.0.2:
    dependencies:
      '@types/concat-stream': 1.6.1
      '@types/form-data': 0.0.33
      '@types/node': 8.10.66
      '@types/qs': 6.9.15
      caseless: 0.12.0
      concat-stream: 1.6.2
      form-data: 2.5.1
      http-basic: 8.1.3
      http-response-object: 3.0.2
      promise: 8.3.0
      qs: 6.13.0

  through2@4.0.2:
    dependencies:
      readable-stream: 3.6.2

  time-require@0.1.2:
    dependencies:
      chalk: 0.4.0
      date-time: 0.1.1
      pretty-ms: 0.2.2
      text-table: 0.2.0

  tmp@0.0.33:
    dependencies:
      os-tmpdir: 1.0.2

  to-fast-properties@2.0.0: {}

  to-regex-range@5.0.1:
    dependencies:
      is-number: 7.0.0

  toidentifier@1.0.1: {}

  tr46@0.0.3: {}

  ts-api-utils@1.3.0(typescript@5.5.4):
    dependencies:
      typescript: 5.5.4

  ts-command-line-args@2.5.1:
    dependencies:
      chalk: 4.1.2
      command-line-args: 5.2.1
      command-line-usage: 6.1.3
      string-format: 2.0.0

  ts-essentials@7.0.3(typescript@5.0.4):
    dependencies:
      typescript: 5.0.4

  ts-node@10.9.2(@types/node@18.19.46)(typescript@5.0.4):
    dependencies:
      '@cspotcode/source-map-support': 0.8.1
      '@tsconfig/node10': 1.0.11
      '@tsconfig/node12': 1.0.11
      '@tsconfig/node14': 1.0.3
      '@tsconfig/node16': 1.0.4
      '@types/node': 18.19.46
      acorn: 8.12.1
      acorn-walk: 8.3.3
      arg: 4.1.3
      create-require: 1.1.1
      diff: 4.0.2
      make-error: 1.3.6
      typescript: 5.0.4
      v8-compile-cache-lib: 3.0.1
      yn: 3.1.1

  tsconfig-paths@3.15.0:
    dependencies:
      '@types/json5': 0.0.29
      json5: 1.0.2
      minimist: 1.2.8
      strip-bom: 3.0.0

  tslib@1.14.1: {}

  tslib@2.4.0: {}

  tslib@2.7.0: {}

  tsort@0.0.1: {}

  tsutils@3.21.0(typescript@5.0.4):
    dependencies:
      tslib: 1.14.1
      typescript: 5.0.4

  tsutils@3.21.0(typescript@5.5.4):
    dependencies:
      tslib: 1.14.1
      typescript: 5.5.4

  tsx@4.18.0:
    dependencies:
      esbuild: 0.23.1
      get-tsconfig: 4.7.6
    optionalDependencies:
      fsevents: 2.3.3

  tunnel-agent@0.6.0:
    dependencies:
      safe-buffer: 5.2.1

  tunnel@0.0.6: {}

  tweetnacl-util@0.15.1: {}

  tweetnacl@1.0.3: {}

  type-check@0.3.2:
    dependencies:
      prelude-ls: 1.1.2

  type-check@0.4.0:
    dependencies:
      prelude-ls: 1.2.1

  type-detect@4.0.8: {}

  type-detect@4.1.0: {}

  type-fest@0.20.2: {}

  type-fest@0.21.3: {}

  type-fest@0.7.1: {}

  type-fest@0.8.1: {}

  type-fest@2.19.0: {}

  type-fest@3.13.1: {}

  typechain@8.3.2(typescript@5.0.4):
    dependencies:
      '@types/prettier': 2.7.3
      debug: 4.3.6(supports-color@8.1.1)
      fs-extra: 7.0.1
      glob: 7.1.7
      js-sha3: 0.8.0
      lodash: 4.17.21
      mkdirp: 1.0.4
      prettier: 2.4.1
      ts-command-line-args: 2.5.1
      ts-essentials: 7.0.3(typescript@5.0.4)
      typescript: 5.0.4
    transitivePeerDependencies:
      - supports-color

  typed-array-buffer@1.0.2:
    dependencies:
      call-bind: 1.0.7
      es-errors: 1.3.0
      is-typed-array: 1.1.13

  typed-array-byte-length@1.0.1:
    dependencies:
      call-bind: 1.0.7
      for-each: 0.3.3
      gopd: 1.0.1
      has-proto: 1.0.3
      is-typed-array: 1.1.13

  typed-array-byte-offset@1.0.2:
    dependencies:
      available-typed-arrays: 1.0.7
      call-bind: 1.0.7
      for-each: 0.3.3
      gopd: 1.0.1
      has-proto: 1.0.3
      is-typed-array: 1.1.13

  typed-array-length@1.0.6:
    dependencies:
      call-bind: 1.0.7
      for-each: 0.3.3
      gopd: 1.0.1
      has-proto: 1.0.3
      is-typed-array: 1.1.13
      possible-typed-array-names: 1.0.0

  typedarray-to-buffer@3.1.5:
    dependencies:
      is-typedarray: 1.0.0

  typedarray@0.0.6: {}

  typescript-eslint@7.7.1(eslint@8.57.0)(typescript@5.5.4):
    dependencies:
      '@typescript-eslint/eslint-plugin': 7.7.1(@typescript-eslint/parser@7.7.1(eslint@8.57.0)(typescript@5.5.4))(eslint@8.57.0)(typescript@5.5.4)
      '@typescript-eslint/parser': 7.7.1(eslint@8.57.0)(typescript@5.5.4)
      '@typescript-eslint/utils': 7.7.1(eslint@8.57.0)(typescript@5.5.4)
      eslint: 8.57.0
    optionalDependencies:
      typescript: 5.5.4
    transitivePeerDependencies:
      - supports-color

  typescript@5.0.4: {}

  typescript@5.5.4: {}

  typical@4.0.0: {}

  typical@5.2.0: {}

  uglify-js@3.19.2:
    optional: true

  unbox-primitive@1.0.2:
    dependencies:
      call-bind: 1.0.7
      has-bigints: 1.0.2
      has-symbols: 1.0.3
      which-boxed-primitive: 1.0.2

  undici-types@5.26.5: {}

  undici-types@6.19.8: {}

  undici@5.28.4:
    dependencies:
      '@fastify/busboy': 2.1.1

  undici@6.19.8: {}

  universalify@0.1.2: {}

  universalify@2.0.1: {}

  unpipe@1.0.0: {}

  untildify@4.0.0: {}

  update-browserslist-db@1.1.0(browserslist@4.23.3):
    dependencies:
      browserslist: 4.23.3
      escalade: 3.1.2
      picocolors: 1.0.1

  uri-js@4.4.1:
    dependencies:
      punycode: 2.3.1

  usb@2.9.0:
    dependencies:
      '@types/w3c-web-usb': 1.0.10
      node-addon-api: 6.1.0
      node-gyp-build: 4.8.1

  utf8@3.0.0: {}

  util-deprecate@1.0.2: {}

  util@0.12.5:
    dependencies:
      inherits: 2.0.4
      is-arguments: 1.1.1
      is-generator-function: 1.0.10
      is-typed-array: 1.1.13
      which-typed-array: 1.1.15

  uuid@8.3.2: {}

  v8-compile-cache-lib@3.0.1: {}

  v8-to-istanbul@9.3.0:
    dependencies:
      '@jridgewell/trace-mapping': 0.3.25
      '@types/istanbul-lib-coverage': 2.0.6
      convert-source-map: 2.0.0

  viem@2.18.8(typescript@5.5.4)(zod@3.23.8):
    dependencies:
      '@adraffy/ens-normalize': 1.10.0
      '@noble/curves': 1.4.0
      '@noble/hashes': 1.4.0
      '@scure/bip32': 1.4.0
      '@scure/bip39': 1.3.0
      abitype: 1.0.5(typescript@5.5.4)(zod@3.23.8)
      isows: 1.0.4(ws@8.17.1)
      webauthn-p256: 0.0.5
      ws: 8.17.1
    optionalDependencies:
      typescript: 5.5.4
    transitivePeerDependencies:
      - bufferutil
      - utf-8-validate
      - zod

  viem@2.20.0(typescript@5.0.4)(zod@3.23.8):
    dependencies:
      '@adraffy/ens-normalize': 1.10.0
      '@noble/curves': 1.4.0
      '@noble/hashes': 1.4.0
      '@scure/bip32': 1.4.0
      '@scure/bip39': 1.3.0
      abitype: 1.0.5(typescript@5.0.4)(zod@3.23.8)
      isows: 1.0.4(ws@8.17.1)
      webauthn-p256: 0.0.5
      ws: 8.17.1
    optionalDependencies:
      typescript: 5.0.4
    transitivePeerDependencies:
      - bufferutil
      - utf-8-validate
      - zod

  wcwidth@1.0.1:
    dependencies:
      defaults: 1.0.4

  web3-core@4.5.1:
    dependencies:
      web3-errors: 1.3.0
      web3-eth-accounts: 4.2.1
      web3-eth-iban: 4.0.7
      web3-providers-http: 4.2.0
      web3-providers-ws: 4.0.8
      web3-types: 1.7.0
      web3-utils: 4.3.1
      web3-validator: 2.0.6
    optionalDependencies:
      web3-providers-ipc: 4.0.7
    transitivePeerDependencies:
      - bufferutil
      - encoding
      - utf-8-validate

  web3-errors@1.3.0:
    dependencies:
      web3-types: 1.7.0

  web3-eth-abi@4.2.3(typescript@5.0.4)(zod@3.23.8):
    dependencies:
      abitype: 0.7.1(typescript@5.0.4)(zod@3.23.8)
      web3-errors: 1.3.0
      web3-types: 1.7.0
      web3-utils: 4.3.1
      web3-validator: 2.0.6
    transitivePeerDependencies:
      - typescript
      - zod

  web3-eth-accounts@4.2.1:
    dependencies:
      '@ethereumjs/rlp': 4.0.1
      crc-32: 1.2.2
      ethereum-cryptography: 2.2.1
      web3-errors: 1.3.0
      web3-types: 1.7.0
      web3-utils: 4.3.1
      web3-validator: 2.0.6

  web3-eth-contract@4.7.0(typescript@5.0.4)(zod@3.23.8):
    dependencies:
      '@ethereumjs/rlp': 5.0.2
      web3-core: 4.5.1
      web3-errors: 1.3.0
      web3-eth: 4.8.2(typescript@5.0.4)(zod@3.23.8)
      web3-eth-abi: 4.2.3(typescript@5.0.4)(zod@3.23.8)
      web3-types: 1.7.0
      web3-utils: 4.3.1
      web3-validator: 2.0.6
    transitivePeerDependencies:
      - bufferutil
      - encoding
      - typescript
      - utf-8-validate
      - zod

  web3-eth-ens@4.4.0(typescript@5.0.4)(zod@3.23.8):
    dependencies:
      '@adraffy/ens-normalize': 1.10.1
      web3-core: 4.5.1
      web3-errors: 1.3.0
      web3-eth: 4.8.2(typescript@5.0.4)(zod@3.23.8)
      web3-eth-contract: 4.7.0(typescript@5.0.4)(zod@3.23.8)
      web3-net: 4.1.0
      web3-types: 1.7.0
      web3-utils: 4.3.1
      web3-validator: 2.0.6
    transitivePeerDependencies:
      - bufferutil
      - encoding
      - typescript
      - utf-8-validate
      - zod

  web3-eth-iban@4.0.7:
    dependencies:
      web3-errors: 1.3.0
      web3-types: 1.7.0
      web3-utils: 4.3.1
      web3-validator: 2.0.6

  web3-eth-personal@4.0.8(typescript@5.0.4)(zod@3.23.8):
    dependencies:
      web3-core: 4.5.1
      web3-eth: 4.8.2(typescript@5.0.4)(zod@3.23.8)
      web3-rpc-methods: 1.3.0
      web3-types: 1.7.0
      web3-utils: 4.3.1
      web3-validator: 2.0.6
    transitivePeerDependencies:
      - bufferutil
      - encoding
      - typescript
      - utf-8-validate
      - zod

  web3-eth@4.8.2(typescript@5.0.4)(zod@3.23.8):
    dependencies:
      setimmediate: 1.0.5
      web3-core: 4.5.1
      web3-errors: 1.3.0
      web3-eth-abi: 4.2.3(typescript@5.0.4)(zod@3.23.8)
      web3-eth-accounts: 4.2.1
      web3-net: 4.1.0
      web3-providers-ws: 4.0.8
      web3-rpc-methods: 1.3.0
      web3-types: 1.7.0
      web3-utils: 4.3.1
      web3-validator: 2.0.6
    transitivePeerDependencies:
      - bufferutil
      - encoding
      - typescript
      - utf-8-validate
      - zod

  web3-net@4.1.0:
    dependencies:
      web3-core: 4.5.1
      web3-rpc-methods: 1.3.0
      web3-types: 1.7.0
      web3-utils: 4.3.1
    transitivePeerDependencies:
      - bufferutil
      - encoding
      - utf-8-validate

  web3-providers-http@4.2.0:
    dependencies:
      cross-fetch: 4.0.0
      web3-errors: 1.3.0
      web3-types: 1.7.0
      web3-utils: 4.3.1
    transitivePeerDependencies:
      - encoding

  web3-providers-ipc@4.0.7:
    dependencies:
      web3-errors: 1.3.0
      web3-types: 1.7.0
      web3-utils: 4.3.1
    optional: true

  web3-providers-ws@4.0.8:
    dependencies:
      '@types/ws': 8.5.3
      isomorphic-ws: 5.0.0(ws@8.18.0)
      web3-errors: 1.3.0
      web3-types: 1.7.0
      web3-utils: 4.3.1
      ws: 8.18.0
    transitivePeerDependencies:
      - bufferutil
      - utf-8-validate

  web3-rpc-methods@1.3.0:
    dependencies:
      web3-core: 4.5.1
      web3-types: 1.7.0
      web3-validator: 2.0.6
    transitivePeerDependencies:
      - bufferutil
      - encoding
      - utf-8-validate

  web3-rpc-providers@1.0.0-rc.2:
    dependencies:
      web3-errors: 1.3.0
      web3-providers-http: 4.2.0
      web3-providers-ws: 4.0.8
      web3-types: 1.7.0
      web3-utils: 4.3.1
      web3-validator: 2.0.6
    transitivePeerDependencies:
      - bufferutil
      - encoding
      - utf-8-validate

  web3-types@1.7.0: {}

  web3-utils@1.10.4:
    dependencies:
      '@ethereumjs/util': 8.1.0
      bn.js: 5.2.1
      ethereum-bloom-filters: 1.2.0
      ethereum-cryptography: 2.2.1
      ethjs-unit: 0.1.6
      number-to-bn: 1.7.0
      randombytes: 2.1.0
      utf8: 3.0.0

  web3-utils@4.3.1:
    dependencies:
      ethereum-cryptography: 2.2.1
      eventemitter3: 5.0.1
      web3-errors: 1.3.0
      web3-types: 1.7.0
      web3-validator: 2.0.6

  web3-validator@2.0.6:
    dependencies:
      ethereum-cryptography: 2.2.1
      util: 0.12.5
      web3-errors: 1.3.0
      web3-types: 1.7.0
      zod: 3.23.8

  web3@4.12.1(typescript@5.0.4)(zod@3.23.8):
    dependencies:
      web3-core: 4.5.1
      web3-errors: 1.3.0
      web3-eth: 4.8.2(typescript@5.0.4)(zod@3.23.8)
      web3-eth-abi: 4.2.3(typescript@5.0.4)(zod@3.23.8)
      web3-eth-accounts: 4.2.1
      web3-eth-contract: 4.7.0(typescript@5.0.4)(zod@3.23.8)
      web3-eth-ens: 4.4.0(typescript@5.0.4)(zod@3.23.8)
      web3-eth-iban: 4.0.7
      web3-eth-personal: 4.0.8(typescript@5.0.4)(zod@3.23.8)
      web3-net: 4.1.0
      web3-providers-http: 4.2.0
      web3-providers-ws: 4.0.8
      web3-rpc-methods: 1.3.0
      web3-rpc-providers: 1.0.0-rc.2
      web3-types: 1.7.0
      web3-utils: 4.3.1
      web3-validator: 2.0.6
    transitivePeerDependencies:
      - bufferutil
      - encoding
      - typescript
      - utf-8-validate
      - zod

  webauthn-p256@0.0.5:
    dependencies:
      '@noble/curves': 1.4.2
      '@noble/hashes': 1.4.0

  webidl-conversions@3.0.1: {}

  whatwg-url@5.0.0:
    dependencies:
      tr46: 0.0.3
      webidl-conversions: 3.0.1

  which-boxed-primitive@1.0.2:
    dependencies:
      is-bigint: 1.0.4
      is-boolean-object: 1.1.2
      is-number-object: 1.0.7
      is-string: 1.0.7
      is-symbol: 1.0.4

  which-module@2.0.1: {}

  which-pm@2.2.0:
    dependencies:
      load-yaml-file: 0.2.0
      path-exists: 4.0.0

  which-typed-array@1.1.15:
    dependencies:
      available-typed-arrays: 1.0.7
      call-bind: 1.0.7
      for-each: 0.3.3
      gopd: 1.0.1
      has-tostringtag: 1.0.2

  which@1.3.1:
    dependencies:
      isexe: 2.0.0

  which@2.0.2:
    dependencies:
      isexe: 2.0.0

  widest-line@3.1.0:
    dependencies:
      string-width: 4.2.3

  word-wrap@1.2.5: {}

  wordwrap@1.0.0: {}

  wordwrapjs@4.0.1:
    dependencies:
      reduce-flatten: 2.0.0
      typical: 5.2.0

  workerpool@6.5.1: {}

  wrap-ansi@6.2.0:
    dependencies:
      ansi-styles: 4.3.0
      string-width: 4.2.3
      strip-ansi: 6.0.1

  wrap-ansi@7.0.0:
    dependencies:
      ansi-styles: 4.3.0
      string-width: 4.2.3
      strip-ansi: 6.0.1

  wrap-ansi@8.1.0:
    dependencies:
      ansi-styles: 6.2.1
      string-width: 5.1.2
      strip-ansi: 7.1.0

  wrappy@1.0.2: {}

  write-file-atomic@3.0.3:
    dependencies:
      imurmurhash: 0.1.4
      is-typedarray: 1.0.0
      signal-exit: 3.0.7
      typedarray-to-buffer: 3.1.5

  ws@7.4.6: {}

  ws@7.5.10: {}

  ws@8.17.1: {}

  ws@8.18.0: {}

  y18n@4.0.3: {}

  y18n@5.0.8: {}

  yallist@2.1.2: {}

  yallist@3.1.1: {}

  yargs-parser@18.1.3:
    dependencies:
      camelcase: 5.3.1
      decamelize: 1.2.0

  yargs-parser@20.2.9: {}

  yargs-parser@21.1.1: {}

  yargs-unparser@2.0.0:
    dependencies:
      camelcase: 6.3.0
      decamelize: 4.0.0
      flat: 5.0.2
      is-plain-obj: 2.1.0

  yargs@15.4.1:
    dependencies:
      cliui: 6.0.0
      decamelize: 1.2.0
      find-up: 4.1.0
      get-caller-file: 2.0.5
      require-directory: 2.1.1
      require-main-filename: 2.0.0
      set-blocking: 2.0.0
      string-width: 4.2.3
      which-module: 2.0.1
      y18n: 4.0.3
      yargs-parser: 18.1.3

  yargs@16.2.0:
    dependencies:
      cliui: 7.0.4
      escalade: 3.1.2
      get-caller-file: 2.0.5
      require-directory: 2.1.1
      string-width: 4.2.3
      y18n: 5.0.8
      yargs-parser: 20.2.9

  yargs@17.7.2:
    dependencies:
      cliui: 8.0.1
      escalade: 3.1.2
      get-caller-file: 2.0.5
      require-directory: 2.1.1
      string-width: 4.2.3
      y18n: 5.0.8
      yargs-parser: 21.1.1

  yn@3.1.1: {}

  yocto-queue@0.1.0: {}

  zod@3.23.8: {}<|MERGE_RESOLUTION|>--- conflicted
+++ resolved
@@ -2803,13 +2803,8 @@
   '@noble/curves@1.4.2':
     resolution: {integrity: sha512-TavHr8qycMChk8UwMld0ZDRvatedkzWfH8IiaeGCfymOP5i0hSCozz9vHOL0nkwk7HRMlFnAiKpS2jrUmSybcw==}
 
-<<<<<<< HEAD
-  '@noble/hashes@1.1.2':
-    resolution: {integrity: sha512-KYRCASVTv6aeUi1tsF8/vpyR7zpfs3FUzy2Jqm+MU+LmUKhQ0y2FpfwqkCcxSg2ua4GALJd8k2R76WxwZGbQpA==}
-=======
   '@noble/hashes@1.2.0':
     resolution: {integrity: sha512-FZfhjEDbT5GRswV3C6uvLPHMiVD6lQBmpoX5+eSiPaMTXte/IKqI5dykDxzZB/WBeK/CDuQRBWarPdi3FNY2zQ==}
->>>>>>> 5d48c614
 
   '@noble/hashes@1.3.2':
     resolution: {integrity: sha512-MVC8EAQp7MvEcm30KWENFjgR+Mkmf+D189XJTkFIlwohU5hcBbn1ZkKq7KVTi2Hme3PMGF390DaL52beVrIihQ==}
@@ -2819,13 +2814,8 @@
     resolution: {integrity: sha512-V1JJ1WTRUqHHrOSh597hURcMqVKVGL/ea3kv0gSnEdsEZ0/+VyPghM1lMNGc00z7CIQorSvbKpuJkxvuHbvdbg==}
     engines: {node: '>= 16'}
 
-<<<<<<< HEAD
-  '@noble/secp256k1@1.6.2':
-    resolution: {integrity: sha512-4AmNQqf+ysJx67kw3SMiPQl/JMjGB97dRGvAmwEu7txbY8B8FAHanQ0V9+i2b1ti+uQt5Cs9OByeDrFOaN1kjw==}
-=======
   '@noble/secp256k1@1.7.1':
     resolution: {integrity: sha512-hOUk6AyBFmqVrv7k5WAw/LpszxVbj9gGN4JRkIX52fdFAj1UA61KXmZDvqVEm+pOyec3+fIeZB02LYa/pWOArw==}
->>>>>>> 5d48c614
 
   '@nodelib/fs.scandir@2.1.5':
     resolution: {integrity: sha512-vq24Bq3ym5HEQm2NKCr3yXDwjc7vTsEThRDnkp2DK9p1uqLR+DHurm/NOTo0KG7HYHU7eppKZj3MyqYuMBf62g==}
@@ -2978,24 +2968,14 @@
   '@scure/base@1.1.7':
     resolution: {integrity: sha512-PPNYBslrLNNUQ/Yad37MHYsNQtK67EhWb6WtSvNLLPo7SdVZgkUjD6Dg+5On7zNwmskf8OX7I7Nx5oN+MIWE0g==}
 
-<<<<<<< HEAD
-  '@scure/bip32@1.1.0':
-    resolution: {integrity: sha512-ftTW3kKX54YXLCxH6BB7oEEoJfoE2pIgw7MINKAs5PsS6nqKPuKk1haTF/EuHmYqG330t5GSrdmtRuHaY1a62Q==}
-=======
   '@scure/bip32@1.1.5':
     resolution: {integrity: sha512-XyNh1rB0SkEqd3tXcXMi+Xe1fvg+kUIcoRIEujP1Jgv7DqW2r9lg3Ah0NkFaCs9sTkQAQA8kw7xiRXzENi9Rtw==}
->>>>>>> 5d48c614
 
   '@scure/bip32@1.4.0':
     resolution: {integrity: sha512-sVUpc0Vq3tXCkDGYVWGIZTRfnvu8LoTDaev7vbwh0omSvVORONr960MQWdKqJDCReIEmTj3PAr73O3aoxz7OPg==}
 
-<<<<<<< HEAD
-  '@scure/bip39@1.1.0':
-    resolution: {integrity: sha512-pwrPOS16VeTKg98dYXQyIjJEcWfz7/1YJIwxUEPFfQPtc86Ym/1sVgQ2RLoD43AazMk2l/unK4ITySSpW2+82w==}
-=======
   '@scure/bip39@1.1.1':
     resolution: {integrity: sha512-t+wDck2rVkh65Hmv280fYdVdY25J9YeEUIgn2LG1WM6gxFkGzcksoDiUkWVpVp3Oex9xGC68JU2dSbUfwZ2jPg==}
->>>>>>> 5d48c614
 
   '@scure/bip39@1.3.0':
     resolution: {integrity: sha512-disdg7gHuTDZtY+ZdkmLpPCk7fxZSu3gBiEGuoC1XYxv9cGx3Z6cpTggCgW6odSOOIXCiDjuGejW+aJKCY/pIQ==}
@@ -4379,13 +4359,8 @@
   ethereum-cryptography@0.1.3:
     resolution: {integrity: sha512-w8/4x1SGGzc+tO97TASLja6SLd3fRIK2tLVcV2Gx4IB21hE19atll5Cq9o3d0ZmAYC/8aw0ipieTSiekAea4SQ==}
 
-<<<<<<< HEAD
-  ethereum-cryptography@1.1.1:
-    resolution: {integrity: sha512-zp6caNCfG3S2LtSjCeZtOjfRCXNoPv16XTBzM/jOVVlWmO1m59QZdp+VpI8Org4UwPTJ/LzI/XbRHKqi4cMRVg==}
-=======
   ethereum-cryptography@1.2.0:
     resolution: {integrity: sha512-6yFQC9b5ug6/17CQpCyE3k9eKBMdhyVjzUy1WkiuY/E4vj/SXDBbCw8QEIaXqf0Mf2SnY6RmpDcwlUmBSS0EJw==}
->>>>>>> 5d48c614
 
   ethereum-cryptography@2.2.1:
     resolution: {integrity: sha512-r/W8lkHSiTLxUxW8Rf3u4HGB0xQweG2RyETjywylKZSzLWoWAijRz8WCuOtJ6wah+avllXBqZuk29HCCvhEIRg==}
@@ -7499,21 +7474,13 @@
     dependencies:
       '@noble/hashes': 1.4.0
 
-<<<<<<< HEAD
-  '@noble/hashes@1.1.2': {}
-=======
   '@noble/hashes@1.2.0': {}
->>>>>>> 5d48c614
 
   '@noble/hashes@1.3.2': {}
 
   '@noble/hashes@1.4.0': {}
 
-<<<<<<< HEAD
-  '@noble/secp256k1@1.6.2': {}
-=======
   '@noble/secp256k1@1.7.1': {}
->>>>>>> 5d48c614
 
   '@nodelib/fs.scandir@2.1.5':
     dependencies:
@@ -7680,17 +7647,10 @@
 
   '@scure/base@1.1.7': {}
 
-<<<<<<< HEAD
-  '@scure/bip32@1.1.0':
-    dependencies:
-      '@noble/hashes': 1.1.2
-      '@noble/secp256k1': 1.6.2
-=======
   '@scure/bip32@1.1.5':
     dependencies:
       '@noble/hashes': 1.2.0
       '@noble/secp256k1': 1.7.1
->>>>>>> 5d48c614
       '@scure/base': 1.1.7
 
   '@scure/bip32@1.4.0':
@@ -7699,15 +7659,9 @@
       '@noble/hashes': 1.4.0
       '@scure/base': 1.1.7
 
-<<<<<<< HEAD
-  '@scure/bip39@1.1.0':
-    dependencies:
-      '@noble/hashes': 1.1.2
-=======
   '@scure/bip39@1.1.1':
     dependencies:
       '@noble/hashes': 1.2.0
->>>>>>> 5d48c614
       '@scure/base': 1.1.7
 
   '@scure/bip39@1.3.0':
@@ -9403,21 +9357,12 @@
       secp256k1: 4.0.3
       setimmediate: 1.0.5
 
-<<<<<<< HEAD
-  ethereum-cryptography@1.1.1:
-    dependencies:
-      '@noble/hashes': 1.1.2
-      '@noble/secp256k1': 1.6.2
-      '@scure/bip32': 1.1.0
-      '@scure/bip39': 1.1.0
-=======
   ethereum-cryptography@1.2.0:
     dependencies:
       '@noble/hashes': 1.2.0
       '@noble/secp256k1': 1.7.1
       '@scure/bip32': 1.1.5
       '@scure/bip39': 1.1.1
->>>>>>> 5d48c614
 
   ethereum-cryptography@2.2.1:
     dependencies:
